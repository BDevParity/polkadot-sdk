--- conflicted
+++ resolved
@@ -69,7 +69,6 @@
         TEST_NAME: ${{ inputs.test }}
         PREFIX: ${{ inputs.prefix }}
       run: |
-<<<<<<< HEAD
         # RUN_IN_CI=1 shall be set only for k8s provider
         if [[ "$ZOMBIE_PROVIDER" == "native" ]]; then
           export RUN_IN_CI=0
@@ -103,11 +102,7 @@
         else
           echo "::endgroup::"
         fi
-=======
-          export ZOMBIE_K8S_CI_NAMESPACE=$(cat /data/namespace)
-          ls -ltr ./artifacts
-          cargo nextest run --archive-file ./artifacts/${PREFIX}-zombienet-tests.tar.zst --no-capture -- ${TEST_NAME}
->>>>>>> 6b5a1284
+
 
     - name: upload_logs
       uses: actions/upload-artifact@v4
