name: "Zombienet test v1"
description: "Runs zombienet tests"
inputs:
  test:
    description: "test definition (zndsl file)"
    required: true
  local-dir:
    description: "Path to the directory tha contains the test file (.zndsl)"
    required: true
  concurrency:
    description: "Concurrency to spawn nodes"
    default: 4
    required: false
  build-id:
    description: ""
    required: true
  ref-slug:
    description: "Ref slug (e.g branch-name-short)"
    required: true
  gh-token:
    description: "GITHUB_TOKEN to use for downloading artifacts"
    required: true

runs:
  using: "composite"
  steps:
    - name: common_vars
      shell: bash
      env:
        TEST_NAME: ${{ inputs.test }}
        LOCAL_PATH: ${{ inputs.local-dir }}
        CONCURRENCY: ${{ inputs.concurrency }}
      run: |
        echo "Vars"
        echo "ZOMBIENET_INTEGRATION_TEST_IMAGE: $ZOMBIENET_INTEGRATION_TEST_IMAGE"
        echo "ZOMBIENET_PROVIDER: $ZOMBIENET_PROVIDER"
        echo "COL_IMAGE: $COL_IMAGE"
        echo "Inputs"
        echo "test: $TEST_NAME"
        echo "local-dir: $LOCAL_PATH"
        echo "concurrency: $CONCURRENCY"

    - name: Download binaries for zombienet native tests
      if: env.ZOMBIENET_PROVIDER == 'native'
      uses: ./.github/actions/download-binaries-for-zombienet-tests
      with:
        gh-token: ${{ inputs.gh-token }}
        ref-slug: ${{ inputs.ref-slug }}
        build-id: ${{ inputs.build-id }}
        destination-path: ./bin

    - name: k8s_auth
      if: env.ZOMBIENET_PROVIDER == 'k8s'
      shell: bash
      run: |
        . /home/nonroot/zombie-net/scripts/ci/run-test-local-env-manager.sh
        k8s_auth

    - name: zombie_test
      shell: bash
      env:
        TEST_NAME: ${{ inputs.test }}
        LOCAL_PATH: ${{ inputs.local-dir }}
        CONCURRENCY: ${{ inputs.concurrency }}
      run: |
<<<<<<< HEAD
        if [[ "$ZOMBIENET_PROVIDER" == "native" ]]; then
          # set path to downloaded binaries
          export PATH=$(pwd)/bin:$PATH
          chmod +x $(pwd)/bin/*

          ./.github/scripts/run-zombienet-test.sh \
            "$(pwd)/$LOCAL_PATH" \
            $CONCURRENCY \
            "$TEST_NAME"
        else
          # no need to check other runner variables. for k8s they shall store the same value
          if [[ $ZOMBIENET_DEFAULT_RUNNER == "parity-zombienet" ]]; then
            export ZOMBIE_NAMESPACE=$(cat /data/namespace)
          fi

          /home/nonroot/zombie-net/scripts/ci/run-test-local-env-manager.sh \
            --local-dir="$(pwd)/$LOCAL_PATH" \
            --concurrency=$CONCURRENCY \
            --test="$TEST_NAME"
        fi
=======
        export ZOMBIE_K8S_CI_NAMESPACE=$(cat /data/namespace)
        /home/nonroot/zombie-net/scripts/ci/run-test-local-env-manager.sh \
          --local-dir="$(pwd)/$LOCAL_PATH" \
          --concurrency=$CONCURRENCY \
          --test="$TEST_NAME"
>>>>>>> 6b5a1284

    - name: upload_logs
      uses: actions/upload-artifact@v4
      if: ${{ ! cancelled() }}
      with:
        name: zombienet-logs-${{ github.job }}-${{ github.sha }}
        path: |
          /tmp/zombie*/logs/*
<|MERGE_RESOLUTION|>--- conflicted
+++ resolved
@@ -63,7 +63,6 @@
         LOCAL_PATH: ${{ inputs.local-dir }}
         CONCURRENCY: ${{ inputs.concurrency }}
       run: |
-<<<<<<< HEAD
         if [[ "$ZOMBIENET_PROVIDER" == "native" ]]; then
           # set path to downloaded binaries
           export PATH=$(pwd)/bin:$PATH
@@ -76,7 +75,7 @@
         else
           # no need to check other runner variables. for k8s they shall store the same value
           if [[ $ZOMBIENET_DEFAULT_RUNNER == "parity-zombienet" ]]; then
-            export ZOMBIE_NAMESPACE=$(cat /data/namespace)
+            export ZOMBIE_K8S_CI_NAMESPACE=$(cat /data/namespace)
           fi
 
           /home/nonroot/zombie-net/scripts/ci/run-test-local-env-manager.sh \
@@ -84,13 +83,6 @@
             --concurrency=$CONCURRENCY \
             --test="$TEST_NAME"
         fi
-=======
-        export ZOMBIE_K8S_CI_NAMESPACE=$(cat /data/namespace)
-        /home/nonroot/zombie-net/scripts/ci/run-test-local-env-manager.sh \
-          --local-dir="$(pwd)/$LOCAL_PATH" \
-          --concurrency=$CONCURRENCY \
-          --test="$TEST_NAME"
->>>>>>> 6b5a1284
 
     - name: upload_logs
       uses: actions/upload-artifact@v4
