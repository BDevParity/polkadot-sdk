name: Zombienet Cumulus

on:
  workflow_dispatch: # Disabled for being flaky
  #push:
  #  branches:
  #    - master
  pull_request:
   types: [opened, synchronize, reopened, ready_for_review, labeled]
  #merge_group:
concurrency:
  group: ${{ github.workflow }}-${{ github.event.pull_request.number || github.ref }}
  cancel-in-progress: true

env:
  FF_DISABLE_UMASK_FOR_DOCKER_EXECUTOR: 1
  LOCAL_DIR: "./cumulus/zombienet/tests"
  GHA_CLUSTER_SERVER_ADDR: "https://kubernetes.default:443"
  # use spot by default
  X_INFRA_INSTANCE: "spot"
  # don't retry sdk tests
  NEXTEST_RETRIES: 0
  KUBECONFIG: "/data/config"
  ZOMBIE_CLEANER_DISABLED: 1


# only run if we have changes in [subtrate, cumulus, polkadot] directories or this workflow.
jobs:
  isdraft:
    uses: ./.github/workflows/reusable-isdraft.yml
  preflight:
    # TODO: reenable
    if: false
    needs: isdraft
    uses: ./.github/workflows/zombienet-reusable-preflight.yml

  zombienet-cumulus-0001-sync_blocks_from_tip_without_connected_collator:
    needs: [preflight]
    if: ${{ needs.preflight.outputs.changes_substrate || needs.preflight.outputs.changes_cumulus || needs.preflight.outputs.changes_polkadot }}
    runs-on: ${{ needs.preflight.outputs.ZOMBIENET_SDK_LARGE_RUNNER }}
    timeout-minutes: 60
    container:
      image: ${{ needs.preflight.outputs.ZOMBIENET_SDK_IMAGE }}
    env:
      # sdk tests are looking for POLKADOT_IMAGE
      POLKADOT_IMAGE: "${{ needs.preflight.outputs.TEMP_IMAGES_BASE }}/polkadot-debug:${{ needs.preflight.outputs.DOCKER_IMAGES_VERSION }}"
      CUMULUS_IMAGE: "${{ needs.preflight.outputs.TEMP_IMAGES_BASE }}/test-parachain:${{ needs.preflight.outputs.DOCKER_IMAGES_VERSION }}"
      RUST_LOG: ${{ needs.preflight.outputs.RUST_LOG }}
      ZOMBIE_PROVIDER: ${{ needs.preflight.outputs.ZOMBIE_PROVIDER }}

    steps:
      - name: Checkout
        uses: actions/checkout@v4

      - name: zombienet_test
        uses: ./.github/actions/zombienet-sdk
        with:
          gh-token: ${{ secrets.GITHUB_TOKEN }}
          build-id: ${{ needs.preflight.outputs.BUILD_RUN_ID }}
          ref-slug: ${{ needs.preflight.outputs.SOURCE_REF_SLUG }}
          test: "sync_blocks::sync_blocks_from_tip_without_connected_collator::sync_blocks_from_tip_without_connected_collator"
          prefix: "cumulus"

  zombienet-cumulus-0002-pov_recovery:
    needs: [preflight]
    if: ${{ needs.preflight.outputs.changes_substrate || needs.preflight.outputs.changes_cumulus || needs.preflight.outputs.changes_polkadot }}
    runs-on: ${{ needs.preflight.outputs.ZOMBIENET_LARGE_RUNNER }}
    timeout-minutes: 60
    container:
      image: ${{ needs.preflight.outputs.ZOMBIENET_IMAGE }}
    env:
      RELAY_IMAGE: "${{ needs.preflight.outputs.TEMP_IMAGES_BASE }}/polkadot-debug:${{ needs.preflight.outputs.DOCKER_IMAGES_VERSION }}"
      COL_IMAGE: "${{ needs.preflight.outputs.TEMP_IMAGES_BASE }}/test-parachain:${{ needs.preflight.outputs.DOCKER_IMAGES_VERSION }}"
      DEBUG: ${{ needs.preflight.outputs.DEBUG }}
      ZOMBIENET_PROVIDER: ${{ needs.preflight.outputs.ZOMBIENET_PROVIDER }}
    steps:
      - name: Checkout
        uses: actions/checkout@v4

<<<<<<< HEAD
=======
      #
>>>>>>> 6b5a1284
      - name: zombienet_test
        uses: ./.github/actions/zombienet
        with:
          test: "0002-pov_recovery.zndsl"
          local-dir: "${{ env.LOCAL_DIR }}"
          concurrency: 1
<<<<<<< HEAD
          gh-token: ${{ secrets.GITHUB_TOKEN }}
          build-id: ${{ needs.preflight.outputs.BUILD_RUN_ID }}
          ref-slug: ${{ needs.preflight.outputs.SOURCE_REF_SLUG }}
=======
>>>>>>> 6b5a1284

  zombienet-cumulus-0003-full_node_catching_up:
    needs: [preflight]
    if: ${{ needs.preflight.outputs.changes_substrate || needs.preflight.outputs.changes_cumulus || needs.preflight.outputs.changes_polkadot }}
    runs-on: ${{ needs.preflight.outputs.ZOMBIENET_LARGE_RUNNER }}
    timeout-minutes: 60
    container:
      image: ${{ needs.preflight.outputs.ZOMBIENET_IMAGE }}
    env:
      RELAY_IMAGE: "${{ needs.preflight.outputs.TEMP_IMAGES_BASE }}/polkadot-debug:${{ needs.preflight.outputs.DOCKER_IMAGES_VERSION }}"
      COL_IMAGE: "${{ needs.preflight.outputs.TEMP_IMAGES_BASE }}/test-parachain:${{ needs.preflight.outputs.DOCKER_IMAGES_VERSION }}"
      DEBUG: ${{ needs.preflight.outputs.DEBUG }}
      ZOMBIENET_PROVIDER: ${{ needs.preflight.outputs.ZOMBIENET_PROVIDER }}
    steps:
      - name: Checkout
        uses: actions/checkout@v4

<<<<<<< HEAD
=======
      #
>>>>>>> 6b5a1284
      - name: zombienet_test
        uses: ./.github/actions/zombienet
        with:
          test: "0003-full_node_catching_up.zndsl"
          local-dir: "${{ env.LOCAL_DIR }}"
          concurrency: 1
<<<<<<< HEAD
          gh-token: ${{ secrets.GITHUB_TOKEN }}
          build-id: ${{ needs.preflight.outputs.BUILD_RUN_ID }}
          ref-slug: ${{ needs.preflight.outputs.SOURCE_REF_SLUG }}
=======
>>>>>>> 6b5a1284

  zombienet-cumulus-0004-runtime_upgrade:
    needs: [preflight]
    if: ${{ needs.preflight.outputs.changes_substrate || needs.preflight.outputs.changes_cumulus || needs.preflight.outputs.changes_polkadot }}
    runs-on: ${{ needs.preflight.outputs.ZOMBIENET_DEFAULT_RUNNER }}
    timeout-minutes: 60
    container:
      image: ${{ needs.preflight.outputs.ZOMBIENET_IMAGE }}
    env:
      RELAY_IMAGE: "${{ needs.preflight.outputs.TEMP_IMAGES_BASE }}/polkadot-debug:${{ needs.preflight.outputs.DOCKER_IMAGES_VERSION }}"
      COL_IMAGE: "${{ needs.preflight.outputs.TEMP_IMAGES_BASE }}/test-parachain:${{ needs.preflight.outputs.DOCKER_IMAGES_VERSION }}"
      DEBUG: ${{ needs.preflight.outputs.DEBUG }}
      ZOMBIENET_PROVIDER: ${{ needs.preflight.outputs.ZOMBIENET_PROVIDER }}
    steps:
      - name: Checkout
        uses: actions/checkout@v4

      - uses: actions/download-artifact@v4.1.8
        with:
          name: build-test-parachain-${{ needs.preflight.outputs.SOURCE_REF_SLUG }}
          github-token: ${{ secrets.GITHUB_TOKEN }}
          run-id: ${{ needs.preflight.outputs.BUILD_RUN_ID }}

      - name: tar
        run: tar -xvf artifacts.tar

      - name: cp
        shell: bash
        run: |
          ls -ltr *
          cp ./artifacts/zombienet/wasm_binary_spec_version_incremented.rs.compact.compressed.wasm /tmp/
          ls /tmp

<<<<<<< HEAD
=======
      #
>>>>>>> 6b5a1284
      - name: zombienet_test
        uses: ./.github/actions/zombienet
        with:
          test: "0004-runtime_upgrade.zndsl"
          local-dir: "${{ env.LOCAL_DIR }}"
          concurrency: 1
<<<<<<< HEAD
          gh-token: ${{ secrets.GITHUB_TOKEN }}
          build-id: ${{ needs.preflight.outputs.BUILD_RUN_ID }}
          ref-slug: ${{ needs.preflight.outputs.SOURCE_REF_SLUG }}
=======
>>>>>>> 6b5a1284

  zombienet-cumulus-0005-migrate_solo_to_para:
    needs: [preflight]
    if: ${{ needs.preflight.outputs.changes_substrate || needs.preflight.outputs.changes_cumulus || needs.preflight.outputs.changes_polkadot }}
    runs-on: ${{ needs.preflight.outputs.ZOMBIENET_DEFAULT_RUNNER }}
    timeout-minutes: 60
    container:
      image: ${{ needs.preflight.outputs.ZOMBIENET_IMAGE }}
    env:
      RELAY_IMAGE: "${{ needs.preflight.outputs.TEMP_IMAGES_BASE }}/polkadot-debug:${{ needs.preflight.outputs.DOCKER_IMAGES_VERSION }}"
      COL_IMAGE: "${{ needs.preflight.outputs.TEMP_IMAGES_BASE }}/test-parachain:${{ needs.preflight.outputs.DOCKER_IMAGES_VERSION }}"
      DEBUG: ${{ needs.preflight.outputs.DEBUG }}
      ZOMBIENET_PROVIDER: ${{ needs.preflight.outputs.ZOMBIENET_PROVIDER }}
    steps:
      - name: Checkout
        uses: actions/checkout@v4

<<<<<<< HEAD
=======
      #
>>>>>>> 6b5a1284
      - name: zombienet_test
        uses: ./.github/actions/zombienet
        with:
          test: "0005-migrate_solo_to_para.zndsl"
          local-dir: "${{ env.LOCAL_DIR }}"
          concurrency: 1
<<<<<<< HEAD
          gh-token: ${{ secrets.GITHUB_TOKEN }}
          build-id: ${{ needs.preflight.outputs.BUILD_RUN_ID }}
          ref-slug: ${{ needs.preflight.outputs.SOURCE_REF_SLUG }}
=======
>>>>>>> 6b5a1284

  zombienet-cumulus-0006-rpc_collator_builds_blocks:
    needs: [preflight]
    if: ${{ needs.preflight.outputs.changes_substrate || needs.preflight.outputs.changes_cumulus || needs.preflight.outputs.changes_polkadot }}
    runs-on: ${{ needs.preflight.outputs.ZOMBIENET_LARGE_RUNNER }}
    timeout-minutes: 60
    container:
      image: ${{ needs.preflight.outputs.ZOMBIENET_IMAGE }}
    env:
      RELAY_IMAGE: "${{ needs.preflight.outputs.TEMP_IMAGES_BASE }}/polkadot-debug:${{ needs.preflight.outputs.DOCKER_IMAGES_VERSION }}"
      COL_IMAGE: "${{ needs.preflight.outputs.TEMP_IMAGES_BASE }}/test-parachain:${{ needs.preflight.outputs.DOCKER_IMAGES_VERSION }}"
      DEBUG: ${{ needs.preflight.outputs.DEBUG }}
      ZOMBIENET_PROVIDER: ${{ needs.preflight.outputs.ZOMBIENET_PROVIDER }}
    steps:
      - name: Checkout
        uses: actions/checkout@v4

<<<<<<< HEAD
=======
      #
>>>>>>> 6b5a1284
      - name: zombienet_test
        uses: ./.github/actions/zombienet
        with:
          test: "0006-rpc_collator_builds_blocks.zndsl"
          local-dir: "${{ env.LOCAL_DIR }}"
          concurrency: 1
<<<<<<< HEAD
          gh-token: ${{ secrets.GITHUB_TOKEN }}
          build-id: ${{ needs.preflight.outputs.BUILD_RUN_ID }}
          ref-slug: ${{ needs.preflight.outputs.SOURCE_REF_SLUG }}
=======
>>>>>>> 6b5a1284

  zombienet-cumulus-0007-full_node_warp_sync:
    needs: [preflight]
    if: ${{ needs.preflight.outputs.changes_substrate || needs.preflight.outputs.changes_cumulus || needs.preflight.outputs.changes_polkadot }}
    runs-on: ${{ needs.preflight.outputs.ZOMBIENET_LARGE_RUNNER }}
    timeout-minutes: 60
    container:
      image: ${{ needs.preflight.outputs.ZOMBIENET_IMAGE }}
    env:
      RELAY_IMAGE: "${{ needs.preflight.outputs.TEMP_IMAGES_BASE }}/polkadot-debug:${{ needs.preflight.outputs.DOCKER_IMAGES_VERSION }}"
      COL_IMAGE: "${{ needs.preflight.outputs.TEMP_IMAGES_BASE }}/test-parachain:${{ needs.preflight.outputs.DOCKER_IMAGES_VERSION }}"
      DEBUG: ${{ needs.preflight.outputs.DEBUG }}
      ZOMBIENET_PROVIDER: ${{ needs.preflight.outputs.ZOMBIENET_PROVIDER }}
    steps:
      - name: Checkout
        uses: actions/checkout@v4

<<<<<<< HEAD
=======
      #
>>>>>>> 6b5a1284
      - name: zombienet_test
        uses: ./.github/actions/zombienet
        with:
          test: "0007-full_node_warp_sync.zndsl"
          local-dir: "${{ env.LOCAL_DIR }}"
          concurrency: 1
<<<<<<< HEAD
=======

>>>>>>> 6b5a1284

  zombienet-cumulus-0008-elastic_authoring:
    needs: [preflight]
    if: ${{ needs.preflight.outputs.changes_substrate || needs.preflight.outputs.changes_cumulus || needs.preflight.outputs.changes_polkadot }}
    runs-on: ${{ needs.preflight.outputs.ZOMBIENET_LARGE_RUNNER }}
    timeout-minutes: 60
    container:
      image: ${{ needs.preflight.outputs.ZOMBIENET_IMAGE }}
    env:
      RELAY_IMAGE: "${{ needs.preflight.outputs.TEMP_IMAGES_BASE }}/polkadot-debug:${{ needs.preflight.outputs.DOCKER_IMAGES_VERSION }}"
      COL_IMAGE: "${{ needs.preflight.outputs.TEMP_IMAGES_BASE }}/test-parachain:${{ needs.preflight.outputs.DOCKER_IMAGES_VERSION }}"
      DEBUG: ${{ needs.preflight.outputs.DEBUG }}
      ZOMBIENET_PROVIDER: ${{ needs.preflight.outputs.ZOMBIENET_PROVIDER }}
    steps:
      - name: Checkout
        uses: actions/checkout@v4

<<<<<<< HEAD
=======
      #
>>>>>>> 6b5a1284
      - name: zombienet_test
        uses: ./.github/actions/zombienet
        with:
          test: "0008-elastic_authoring.zndsl"
          local-dir: "${{ env.LOCAL_DIR }}"
          concurrency: 1
<<<<<<< HEAD
          gh-token: ${{ secrets.GITHUB_TOKEN }}
          build-id: ${{ needs.preflight.outputs.BUILD_RUN_ID }}
          ref-slug: ${{ needs.preflight.outputs.SOURCE_REF_SLUG }}
=======
>>>>>>> 6b5a1284

  zombienet-cumulus-0009-elastic_pov_recovery:
    needs: [preflight]
    if: ${{ needs.preflight.outputs.changes_substrate || needs.preflight.outputs.changes_cumulus || needs.preflight.outputs.changes_polkadot }}
    runs-on: ${{ needs.preflight.outputs.ZOMBIENET_LARGE_RUNNER }}
    timeout-minutes: 60
    container:
      image: ${{ needs.preflight.outputs.ZOMBIENET_IMAGE }}
    env:
      RELAY_IMAGE: "${{ needs.preflight.outputs.TEMP_IMAGES_BASE }}/polkadot-debug:${{ needs.preflight.outputs.DOCKER_IMAGES_VERSION }}"
      COL_IMAGE: "${{ needs.preflight.outputs.TEMP_IMAGES_BASE }}/test-parachain:${{ needs.preflight.outputs.DOCKER_IMAGES_VERSION }}"
      DEBUG: ${{ needs.preflight.outputs.DEBUG }}
      ZOMBIENET_PROVIDER: ${{ needs.preflight.outputs.ZOMBIENET_PROVIDER }}
    steps:
      - name: Checkout
        uses: actions/checkout@v4

<<<<<<< HEAD
=======
      #
>>>>>>> 6b5a1284
      - name: zombienet_test
        uses: ./.github/actions/zombienet
        with:
          test: "0009-elastic_pov_recovery.zndsl"
          local-dir: "${{ env.LOCAL_DIR }}"
          concurrency: 1
<<<<<<< HEAD
          gh-token: ${{ secrets.GITHUB_TOKEN }}
          build-id: ${{ needs.preflight.outputs.BUILD_RUN_ID }}
          ref-slug: ${{ needs.preflight.outputs.SOURCE_REF_SLUG }}
=======
>>>>>>> 6b5a1284

  zombienet-cumulus-0010-elastic_scaling_multiple_block_per_slot:
    needs: [preflight]
    if: ${{ needs.preflight.outputs.changes_substrate || needs.preflight.outputs.changes_cumulus || needs.preflight.outputs.changes_polkadot }}
    runs-on: ${{ needs.preflight.outputs.ZOMBIENET_SDK_LARGE_RUNNER }}
    timeout-minutes: 60
    container:
      image: ${{ needs.preflight.outputs.ZOMBIENET_SDK_IMAGE }}
    env:
      # sdk tests are looking for POLKADOT_IMAGE
      POLKADOT_IMAGE: "${{ needs.preflight.outputs.TEMP_IMAGES_BASE }}/polkadot-debug:${{ needs.preflight.outputs.DOCKER_IMAGES_VERSION }}"
      CUMULUS_IMAGE: "${{ needs.preflight.outputs.TEMP_IMAGES_BASE }}/test-parachain:${{ needs.preflight.outputs.DOCKER_IMAGES_VERSION }}"
      RUST_LOG: ${{ needs.preflight.outputs.RUST_LOG }}
      ZOMBIE_PROVIDER: ${{ needs.preflight.outputs.ZOMBIE_PROVIDER }}

    steps:
      - name: Checkout
        uses: actions/checkout@v4

      - name: zombienet_test
        uses: ./.github/actions/zombienet-sdk
        with:
          gh-token: ${{ secrets.GITHUB_TOKEN }}
          build-id: ${{ needs.preflight.outputs.BUILD_RUN_ID }}
          ref-slug: ${{ needs.preflight.outputs.SOURCE_REF_SLUG }}
          test: "elastic_scaling::elastic_scaling_multiple_blocks_per_slot::elastic_scaling_multiple_block_per_slot"
          prefix: "cumulus"<|MERGE_RESOLUTION|>--- conflicted
+++ resolved
@@ -77,22 +77,17 @@
       - name: Checkout
         uses: actions/checkout@v4
 
-<<<<<<< HEAD
-=======
-      #
->>>>>>> 6b5a1284
+
       - name: zombienet_test
         uses: ./.github/actions/zombienet
         with:
           test: "0002-pov_recovery.zndsl"
           local-dir: "${{ env.LOCAL_DIR }}"
           concurrency: 1
-<<<<<<< HEAD
-          gh-token: ${{ secrets.GITHUB_TOKEN }}
-          build-id: ${{ needs.preflight.outputs.BUILD_RUN_ID }}
-          ref-slug: ${{ needs.preflight.outputs.SOURCE_REF_SLUG }}
-=======
->>>>>>> 6b5a1284
+          gh-token: ${{ secrets.GITHUB_TOKEN }}
+          build-id: ${{ needs.preflight.outputs.BUILD_RUN_ID }}
+          ref-slug: ${{ needs.preflight.outputs.SOURCE_REF_SLUG }}
+
 
   zombienet-cumulus-0003-full_node_catching_up:
     needs: [preflight]
@@ -110,22 +105,16 @@
       - name: Checkout
         uses: actions/checkout@v4
 
-<<<<<<< HEAD
-=======
-      #
->>>>>>> 6b5a1284
+
       - name: zombienet_test
         uses: ./.github/actions/zombienet
         with:
           test: "0003-full_node_catching_up.zndsl"
           local-dir: "${{ env.LOCAL_DIR }}"
           concurrency: 1
-<<<<<<< HEAD
-          gh-token: ${{ secrets.GITHUB_TOKEN }}
-          build-id: ${{ needs.preflight.outputs.BUILD_RUN_ID }}
-          ref-slug: ${{ needs.preflight.outputs.SOURCE_REF_SLUG }}
-=======
->>>>>>> 6b5a1284
+          gh-token: ${{ secrets.GITHUB_TOKEN }}
+          build-id: ${{ needs.preflight.outputs.BUILD_RUN_ID }}
+          ref-slug: ${{ needs.preflight.outputs.SOURCE_REF_SLUG }}
 
   zombienet-cumulus-0004-runtime_upgrade:
     needs: [preflight]
@@ -159,22 +148,16 @@
           cp ./artifacts/zombienet/wasm_binary_spec_version_incremented.rs.compact.compressed.wasm /tmp/
           ls /tmp
 
-<<<<<<< HEAD
-=======
-      #
->>>>>>> 6b5a1284
       - name: zombienet_test
         uses: ./.github/actions/zombienet
         with:
           test: "0004-runtime_upgrade.zndsl"
           local-dir: "${{ env.LOCAL_DIR }}"
           concurrency: 1
-<<<<<<< HEAD
-          gh-token: ${{ secrets.GITHUB_TOKEN }}
-          build-id: ${{ needs.preflight.outputs.BUILD_RUN_ID }}
-          ref-slug: ${{ needs.preflight.outputs.SOURCE_REF_SLUG }}
-=======
->>>>>>> 6b5a1284
+          gh-token: ${{ secrets.GITHUB_TOKEN }}
+          build-id: ${{ needs.preflight.outputs.BUILD_RUN_ID }}
+          ref-slug: ${{ needs.preflight.outputs.SOURCE_REF_SLUG }}
+
 
   zombienet-cumulus-0005-migrate_solo_to_para:
     needs: [preflight]
@@ -192,22 +175,15 @@
       - name: Checkout
         uses: actions/checkout@v4
 
-<<<<<<< HEAD
-=======
-      #
->>>>>>> 6b5a1284
       - name: zombienet_test
         uses: ./.github/actions/zombienet
         with:
           test: "0005-migrate_solo_to_para.zndsl"
           local-dir: "${{ env.LOCAL_DIR }}"
           concurrency: 1
-<<<<<<< HEAD
-          gh-token: ${{ secrets.GITHUB_TOKEN }}
-          build-id: ${{ needs.preflight.outputs.BUILD_RUN_ID }}
-          ref-slug: ${{ needs.preflight.outputs.SOURCE_REF_SLUG }}
-=======
->>>>>>> 6b5a1284
+          gh-token: ${{ secrets.GITHUB_TOKEN }}
+          build-id: ${{ needs.preflight.outputs.BUILD_RUN_ID }}
+          ref-slug: ${{ needs.preflight.outputs.SOURCE_REF_SLUG }}
 
   zombienet-cumulus-0006-rpc_collator_builds_blocks:
     needs: [preflight]
@@ -225,22 +201,15 @@
       - name: Checkout
         uses: actions/checkout@v4
 
-<<<<<<< HEAD
-=======
-      #
->>>>>>> 6b5a1284
       - name: zombienet_test
         uses: ./.github/actions/zombienet
         with:
           test: "0006-rpc_collator_builds_blocks.zndsl"
           local-dir: "${{ env.LOCAL_DIR }}"
           concurrency: 1
-<<<<<<< HEAD
-          gh-token: ${{ secrets.GITHUB_TOKEN }}
-          build-id: ${{ needs.preflight.outputs.BUILD_RUN_ID }}
-          ref-slug: ${{ needs.preflight.outputs.SOURCE_REF_SLUG }}
-=======
->>>>>>> 6b5a1284
+          gh-token: ${{ secrets.GITHUB_TOKEN }}
+          build-id: ${{ needs.preflight.outputs.BUILD_RUN_ID }}
+          ref-slug: ${{ needs.preflight.outputs.SOURCE_REF_SLUG }}
 
   zombienet-cumulus-0007-full_node_warp_sync:
     needs: [preflight]
@@ -258,20 +227,12 @@
       - name: Checkout
         uses: actions/checkout@v4
 
-<<<<<<< HEAD
-=======
-      #
->>>>>>> 6b5a1284
       - name: zombienet_test
         uses: ./.github/actions/zombienet
         with:
           test: "0007-full_node_warp_sync.zndsl"
           local-dir: "${{ env.LOCAL_DIR }}"
           concurrency: 1
-<<<<<<< HEAD
-=======
-
->>>>>>> 6b5a1284
 
   zombienet-cumulus-0008-elastic_authoring:
     needs: [preflight]
@@ -289,22 +250,15 @@
       - name: Checkout
         uses: actions/checkout@v4
 
-<<<<<<< HEAD
-=======
-      #
->>>>>>> 6b5a1284
       - name: zombienet_test
         uses: ./.github/actions/zombienet
         with:
           test: "0008-elastic_authoring.zndsl"
           local-dir: "${{ env.LOCAL_DIR }}"
           concurrency: 1
-<<<<<<< HEAD
-          gh-token: ${{ secrets.GITHUB_TOKEN }}
-          build-id: ${{ needs.preflight.outputs.BUILD_RUN_ID }}
-          ref-slug: ${{ needs.preflight.outputs.SOURCE_REF_SLUG }}
-=======
->>>>>>> 6b5a1284
+          gh-token: ${{ secrets.GITHUB_TOKEN }}
+          build-id: ${{ needs.preflight.outputs.BUILD_RUN_ID }}
+          ref-slug: ${{ needs.preflight.outputs.SOURCE_REF_SLUG }}
 
   zombienet-cumulus-0009-elastic_pov_recovery:
     needs: [preflight]
@@ -322,22 +276,15 @@
       - name: Checkout
         uses: actions/checkout@v4
 
-<<<<<<< HEAD
-=======
-      #
->>>>>>> 6b5a1284
       - name: zombienet_test
         uses: ./.github/actions/zombienet
         with:
           test: "0009-elastic_pov_recovery.zndsl"
           local-dir: "${{ env.LOCAL_DIR }}"
           concurrency: 1
-<<<<<<< HEAD
-          gh-token: ${{ secrets.GITHUB_TOKEN }}
-          build-id: ${{ needs.preflight.outputs.BUILD_RUN_ID }}
-          ref-slug: ${{ needs.preflight.outputs.SOURCE_REF_SLUG }}
-=======
->>>>>>> 6b5a1284
+          gh-token: ${{ secrets.GITHUB_TOKEN }}
+          build-id: ${{ needs.preflight.outputs.BUILD_RUN_ID }}
+          ref-slug: ${{ needs.preflight.outputs.SOURCE_REF_SLUG }}
 
   zombienet-cumulus-0010-elastic_scaling_multiple_block_per_slot:
     needs: [preflight]
