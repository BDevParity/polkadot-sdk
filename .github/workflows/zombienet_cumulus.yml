name: Zombienet Cumulus

on:
  push:
    branches:
      - master
  pull_request:
    types: [opened, synchronize, reopened, ready_for_review]
  merge_group:
concurrency:
  group: ${{ github.workflow }}-${{ github.event.pull_request.number || github.ref }}
  cancel-in-progress: true

env:
  RUN_IN_CONTAINER: 1
  FF_DISABLE_UMASK_FOR_DOCKER_EXECUTOR: 1
  LOCAL_DIR: "./cumulus/zombienet/tests"
  GHA_CLUSTER_SERVER_ADDR: "https://kubernetes.default:443"

# only run if we have changes in [subtrate, cumulus, polkadot] directories or this workflow.
jobs:
  isdraft:
    uses: ./.github/workflows/reusable-isdraft.yml
  preflight:
    needs: isdraft
    uses: ./.github/workflows/zombienet-reusable-preflight.yml

  zombienet-cumulus-0001-sync_blocks_from_tip_without_connected_collator:
    needs: [preflight]
    if: ${{ needs.preflight.outputs.changes_substrate || needs.preflight.outputs.changes_cumulus || needs.preflight.outputs.changes_polkadot }}
    runs-on: ${{ needs.preflight.outputs.ZOMBIENET_RUNNER }} # NOTE: should be zombienet-arc-runner (without quotes)
    timeout-minutes: 60
    container:
      image: ${{ needs.preflight.outputs.ZOMBIENET_IMAGE }}
    env:
      # sdk tests are looking for POLKADOT_IMAGE
      POLKADOT_IMAGE: "${{ needs.preflight.outputs.TEMP_IMAGES_BASE }}/polkadot-debug:${{ needs.preflight.outputs.DOCKER_IMAGES_VERSION }}"
      CUMULUS_IMAGE: "${{ needs.preflight.outputs.TEMP_IMAGES_BASE }}/test-parachain:${{ needs.preflight.outputs.DOCKER_IMAGES_VERSION }}"
      RUST_LOG: ${{ needs.preflight.outputs.RUST_LOG }}
      ZOMBIE_PROVIDER: ${{ needs.preflight.outputs.ZOMBIE_PROVIDER }}
      RUN_IN_CI: ${{ needs.preflight.outputs.RUN_IN_CI }}

    steps:
      - name: Checkout
        uses: actions/checkout@v4

      - name: zombienet_test
        uses: ./.github/actions/zombienet-sdk
        with:
          gh-token: ${{ secrets.GITHUB_TOKEN }}
          build-id: ${{ needs.preflight.outputs.BUILD_RUN_ID }}
          ref-slug: ${{ needs.preflight.outputs.SOURCE_REF_SLUG }}
          test: "sync_blocks::sync_blocks_from_tip_without_connected_collator::sync_blocks_from_tip_without_connected_collator"
          prefix: "cumulus"

  zombienet-cumulus-0002-pov_recovery:
    needs: [preflight]
    if: ${{ needs.preflight.outputs.changes_substrate || needs.preflight.outputs.changes_cumulus || needs.preflight.outputs.changes_polkadot }}
    runs-on: ${{ needs.preflight.outputs.ZOMBIENET_RUNNER }} # NOTE: should be zombienet-arc-runner (without quotes)
    timeout-minutes: 60
    container:
      image: ${{ needs.preflight.outputs.ZOMBIENET_IMAGE }}
    env:
      RELAY_IMAGE: "${{ needs.preflight.outputs.TEMP_IMAGES_BASE }}/polkadot-debug:${{ needs.preflight.outputs.DOCKER_IMAGES_VERSION }}"
      COL_IMAGE: "${{ needs.preflight.outputs.TEMP_IMAGES_BASE }}/test-parachain:${{ needs.preflight.outputs.DOCKER_IMAGES_VERSION }}"
    steps:
      - name: Checkout
        uses: actions/checkout@v4

      - name: script
        run: |
          echo "RELAY_IMAGE: $RELAY_IMAGE"
          echo "COL_IMAGE: $COL_IMAGE"
          export DEBUG=${{ needs.preflight.outputs.DEBUG }}
          /home/nonroot/zombie-net/scripts/ci/run-test-local-env-manager.sh \
            --local-dir="$(pwd)/$LOCAL_DIR" \
            --concurrency=1 \
            --test="0002-pov_recovery.zndsl"

      - name: upload logs
        uses: actions/upload-artifact@v4
        with:
          name: zombienet-logs-${{ github.job }}-${{ github.sha }}
          path: |
            /tmp/zombie*/logs/*

  zombienet-cumulus-0003-full_node_catching_up:
    needs: [preflight]
    if: ${{ needs.preflight.outputs.changes_substrate || needs.preflight.outputs.changes_cumulus || needs.preflight.outputs.changes_polkadot }}
    runs-on: ${{ needs.preflight.outputs.ZOMBIENET_RUNNER }} # NOTE: should be zombienet-arc-runner (without quotes)
    timeout-minutes: 60
    container:
      image: ${{ needs.preflight.outputs.ZOMBIENET_IMAGE }}
    env:
      RELAY_IMAGE: "${{ needs.preflight.outputs.TEMP_IMAGES_BASE }}/polkadot-debug:${{ needs.preflight.outputs.DOCKER_IMAGES_VERSION }}"
      COL_IMAGE: "${{ needs.preflight.outputs.TEMP_IMAGES_BASE }}/test-parachain:${{ needs.preflight.outputs.DOCKER_IMAGES_VERSION }}"
    steps:
      - name: Checkout
        uses: actions/checkout@v4

      - name: script
        run: |
          echo "RELAY_IMAGE: $RELAY_IMAGE"
          echo "COL_IMAGE: $COL_IMAGE"
          export DEBUG=${{ needs.preflight.outputs.DEBUG }}
          /home/nonroot/zombie-net/scripts/ci/run-test-local-env-manager.sh \
            --local-dir="$(pwd)/$LOCAL_DIR" \
            --concurrency=1 \
            --test="0003-full_node_catching_up.zndsl"

      - name: upload logs
        uses: actions/upload-artifact@v4
        with:
          name: zombienet-logs-${{ github.job }}-${{ github.sha }}
          path: |
            /tmp/zombie*/logs/*

  zombienet-cumulus-0004-runtime_upgrade:
    needs: [preflight]
    if: ${{ needs.preflight.outputs.changes_substrate || needs.preflight.outputs.changes_cumulus || needs.preflight.outputs.changes_polkadot }}
    runs-on: ${{ needs.preflight.outputs.ZOMBIENET_RUNNER }} # NOTE: should be zombienet-arc-runner (without quotes)
    timeout-minutes: 60
    container:
      image: ${{ needs.preflight.outputs.ZOMBIENET_IMAGE }}
    env:
      RELAY_IMAGE: "${{ needs.preflight.outputs.TEMP_IMAGES_BASE }}/polkadot-debug:${{ needs.preflight.outputs.DOCKER_IMAGES_VERSION }}"
      COL_IMAGE: "${{ needs.preflight.outputs.TEMP_IMAGES_BASE }}/test-parachain:${{ needs.preflight.outputs.DOCKER_IMAGES_VERSION }}"
    steps:
      - name: Checkout
        uses: actions/checkout@v4

      - uses: actions/download-artifact@v4.1.8
        with:
          name: build-test-parachain-${{ needs.preflight.outputs.SOURCE_REF_SLUG }}
          github-token: ${{ secrets.GITHUB_TOKEN }}
          run-id: ${{ needs.preflight.outputs.BUILD_RUN_ID }}

      - name: tar
        run: tar -xvf artifacts.tar

      - name: script
        run: |
          echo "RELAY_IMAGE: $RELAY_IMAGE"
          echo "COL_IMAGE: $COL_IMAGE"
          ls -ltr *
          cp ./artifacts/zombienet/wasm_binary_spec_version_incremented.rs.compact.compressed.wasm /tmp/
          ls /tmp
          export DEBUG=${{ needs.preflight.outputs.DEBUG }}
          /home/nonroot/zombie-net/scripts/ci/run-test-local-env-manager.sh \
            --local-dir="$(pwd)/$LOCAL_DIR" \
            --concurrency=1 \
            --test="0004-runtime_upgrade.zndsl"

      - name: upload logs
        uses: actions/upload-artifact@v4
        with:
          name: zombienet-logs-${{ github.job }}-${{ github.sha }}
          path: |
            /tmp/zombie*/logs/*

  zombienet-cumulus-0005-migrate_solo_to_para:
    needs: [preflight]
    if: ${{ needs.preflight.outputs.changes_substrate || needs.preflight.outputs.changes_cumulus || needs.preflight.outputs.changes_polkadot }}
    runs-on: ${{ needs.preflight.outputs.ZOMBIENET_RUNNER }} # NOTE: should be zombienet-arc-runner (without quotes)
    timeout-minutes: 60
    container:
      image: ${{ needs.preflight.outputs.ZOMBIENET_IMAGE }}
    env:
      RELAY_IMAGE: "${{ needs.preflight.outputs.TEMP_IMAGES_BASE }}/polkadot-debug:${{ needs.preflight.outputs.DOCKER_IMAGES_VERSION }}"
      COL_IMAGE: "${{ needs.preflight.outputs.TEMP_IMAGES_BASE }}/test-parachain:${{ needs.preflight.outputs.DOCKER_IMAGES_VERSION }}"
    steps:
      - name: Checkout
        uses: actions/checkout@v4

      - name: script
        run: |
          echo "RELAY_IMAGE: $RELAY_IMAGE"
          echo "COL_IMAGE: $COL_IMAGE"
          export DEBUG=${{ needs.preflight.outputs.DEBUG }}
          /home/nonroot/zombie-net/scripts/ci/run-test-local-env-manager.sh \
            --local-dir="$(pwd)/$LOCAL_DIR" \
            --concurrency=1 \
            --test="0005-migrate_solo_to_para.zndsl"

      - name: upload logs
        uses: actions/upload-artifact@v4
        with:
          name: zombienet-logs-${{ github.job }}-${{ github.sha }}
          path: |
            /tmp/zombie*/logs/*

  zombienet-cumulus-0006-rpc_collator_builds_blocks:
    needs: [preflight]
    if: ${{ needs.preflight.outputs.changes_substrate || needs.preflight.outputs.changes_cumulus || needs.preflight.outputs.changes_polkadot }}
    runs-on: ${{ needs.preflight.outputs.ZOMBIENET_RUNNER }} # NOTE: should be zombienet-arc-runner (without quotes)
    timeout-minutes: 60
    container:
      image: ${{ needs.preflight.outputs.ZOMBIENET_IMAGE }}
    env:
      RELAY_IMAGE: "${{ needs.preflight.outputs.TEMP_IMAGES_BASE }}/polkadot-debug:${{ needs.preflight.outputs.DOCKER_IMAGES_VERSION }}"
      COL_IMAGE: "${{ needs.preflight.outputs.TEMP_IMAGES_BASE }}/test-parachain:${{ needs.preflight.outputs.DOCKER_IMAGES_VERSION }}"
    steps:
      - name: Checkout
        uses: actions/checkout@v4

      - name: script
        run: |
          echo "RELAY_IMAGE: $RELAY_IMAGE"
          echo "COL_IMAGE: $COL_IMAGE"
          export DEBUG=${{ needs.preflight.outputs.DEBUG }}
          /home/nonroot/zombie-net/scripts/ci/run-test-local-env-manager.sh \
            --local-dir="$(pwd)/$LOCAL_DIR" \
            --concurrency=1 \
            --test="0006-rpc_collator_builds_blocks.zndsl"

      - name: upload logs
        uses: actions/upload-artifact@v4
        with:
          name: zombienet-logs-${{ github.job }}-${{ github.sha }}
          path: |
            /tmp/zombie*/logs/*

  zombienet-cumulus-0007-full_node_warp_sync:
    needs: [preflight]
    if: ${{ needs.preflight.outputs.changes_substrate || needs.preflight.outputs.changes_cumulus || needs.preflight.outputs.changes_polkadot }}
    runs-on: ${{ needs.preflight.outputs.ZOMBIENET_RUNNER }} # NOTE: should be zombienet-arc-runner (without quotes)
    timeout-minutes: 60
    container:
      image: ${{ needs.preflight.outputs.ZOMBIENET_IMAGE }}
    env:
      RELAY_IMAGE: "${{ needs.preflight.outputs.TEMP_IMAGES_BASE }}/polkadot-debug:${{ needs.preflight.outputs.DOCKER_IMAGES_VERSION }}"
      COL_IMAGE: "${{ needs.preflight.outputs.TEMP_IMAGES_BASE }}/test-parachain:${{ needs.preflight.outputs.DOCKER_IMAGES_VERSION }}"
    steps:
      - name: Checkout
        uses: actions/checkout@v4

      - name: script
        run: |
          echo "RELAY_IMAGE: $RELAY_IMAGE"
          echo "COL_IMAGE: $COL_IMAGE"
          export DEBUG=${{ needs.preflight.outputs.DEBUG }}
          /home/nonroot/zombie-net/scripts/ci/run-test-local-env-manager.sh \
            --local-dir="$(pwd)/$LOCAL_DIR" \
            --concurrency=1 \
            --test="0007-full_node_warp_sync.zndsl"

      - name: upload logs
        uses: actions/upload-artifact@v4
        with:
          name: zombienet-logs-${{ github.job }}-${{ github.sha }}
          path: |
            /tmp/zombie*/logs/*

  zombienet-cumulus-0008-elastic_authoring:
    needs: [preflight]
    if: ${{ needs.preflight.outputs.changes_substrate || needs.preflight.outputs.changes_cumulus || needs.preflight.outputs.changes_polkadot }}
    runs-on: ${{ needs.preflight.outputs.ZOMBIENET_RUNNER }} # NOTE: should be zombienet-arc-runner (without quotes)
    timeout-minutes: 60
    container:
      image: ${{ needs.preflight.outputs.ZOMBIENET_IMAGE }}
    env:
      RELAY_IMAGE: "${{ needs.preflight.outputs.TEMP_IMAGES_BASE }}/polkadot-debug:${{ needs.preflight.outputs.DOCKER_IMAGES_VERSION }}"
      COL_IMAGE: "${{ needs.preflight.outputs.TEMP_IMAGES_BASE }}/test-parachain:${{ needs.preflight.outputs.DOCKER_IMAGES_VERSION }}"
    steps:
      - name: Checkout
        uses: actions/checkout@v4

      - name: script
        run: |
          echo "RELAY_IMAGE: $RELAY_IMAGE"
          echo "COL_IMAGE: $COL_IMAGE"
          export DEBUG=${{ needs.preflight.outputs.DEBUG }}
          /home/nonroot/zombie-net/scripts/ci/run-test-local-env-manager.sh \
            --local-dir="$(pwd)/$LOCAL_DIR" \
            --concurrency=1 \
            --test="0008-elastic_authoring.zndsl"

      - name: upload logs
        uses: actions/upload-artifact@v4
        with:
          name: zombienet-logs-${{ github.job }}-${{ github.sha }}
          path: |
            /tmp/zombie*/logs/*

  zombienet-cumulus-0009-elastic_pov_recovery:
    needs: [preflight]
    if: ${{ needs.preflight.outputs.changes_substrate || needs.preflight.outputs.changes_cumulus || needs.preflight.outputs.changes_polkadot }}
    runs-on: ${{ needs.preflight.outputs.ZOMBIENET_RUNNER }} # NOTE: should be zombienet-arc-runner (without quotes)
    timeout-minutes: 60
    container:
      image: ${{ needs.preflight.outputs.ZOMBIENET_IMAGE }}
    env:
      RELAY_IMAGE: "${{ needs.preflight.outputs.TEMP_IMAGES_BASE }}/polkadot-debug:${{ needs.preflight.outputs.DOCKER_IMAGES_VERSION }}"
      COL_IMAGE: "${{ needs.preflight.outputs.TEMP_IMAGES_BASE }}/test-parachain:${{ needs.preflight.outputs.DOCKER_IMAGES_VERSION }}"
    steps:
      - name: Checkout
        uses: actions/checkout@v4

      - name: script
        run: |
          echo "RELAY_IMAGE: $RELAY_IMAGE"
          echo "COL_IMAGE: $COL_IMAGE"
          export DEBUG=${{ needs.preflight.outputs.DEBUG }}
          /home/nonroot/zombie-net/scripts/ci/run-test-local-env-manager.sh \
            --local-dir="$(pwd)/$LOCAL_DIR" \
            --concurrency=1 \
            --test="0009-elastic_pov_recovery.zndsl"

      - name: upload logs
        uses: actions/upload-artifact@v4
        with:
          name: zombienet-logs-${{ github.job }}-${{ github.sha }}
          path: |
            /tmp/zombie*/logs/*

  zombienet-cumulus-0010-elastic_scaling_multiple_block_per_slot:
    needs: [preflight]
    if: ${{ needs.preflight.outputs.changes_substrate || needs.preflight.outputs.changes_cumulus || needs.preflight.outputs.changes_polkadot }}
    runs-on: ${{ needs.preflight.outputs.ZOMBIENET_RUNNER }} # NOTE: should be zombienet-arc-runner (without quotes)
    timeout-minutes: 60
    container:
      image: ${{ needs.preflight.outputs.ZOMBIENET_IMAGE }}
    env:
      # sdk tests are looking for POLKADOT_IMAGE
      POLKADOT_IMAGE: "${{ needs.preflight.outputs.TEMP_IMAGES_BASE }}/polkadot-debug:${{ needs.preflight.outputs.DOCKER_IMAGES_VERSION }}"
      CUMULUS_IMAGE: "${{ needs.preflight.outputs.TEMP_IMAGES_BASE }}/test-parachain:${{ needs.preflight.outputs.DOCKER_IMAGES_VERSION }}"
      RUST_LOG: ${{ needs.preflight.outputs.RUST_LOG }}
      ZOMBIE_PROVIDER: ${{ needs.preflight.outputs.ZOMBIE_PROVIDER }}
      RUN_IN_CI: ${{ needs.preflight.outputs.RUN_IN_CI }}
<<<<<<< HEAD
=======
      # don't retry sdk tests
      NEXTEST_RETRIES: 0
>>>>>>> e6d9a374

    steps:
      - name: Checkout
        uses: actions/checkout@v4

      - name: zombienet_test
        uses: ./.github/actions/zombienet-sdk
        with:
<<<<<<< HEAD
          gh-token: ${{ secrets.GITHUB_TOKEN }}
          build-id: ${{ needs.preflight.outputs.BUILD_RUN_ID }}
          ref-slug: ${{ needs.preflight.outputs.SOURCE_REF_SLUG }}
          test: "elastic_scaling::elastic_scaling_multiple_blocks_per_slot::elastic_scaling_multiple_block_per_slot"
          prefix: "cumulus"
=======
          name: prepare-cumulus-zombienet-artifacts-${{ needs.preflight.outputs.SOURCE_REF_SLUG }}
          github-token: ${{ secrets.GITHUB_TOKEN }}
          run-id: ${{ needs.preflight.outputs.BUILD_RUN_ID }}

      - name: tar
        run: tar -xvf artifacts.tar

      - name: script
        run: |
          echo "POLKADOT_IMAGE: $POLKADOT_IMAGE"
          echo "CUMULUS_IMAGE: $CUMULUS_IMAGE"
          echo "RUN_IN_CI: $RUN_IN_CI"

          ls -ltr ./artifacts
          # use spot by default
          export X_INFRA_INSTANCE=spot
          # we want to use `--no-capture` in zombienet tests.
          unset NEXTEST_FAILURE_OUTPUT
          unset NEXTEST_SUCCESS_OUTPUT
          cargo nextest run --archive-file ./artifacts/cumulus-zombienet-tests.tar.zst --no-capture -- elastic_scaling::elastic_scaling_multiple_blocks_per_slot::elastic_scaling_multiple_block_per_slot

      - name: upload logs
        uses: actions/upload-artifact@v4
        with:
          name: zombienet-logs-${{ github.job }}-${{ github.sha }}
          path: |
            /tmp/zombie*/logs/*
>>>>>>> e6d9a374
<|MERGE_RESOLUTION|>--- conflicted
+++ resolved
@@ -327,11 +327,6 @@
       RUST_LOG: ${{ needs.preflight.outputs.RUST_LOG }}
       ZOMBIE_PROVIDER: ${{ needs.preflight.outputs.ZOMBIE_PROVIDER }}
       RUN_IN_CI: ${{ needs.preflight.outputs.RUN_IN_CI }}
-<<<<<<< HEAD
-=======
-      # don't retry sdk tests
-      NEXTEST_RETRIES: 0
->>>>>>> e6d9a374
 
     steps:
       - name: Checkout
@@ -340,38 +335,8 @@
       - name: zombienet_test
         uses: ./.github/actions/zombienet-sdk
         with:
-<<<<<<< HEAD
           gh-token: ${{ secrets.GITHUB_TOKEN }}
           build-id: ${{ needs.preflight.outputs.BUILD_RUN_ID }}
           ref-slug: ${{ needs.preflight.outputs.SOURCE_REF_SLUG }}
           test: "elastic_scaling::elastic_scaling_multiple_blocks_per_slot::elastic_scaling_multiple_block_per_slot"
-          prefix: "cumulus"
-=======
-          name: prepare-cumulus-zombienet-artifacts-${{ needs.preflight.outputs.SOURCE_REF_SLUG }}
-          github-token: ${{ secrets.GITHUB_TOKEN }}
-          run-id: ${{ needs.preflight.outputs.BUILD_RUN_ID }}
-
-      - name: tar
-        run: tar -xvf artifacts.tar
-
-      - name: script
-        run: |
-          echo "POLKADOT_IMAGE: $POLKADOT_IMAGE"
-          echo "CUMULUS_IMAGE: $CUMULUS_IMAGE"
-          echo "RUN_IN_CI: $RUN_IN_CI"
-
-          ls -ltr ./artifacts
-          # use spot by default
-          export X_INFRA_INSTANCE=spot
-          # we want to use `--no-capture` in zombienet tests.
-          unset NEXTEST_FAILURE_OUTPUT
-          unset NEXTEST_SUCCESS_OUTPUT
-          cargo nextest run --archive-file ./artifacts/cumulus-zombienet-tests.tar.zst --no-capture -- elastic_scaling::elastic_scaling_multiple_blocks_per_slot::elastic_scaling_multiple_block_per_slot
-
-      - name: upload logs
-        uses: actions/upload-artifact@v4
-        with:
-          name: zombienet-logs-${{ github.job }}-${{ github.sha }}
-          path: |
-            /tmp/zombie*/logs/*
->>>>>>> e6d9a374
+          prefix: "cumulus"