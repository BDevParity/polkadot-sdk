--- conflicted
+++ resolved
@@ -23,14 +23,11 @@
   KUBECONFIG: "/data/config"
   ZOMBIE_CLEANER_DISABLED: 1
 
-
 # only run if we have changes in [subtrate, cumulus, polkadot] directories or this workflow.
 jobs:
   isdraft:
     uses: ./.github/workflows/reusable-isdraft.yml
   preflight:
-    # TODO: reenable
-    if: false
     needs: isdraft
     uses: ./.github/workflows/zombienet-reusable-preflight.yml
 
@@ -64,40 +61,20 @@
   zombienet-cumulus-0002-pov_recovery:
     needs: [preflight]
     if: ${{ needs.preflight.outputs.changes_substrate || needs.preflight.outputs.changes_cumulus || needs.preflight.outputs.changes_polkadot }}
-    runs-on: ${{ needs.preflight.outputs.ZOMBIENET_LARGE_RUNNER }}
-    timeout-minutes: 60
-    container:
-      image: ${{ needs.preflight.outputs.ZOMBIENET_IMAGE }}
-    env:
-<<<<<<< HEAD
-      RELAY_IMAGE: "${{ needs.preflight.outputs.TEMP_IMAGES_BASE }}/polkadot-debug:${{ needs.preflight.outputs.DOCKER_IMAGES_VERSION }}"
-      COL_IMAGE: "${{ needs.preflight.outputs.TEMP_IMAGES_BASE }}/test-parachain:${{ needs.preflight.outputs.DOCKER_IMAGES_VERSION }}"
-      DEBUG: ${{ needs.preflight.outputs.DEBUG }}
-      ZOMBIENET_PROVIDER: ${{ needs.preflight.outputs.ZOMBIENET_PROVIDER }}
-=======
-      POLKADOT_IMAGE: "${{ needs.preflight.outputs.TEMP_IMAGES_BASE }}/polkadot-debug:${{ needs.preflight.outputs.DOCKER_IMAGES_VERSION }}"
-      CUMULUS_IMAGE: "${{ needs.preflight.outputs.TEMP_IMAGES_BASE }}/test-parachain:${{ needs.preflight.outputs.DOCKER_IMAGES_VERSION }}"
-      RUST_LOG: ${{ needs.preflight.outputs.RUST_LOG }}
-      ZOMBIE_PROVIDER: ${{ needs.preflight.outputs.ZOMBIE_PROVIDER }}
-
->>>>>>> a1066954
-    steps:
-      - name: Checkout
-        uses: actions/checkout@v4
-
-<<<<<<< HEAD
-
-      - name: zombienet_test
-        uses: ./.github/actions/zombienet
-        with:
-          test: "0002-pov_recovery.zndsl"
-          local-dir: "${{ env.LOCAL_DIR }}"
-          concurrency: 1
-          gh-token: ${{ secrets.GITHUB_TOKEN }}
-          build-id: ${{ needs.preflight.outputs.BUILD_RUN_ID }}
-          ref-slug: ${{ needs.preflight.outputs.SOURCE_REF_SLUG }}
-
-=======
+    runs-on: ${{ needs.preflight.outputs.ZOMBIENET_SDK_LARGE_RUNNER }}
+    timeout-minutes: 60
+    container:
+      image: ${{ needs.preflight.outputs.ZOMBIENET_SDK_IMAGE }}
+    env:
+      POLKADOT_IMAGE: "${{ needs.preflight.outputs.TEMP_IMAGES_BASE }}/polkadot-debug:${{ needs.preflight.outputs.DOCKER_IMAGES_VERSION }}"
+      CUMULUS_IMAGE: "${{ needs.preflight.outputs.TEMP_IMAGES_BASE }}/test-parachain:${{ needs.preflight.outputs.DOCKER_IMAGES_VERSION }}"
+      RUST_LOG: ${{ needs.preflight.outputs.RUST_LOG }}
+      ZOMBIE_PROVIDER: ${{ needs.preflight.outputs.ZOMBIE_PROVIDER }}
+
+    steps:
+      - name: Checkout
+        uses: actions/checkout@v4
+
       - name: zombienet_test
         uses: ./.github/actions/zombienet-sdk
         with:
@@ -106,44 +83,24 @@
           ref-slug: ${{ needs.preflight.outputs.SOURCE_REF_SLUG }}
           test: "zombie_ci::pov_recovery::pov_recovery"
           prefix: "cumulus"
->>>>>>> a1066954
 
   zombienet-cumulus-0003-full_node_catching_up:
     needs: [preflight]
     if: ${{ needs.preflight.outputs.changes_substrate || needs.preflight.outputs.changes_cumulus || needs.preflight.outputs.changes_polkadot }}
-    runs-on: ${{ needs.preflight.outputs.ZOMBIENET_LARGE_RUNNER }}
-    timeout-minutes: 60
-    container:
-      image: ${{ needs.preflight.outputs.ZOMBIENET_IMAGE }}
-    env:
-<<<<<<< HEAD
-      RELAY_IMAGE: "${{ needs.preflight.outputs.TEMP_IMAGES_BASE }}/polkadot-debug:${{ needs.preflight.outputs.DOCKER_IMAGES_VERSION }}"
-      COL_IMAGE: "${{ needs.preflight.outputs.TEMP_IMAGES_BASE }}/test-parachain:${{ needs.preflight.outputs.DOCKER_IMAGES_VERSION }}"
-      DEBUG: ${{ needs.preflight.outputs.DEBUG }}
-      ZOMBIENET_PROVIDER: ${{ needs.preflight.outputs.ZOMBIENET_PROVIDER }}
-=======
-      POLKADOT_IMAGE: "${{ needs.preflight.outputs.TEMP_IMAGES_BASE }}/polkadot-debug:${{ needs.preflight.outputs.DOCKER_IMAGES_VERSION }}"
-      CUMULUS_IMAGE: "${{ needs.preflight.outputs.TEMP_IMAGES_BASE }}/test-parachain:${{ needs.preflight.outputs.DOCKER_IMAGES_VERSION }}"
-      RUST_LOG: ${{ needs.preflight.outputs.RUST_LOG }}
-      ZOMBIE_PROVIDER: ${{ needs.preflight.outputs.ZOMBIE_PROVIDER }}
-
->>>>>>> a1066954
-    steps:
-      - name: Checkout
-        uses: actions/checkout@v4
-
-<<<<<<< HEAD
-
-      - name: zombienet_test
-        uses: ./.github/actions/zombienet
-        with:
-          test: "0003-full_node_catching_up.zndsl"
-          local-dir: "${{ env.LOCAL_DIR }}"
-          concurrency: 1
-          gh-token: ${{ secrets.GITHUB_TOKEN }}
-          build-id: ${{ needs.preflight.outputs.BUILD_RUN_ID }}
-          ref-slug: ${{ needs.preflight.outputs.SOURCE_REF_SLUG }}
-=======
+    runs-on: ${{ needs.preflight.outputs.ZOMBIENET_SDK_LARGE_RUNNER }}
+    timeout-minutes: 60
+    container:
+      image: ${{ needs.preflight.outputs.ZOMBIENET_SDK_IMAGE }}
+    env:
+      POLKADOT_IMAGE: "${{ needs.preflight.outputs.TEMP_IMAGES_BASE }}/polkadot-debug:${{ needs.preflight.outputs.DOCKER_IMAGES_VERSION }}"
+      CUMULUS_IMAGE: "${{ needs.preflight.outputs.TEMP_IMAGES_BASE }}/test-parachain:${{ needs.preflight.outputs.DOCKER_IMAGES_VERSION }}"
+      RUST_LOG: ${{ needs.preflight.outputs.RUST_LOG }}
+      ZOMBIE_PROVIDER: ${{ needs.preflight.outputs.ZOMBIE_PROVIDER }}
+
+    steps:
+      - name: Checkout
+        uses: actions/checkout@v4
+
       - name: zombienet_test
         uses: ./.github/actions/zombienet-sdk
         with:
@@ -152,28 +109,20 @@
           ref-slug: ${{ needs.preflight.outputs.SOURCE_REF_SLUG }}
           test: "zombie_ci::full_node_catching_up::full_node_catching_up"
           prefix: "cumulus"
->>>>>>> a1066954
 
   zombienet-cumulus-0004-runtime_upgrade:
     needs: [preflight]
     if: ${{ needs.preflight.outputs.changes_substrate || needs.preflight.outputs.changes_cumulus || needs.preflight.outputs.changes_polkadot }}
-    runs-on: ${{ needs.preflight.outputs.ZOMBIENET_DEFAULT_RUNNER }}
-    timeout-minutes: 60
-    container:
-      image: ${{ needs.preflight.outputs.ZOMBIENET_IMAGE }}
-    env:
-<<<<<<< HEAD
-      RELAY_IMAGE: "${{ needs.preflight.outputs.TEMP_IMAGES_BASE }}/polkadot-debug:${{ needs.preflight.outputs.DOCKER_IMAGES_VERSION }}"
-      COL_IMAGE: "${{ needs.preflight.outputs.TEMP_IMAGES_BASE }}/test-parachain:${{ needs.preflight.outputs.DOCKER_IMAGES_VERSION }}"
-      DEBUG: ${{ needs.preflight.outputs.DEBUG }}
-      ZOMBIENET_PROVIDER: ${{ needs.preflight.outputs.ZOMBIENET_PROVIDER }}
-=======
-      POLKADOT_IMAGE: "${{ needs.preflight.outputs.TEMP_IMAGES_BASE }}/polkadot-debug:${{ needs.preflight.outputs.DOCKER_IMAGES_VERSION }}"
-      CUMULUS_IMAGE: "${{ needs.preflight.outputs.TEMP_IMAGES_BASE }}/test-parachain:${{ needs.preflight.outputs.DOCKER_IMAGES_VERSION }}"
-      RUST_LOG: ${{ needs.preflight.outputs.RUST_LOG }}
-      ZOMBIE_PROVIDER: ${{ needs.preflight.outputs.ZOMBIE_PROVIDER }}
-
->>>>>>> a1066954
+    runs-on: ${{ needs.preflight.outputs.ZOMBIENET_SDK_DEFAULT_RUNNER }}
+    timeout-minutes: 60
+    container:
+      image: ${{ needs.preflight.outputs.ZOMBIENET_SDK_IMAGE }}
+    env:
+      POLKADOT_IMAGE: "${{ needs.preflight.outputs.TEMP_IMAGES_BASE }}/polkadot-debug:${{ needs.preflight.outputs.DOCKER_IMAGES_VERSION }}"
+      CUMULUS_IMAGE: "${{ needs.preflight.outputs.TEMP_IMAGES_BASE }}/test-parachain:${{ needs.preflight.outputs.DOCKER_IMAGES_VERSION }}"
+      RUST_LOG: ${{ needs.preflight.outputs.RUST_LOG }}
+      ZOMBIE_PROVIDER: ${{ needs.preflight.outputs.ZOMBIE_PROVIDER }}
+
     steps:
       - name: Checkout
         uses: actions/checkout@v4
@@ -184,28 +133,6 @@
           github-token: ${{ secrets.GITHUB_TOKEN }}
           run-id: ${{ needs.preflight.outputs.BUILD_RUN_ID }}
 
-<<<<<<< HEAD
-      - name: tar
-        run: tar -xvf artifacts.tar
-
-      - name: cp
-        shell: bash
-        run: |
-          ls -ltr *
-          cp ./artifacts/zombienet/wasm_binary_spec_version_incremented.rs.compact.compressed.wasm /tmp/
-          ls /tmp
-
-      - name: zombienet_test
-        uses: ./.github/actions/zombienet
-        with:
-          test: "0004-runtime_upgrade.zndsl"
-          local-dir: "${{ env.LOCAL_DIR }}"
-          concurrency: 1
-          gh-token: ${{ secrets.GITHUB_TOKEN }}
-          build-id: ${{ needs.preflight.outputs.BUILD_RUN_ID }}
-          ref-slug: ${{ needs.preflight.outputs.SOURCE_REF_SLUG }}
-
-=======
       # runtime_upgrade tests needs a dedicated WASM binary
       - name: provide_wasm_binary
         run: |
@@ -223,43 +150,25 @@
           ref-slug: ${{ needs.preflight.outputs.SOURCE_REF_SLUG }}
           test: "zombie_ci::runtime_upgrade::runtime_upgrade"
           prefix: "cumulus"
->>>>>>> a1066954
 
   zombienet-cumulus-0005-migrate_solo_to_para:
     needs: [preflight]
     if: ${{ needs.preflight.outputs.changes_substrate || needs.preflight.outputs.changes_cumulus || needs.preflight.outputs.changes_polkadot }}
-    runs-on: ${{ needs.preflight.outputs.ZOMBIENET_DEFAULT_RUNNER }}
-    timeout-minutes: 60
-    container:
-      image: ${{ needs.preflight.outputs.ZOMBIENET_IMAGE }}
-    env:
-<<<<<<< HEAD
-      RELAY_IMAGE: "${{ needs.preflight.outputs.TEMP_IMAGES_BASE }}/polkadot-debug:${{ needs.preflight.outputs.DOCKER_IMAGES_VERSION }}"
-      COL_IMAGE: "${{ needs.preflight.outputs.TEMP_IMAGES_BASE }}/test-parachain:${{ needs.preflight.outputs.DOCKER_IMAGES_VERSION }}"
-      DEBUG: ${{ needs.preflight.outputs.DEBUG }}
-      ZOMBIENET_PROVIDER: ${{ needs.preflight.outputs.ZOMBIENET_PROVIDER }}
-=======
-      POLKADOT_IMAGE: "${{ needs.preflight.outputs.TEMP_IMAGES_BASE }}/polkadot-debug:${{ needs.preflight.outputs.DOCKER_IMAGES_VERSION }}"
-      CUMULUS_IMAGE: "${{ needs.preflight.outputs.TEMP_IMAGES_BASE }}/test-parachain:${{ needs.preflight.outputs.DOCKER_IMAGES_VERSION }}"
-      RUST_LOG: ${{ needs.preflight.outputs.RUST_LOG }}
-      ZOMBIE_PROVIDER: ${{ needs.preflight.outputs.ZOMBIE_PROVIDER }}
-
->>>>>>> a1066954
-    steps:
-      - name: Checkout
-        uses: actions/checkout@v4
-
-      - name: zombienet_test
-<<<<<<< HEAD
-        uses: ./.github/actions/zombienet
-        with:
-          test: "0005-migrate_solo_to_para.zndsl"
-          local-dir: "${{ env.LOCAL_DIR }}"
-          concurrency: 1
-          gh-token: ${{ secrets.GITHUB_TOKEN }}
-          build-id: ${{ needs.preflight.outputs.BUILD_RUN_ID }}
-          ref-slug: ${{ needs.preflight.outputs.SOURCE_REF_SLUG }}
-=======
+    runs-on: ${{ needs.preflight.outputs.ZOMBIENET_SDK_DEFAULT_RUNNER }}
+    timeout-minutes: 60
+    container:
+      image: ${{ needs.preflight.outputs.ZOMBIENET_SDK_IMAGE }}
+    env:
+      POLKADOT_IMAGE: "${{ needs.preflight.outputs.TEMP_IMAGES_BASE }}/polkadot-debug:${{ needs.preflight.outputs.DOCKER_IMAGES_VERSION }}"
+      CUMULUS_IMAGE: "${{ needs.preflight.outputs.TEMP_IMAGES_BASE }}/test-parachain:${{ needs.preflight.outputs.DOCKER_IMAGES_VERSION }}"
+      RUST_LOG: ${{ needs.preflight.outputs.RUST_LOG }}
+      ZOMBIE_PROVIDER: ${{ needs.preflight.outputs.ZOMBIE_PROVIDER }}
+
+    steps:
+      - name: Checkout
+        uses: actions/checkout@v4
+
+      - name: zombienet_test
         uses: ./.github/actions/zombienet-sdk
         with:
           gh-token: ${{ secrets.GITHUB_TOKEN }}
@@ -267,43 +176,25 @@
           ref-slug: ${{ needs.preflight.outputs.SOURCE_REF_SLUG }}
           test: "zombie_ci::migrate_solo::migrate_solo_to_para"
           prefix: "cumulus"
->>>>>>> a1066954
 
   zombienet-cumulus-0006-rpc_collator_builds_blocks:
     needs: [preflight]
     if: ${{ needs.preflight.outputs.changes_substrate || needs.preflight.outputs.changes_cumulus || needs.preflight.outputs.changes_polkadot }}
-    runs-on: ${{ needs.preflight.outputs.ZOMBIENET_LARGE_RUNNER }}
-    timeout-minutes: 60
-    container:
-      image: ${{ needs.preflight.outputs.ZOMBIENET_IMAGE }}
-    env:
-<<<<<<< HEAD
-      RELAY_IMAGE: "${{ needs.preflight.outputs.TEMP_IMAGES_BASE }}/polkadot-debug:${{ needs.preflight.outputs.DOCKER_IMAGES_VERSION }}"
-      COL_IMAGE: "${{ needs.preflight.outputs.TEMP_IMAGES_BASE }}/test-parachain:${{ needs.preflight.outputs.DOCKER_IMAGES_VERSION }}"
-      DEBUG: ${{ needs.preflight.outputs.DEBUG }}
-      ZOMBIENET_PROVIDER: ${{ needs.preflight.outputs.ZOMBIENET_PROVIDER }}
-=======
-      POLKADOT_IMAGE: "${{ needs.preflight.outputs.TEMP_IMAGES_BASE }}/polkadot-debug:${{ needs.preflight.outputs.DOCKER_IMAGES_VERSION }}"
-      CUMULUS_IMAGE: "${{ needs.preflight.outputs.TEMP_IMAGES_BASE }}/test-parachain:${{ needs.preflight.outputs.DOCKER_IMAGES_VERSION }}"
-      RUST_LOG: ${{ needs.preflight.outputs.RUST_LOG }}
-      ZOMBIE_PROVIDER: ${{ needs.preflight.outputs.ZOMBIE_PROVIDER }}
-
->>>>>>> a1066954
-    steps:
-      - name: Checkout
-        uses: actions/checkout@v4
-
-      - name: zombienet_test
-<<<<<<< HEAD
-        uses: ./.github/actions/zombienet
-        with:
-          test: "0006-rpc_collator_builds_blocks.zndsl"
-          local-dir: "${{ env.LOCAL_DIR }}"
-          concurrency: 1
-          gh-token: ${{ secrets.GITHUB_TOKEN }}
-          build-id: ${{ needs.preflight.outputs.BUILD_RUN_ID }}
-          ref-slug: ${{ needs.preflight.outputs.SOURCE_REF_SLUG }}
-=======
+    runs-on: ${{ needs.preflight.outputs.ZOMBIENET_SDK_LARGE_RUNNER }}
+    timeout-minutes: 60
+    container:
+      image: ${{ needs.preflight.outputs.ZOMBIENET_SDK_IMAGE }}
+    env:
+      POLKADOT_IMAGE: "${{ needs.preflight.outputs.TEMP_IMAGES_BASE }}/polkadot-debug:${{ needs.preflight.outputs.DOCKER_IMAGES_VERSION }}"
+      CUMULUS_IMAGE: "${{ needs.preflight.outputs.TEMP_IMAGES_BASE }}/test-parachain:${{ needs.preflight.outputs.DOCKER_IMAGES_VERSION }}"
+      RUST_LOG: ${{ needs.preflight.outputs.RUST_LOG }}
+      ZOMBIE_PROVIDER: ${{ needs.preflight.outputs.ZOMBIE_PROVIDER }}
+
+    steps:
+      - name: Checkout
+        uses: actions/checkout@v4
+
+      - name: zombienet_test
         uses: ./.github/actions/zombienet-sdk
         with:
           gh-token: ${{ secrets.GITHUB_TOKEN }}
@@ -312,40 +203,25 @@
           test: "zombie_ci::rpc_collator_build_blocks::rpc_collator_builds_blocks"
           prefix: "cumulus"
 
->>>>>>> a1066954
 
   zombienet-cumulus-0007-full_node_warp_sync:
     needs: [preflight]
     if: ${{ needs.preflight.outputs.changes_substrate || needs.preflight.outputs.changes_cumulus || needs.preflight.outputs.changes_polkadot }}
-    runs-on: ${{ needs.preflight.outputs.ZOMBIENET_LARGE_RUNNER }}
-    timeout-minutes: 60
-    container:
-      image: ${{ needs.preflight.outputs.ZOMBIENET_IMAGE }}
-    env:
-<<<<<<< HEAD
-      RELAY_IMAGE: "${{ needs.preflight.outputs.TEMP_IMAGES_BASE }}/polkadot-debug:${{ needs.preflight.outputs.DOCKER_IMAGES_VERSION }}"
-      COL_IMAGE: "${{ needs.preflight.outputs.TEMP_IMAGES_BASE }}/test-parachain:${{ needs.preflight.outputs.DOCKER_IMAGES_VERSION }}"
-      DEBUG: ${{ needs.preflight.outputs.DEBUG }}
-      ZOMBIENET_PROVIDER: ${{ needs.preflight.outputs.ZOMBIENET_PROVIDER }}
-=======
-      POLKADOT_IMAGE: "${{ needs.preflight.outputs.TEMP_IMAGES_BASE }}/polkadot-debug:${{ needs.preflight.outputs.DOCKER_IMAGES_VERSION }}"
-      CUMULUS_IMAGE: "${{ needs.preflight.outputs.TEMP_IMAGES_BASE }}/test-parachain:${{ needs.preflight.outputs.DOCKER_IMAGES_VERSION }}"
-      RUST_LOG: ${{ needs.preflight.outputs.RUST_LOG }}
-      ZOMBIE_PROVIDER: ${{ needs.preflight.outputs.ZOMBIE_PROVIDER }}
-
->>>>>>> a1066954
-    steps:
-      - name: Checkout
-        uses: actions/checkout@v4
-
-      - name: zombienet_test
-<<<<<<< HEAD
-        uses: ./.github/actions/zombienet
-        with:
-          test: "0007-full_node_warp_sync.zndsl"
-          local-dir: "${{ env.LOCAL_DIR }}"
-          concurrency: 1
-=======
+    runs-on: ${{ needs.preflight.outputs.ZOMBIENET_SDK_LARGE_RUNNER }}
+    timeout-minutes: 60
+    container:
+      image: ${{ needs.preflight.outputs.ZOMBIENET_SDK_IMAGE }}
+    env:
+      POLKADOT_IMAGE: "${{ needs.preflight.outputs.TEMP_IMAGES_BASE }}/polkadot-debug:${{ needs.preflight.outputs.DOCKER_IMAGES_VERSION }}"
+      CUMULUS_IMAGE: "${{ needs.preflight.outputs.TEMP_IMAGES_BASE }}/test-parachain:${{ needs.preflight.outputs.DOCKER_IMAGES_VERSION }}"
+      RUST_LOG: ${{ needs.preflight.outputs.RUST_LOG }}
+      ZOMBIE_PROVIDER: ${{ needs.preflight.outputs.ZOMBIE_PROVIDER }}
+
+    steps:
+      - name: Checkout
+        uses: actions/checkout@v4
+
+      - name: zombienet_test
         uses: ./.github/actions/zombienet-sdk
         with:
           gh-token: ${{ secrets.GITHUB_TOKEN }}
@@ -353,44 +229,26 @@
           ref-slug: ${{ needs.preflight.outputs.SOURCE_REF_SLUG }}
           test: "zombie_ci::full_node_warp_sync::full_node_warp_sync"
           prefix: "cumulus"
->>>>>>> a1066954
 
   zombienet-cumulus-0008-elastic_authoring:
     needs: [preflight]
     if: ${{ needs.preflight.outputs.changes_substrate || needs.preflight.outputs.changes_cumulus || needs.preflight.outputs.changes_polkadot }}
-    runs-on: ${{ needs.preflight.outputs.ZOMBIENET_LARGE_RUNNER }}
-    timeout-minutes: 60
-    container:
-      image: ${{ needs.preflight.outputs.ZOMBIENET_IMAGE }}
-    env:
-<<<<<<< HEAD
-      RELAY_IMAGE: "${{ needs.preflight.outputs.TEMP_IMAGES_BASE }}/polkadot-debug:${{ needs.preflight.outputs.DOCKER_IMAGES_VERSION }}"
-      COL_IMAGE: "${{ needs.preflight.outputs.TEMP_IMAGES_BASE }}/test-parachain:${{ needs.preflight.outputs.DOCKER_IMAGES_VERSION }}"
-      DEBUG: ${{ needs.preflight.outputs.DEBUG }}
-      ZOMBIENET_PROVIDER: ${{ needs.preflight.outputs.ZOMBIENET_PROVIDER }}
-=======
-      # sdk tests are looking for POLKADOT_IMAGE
-      POLKADOT_IMAGE: "${{ needs.preflight.outputs.TEMP_IMAGES_BASE }}/polkadot-debug:${{ needs.preflight.outputs.DOCKER_IMAGES_VERSION }}"
-      CUMULUS_IMAGE: "${{ needs.preflight.outputs.TEMP_IMAGES_BASE }}/test-parachain:${{ needs.preflight.outputs.DOCKER_IMAGES_VERSION }}"
-      RUST_LOG: ${{ needs.preflight.outputs.RUST_LOG }}
-      ZOMBIE_PROVIDER: ${{ needs.preflight.outputs.ZOMBIE_PROVIDER }}
-
->>>>>>> a1066954
-    steps:
-      - name: Checkout
-        uses: actions/checkout@v4
-
-      - name: zombienet_test
-<<<<<<< HEAD
-        uses: ./.github/actions/zombienet
-        with:
-          test: "0008-elastic_authoring.zndsl"
-          local-dir: "${{ env.LOCAL_DIR }}"
-          concurrency: 1
-          gh-token: ${{ secrets.GITHUB_TOKEN }}
-          build-id: ${{ needs.preflight.outputs.BUILD_RUN_ID }}
-          ref-slug: ${{ needs.preflight.outputs.SOURCE_REF_SLUG }}
-=======
+    runs-on: ${{ needs.preflight.outputs.ZOMBIENET_SDK_LARGE_RUNNER }}
+    timeout-minutes: 60
+    container:
+      image: ${{ needs.preflight.outputs.ZOMBIENET_SDK_IMAGE }}
+    env:
+      # sdk tests are looking for POLKADOT_IMAGE
+      POLKADOT_IMAGE: "${{ needs.preflight.outputs.TEMP_IMAGES_BASE }}/polkadot-debug:${{ needs.preflight.outputs.DOCKER_IMAGES_VERSION }}"
+      CUMULUS_IMAGE: "${{ needs.preflight.outputs.TEMP_IMAGES_BASE }}/test-parachain:${{ needs.preflight.outputs.DOCKER_IMAGES_VERSION }}"
+      RUST_LOG: ${{ needs.preflight.outputs.RUST_LOG }}
+      ZOMBIE_PROVIDER: ${{ needs.preflight.outputs.ZOMBIE_PROVIDER }}
+
+    steps:
+      - name: Checkout
+        uses: actions/checkout@v4
+
+      - name: zombienet_test
         uses: ./.github/actions/zombienet-sdk
         with:
           gh-token: ${{ secrets.GITHUB_TOKEN }}
@@ -398,44 +256,26 @@
           ref-slug: ${{ needs.preflight.outputs.SOURCE_REF_SLUG }}
           test: "zombie_ci::elastic_scaling_slot_based_authoring::elastic_scaling_slot_based_authoring"
           prefix: "cumulus"
->>>>>>> a1066954
 
   zombienet-cumulus-0009-elastic_scaling_pov_recovery:
     needs: [preflight]
     if: ${{ needs.preflight.outputs.changes_substrate || needs.preflight.outputs.changes_cumulus || needs.preflight.outputs.changes_polkadot }}
-    runs-on: ${{ needs.preflight.outputs.ZOMBIENET_LARGE_RUNNER }}
-    timeout-minutes: 60
-    container:
-      image: ${{ needs.preflight.outputs.ZOMBIENET_IMAGE }}
-    env:
-<<<<<<< HEAD
-      RELAY_IMAGE: "${{ needs.preflight.outputs.TEMP_IMAGES_BASE }}/polkadot-debug:${{ needs.preflight.outputs.DOCKER_IMAGES_VERSION }}"
-      COL_IMAGE: "${{ needs.preflight.outputs.TEMP_IMAGES_BASE }}/test-parachain:${{ needs.preflight.outputs.DOCKER_IMAGES_VERSION }}"
-      DEBUG: ${{ needs.preflight.outputs.DEBUG }}
-      ZOMBIENET_PROVIDER: ${{ needs.preflight.outputs.ZOMBIENET_PROVIDER }}
-=======
-      # sdk tests are looking for POLKADOT_IMAGE
-      POLKADOT_IMAGE: "${{ needs.preflight.outputs.TEMP_IMAGES_BASE }}/polkadot-debug:${{ needs.preflight.outputs.DOCKER_IMAGES_VERSION }}"
-      CUMULUS_IMAGE: "${{ needs.preflight.outputs.TEMP_IMAGES_BASE }}/test-parachain:${{ needs.preflight.outputs.DOCKER_IMAGES_VERSION }}"
-      RUST_LOG: ${{ needs.preflight.outputs.RUST_LOG }}
-      ZOMBIE_PROVIDER: ${{ needs.preflight.outputs.ZOMBIE_PROVIDER }}
-
->>>>>>> a1066954
-    steps:
-      - name: Checkout
-        uses: actions/checkout@v4
-
-      - name: zombienet_test
-<<<<<<< HEAD
-        uses: ./.github/actions/zombienet
-        with:
-          test: "0009-elastic_pov_recovery.zndsl"
-          local-dir: "${{ env.LOCAL_DIR }}"
-          concurrency: 1
-          gh-token: ${{ secrets.GITHUB_TOKEN }}
-          build-id: ${{ needs.preflight.outputs.BUILD_RUN_ID }}
-          ref-slug: ${{ needs.preflight.outputs.SOURCE_REF_SLUG }}
-=======
+    runs-on: ${{ needs.preflight.outputs.ZOMBIENET_SDK_LARGE_RUNNER }}
+    timeout-minutes: 60
+    container:
+      image: ${{ needs.preflight.outputs.ZOMBIENET_SDK_IMAGE }}
+    env:
+      # sdk tests are looking for POLKADOT_IMAGE
+      POLKADOT_IMAGE: "${{ needs.preflight.outputs.TEMP_IMAGES_BASE }}/polkadot-debug:${{ needs.preflight.outputs.DOCKER_IMAGES_VERSION }}"
+      CUMULUS_IMAGE: "${{ needs.preflight.outputs.TEMP_IMAGES_BASE }}/test-parachain:${{ needs.preflight.outputs.DOCKER_IMAGES_VERSION }}"
+      RUST_LOG: ${{ needs.preflight.outputs.RUST_LOG }}
+      ZOMBIE_PROVIDER: ${{ needs.preflight.outputs.ZOMBIE_PROVIDER }}
+
+    steps:
+      - name: Checkout
+        uses: actions/checkout@v4
+
+      - name: zombienet_test
         uses: ./.github/actions/zombienet-sdk
         with:
           gh-token: ${{ secrets.GITHUB_TOKEN }}
@@ -443,7 +283,6 @@
           ref-slug: ${{ needs.preflight.outputs.SOURCE_REF_SLUG }}
           test: "zombie_ci::elastic_scaling_pov_recovery::elastic_scaling_pov_recovery"
           prefix: "cumulus"
->>>>>>> a1066954
 
   zombienet-cumulus-0010-elastic_scaling_multiple_block_per_slot:
     needs: [preflight]
@@ -475,10 +314,10 @@
   zombienet-cumulus-0011-dht-bootnodes:
     needs: [preflight]
     if: ${{ needs.preflight.outputs.changes_substrate || needs.preflight.outputs.changes_cumulus || needs.preflight.outputs.changes_polkadot }}
-    runs-on: ${{ needs.preflight.outputs.ZOMBIENET_RUNNER }} # NOTE: should be zombienet-arc-runner (without quotes)
-    timeout-minutes: 60
-    container:
-      image: ${{ needs.preflight.outputs.ZOMBIENET_IMAGE }}
+    runs-on: ${{ needs.preflight.outputs.ZOMBIENET_SDK_LARGE_RUNNER }}
+    timeout-minutes: 60
+    container:
+      image: ${{ needs.preflight.outputs.ZOMBIENET_SDK_IMAGE }}
     env:
       # sdk tests are looking for POLKADOT_IMAGE
       POLKADOT_IMAGE: "${{ needs.preflight.outputs.TEMP_IMAGES_BASE }}/polkadot-debug:${{ needs.preflight.outputs.DOCKER_IMAGES_VERSION }}"
@@ -497,4 +336,31 @@
           build-id: ${{ needs.preflight.outputs.BUILD_RUN_ID }}
           ref-slug: ${{ needs.preflight.outputs.SOURCE_REF_SLUG }}
           test: "zombie_ci::bootnodes::dht_bootnodes_test"
+          prefix: "cumulus"
+
+  zombienet-cumulus-0012-parachain_extrinsic_gets_finalized:
+    needs: [preflight]
+    if: ${{ needs.preflight.outputs.changes_substrate || needs.preflight.outputs.changes_cumulus || needs.preflight.outputs.changes_polkadot }}
+    runs-on: ${{ needs.preflight.outputs.ZOMBIENET_SDK_DEFAULT_RUNNER }}
+    timeout-minutes: 60
+    container:
+      image: ${{ needs.preflight.outputs.ZOMBIENET_SDK_IMAGE }}
+    env:
+      # sdk tests are looking for POLKADOT_IMAGE
+      POLKADOT_IMAGE: "${{ needs.preflight.outputs.TEMP_IMAGES_BASE }}/polkadot-debug:${{ needs.preflight.outputs.DOCKER_IMAGES_VERSION }}"
+      CUMULUS_IMAGE: "${{ needs.preflight.outputs.TEMP_IMAGES_BASE }}/polkadot-parachain-debug:${{ needs.preflight.outputs.DOCKER_IMAGES_VERSION }}"
+      RUST_LOG: ${{ needs.preflight.outputs.RUST_LOG }}
+      ZOMBIE_PROVIDER: ${{ needs.preflight.outputs.ZOMBIE_PROVIDER }}
+
+    steps:
+      - name: Checkout
+        uses: actions/checkout@v4
+
+      - name: zombienet_test
+        uses: ./.github/actions/zombienet-sdk
+        with:
+          gh-token: ${{ secrets.GITHUB_TOKEN }}
+          build-id: ${{ needs.preflight.outputs.BUILD_RUN_ID }}
+          ref-slug: ${{ needs.preflight.outputs.SOURCE_REF_SLUG }}
+          test: "zombie_ci::parachain_extrinsic_get_finalized::parachain_extrinsic_gets_finalized"
           prefix: "cumulus"