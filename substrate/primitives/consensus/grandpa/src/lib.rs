--- conflicted
+++ resolved
@@ -30,13 +30,8 @@
 #[cfg(feature = "std")]
 use sp_keystore::KeystorePtr;
 use sp_runtime::{
-<<<<<<< HEAD
 	traits::{Block as BlockT, Header as HeaderT, NumberFor},
-	ConsensusEngineId, RuntimeDebug,
-=======
-	traits::{Header as HeaderT, NumberFor},
 	ConsensusEngineId, OpaqueValue, RuntimeDebug,
->>>>>>> 6ce61101
 };
 
 /// The log target to be used by client code.
