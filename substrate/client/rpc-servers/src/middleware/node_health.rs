--- conflicted
+++ resolved
@@ -141,11 +141,7 @@
 }
 
 fn http_response<S: Into<HttpBody>>(status_code: StatusCode, body: S) -> HttpResponse {
-<<<<<<< HEAD
-	hyper::Response::builder()
-=======
 	HttpResponse::builder()
->>>>>>> 7a2592e8
 		.status(status_code)
 		.header(http::header::CONTENT_TYPE, HEADER_VALUE_JSON)
 		.body(body.into())
