[package]
name = "sc-consensus-manual-seal"
version = "0.35.0"
authors.workspace = true
description = "Manual sealing engine for Substrate"
edition.workspace = true
license = "GPL-3.0-or-later WITH Classpath-exception-2.0"
homepage = "https://substrate.io"
repository.workspace = true
readme = "README.md"

[lints]
workspace = true

[package.metadata.docs.rs]
targets = ["x86_64-unknown-linux-gnu"]

[dependencies]
<<<<<<< HEAD
jsonrpsee = { version = "0.23.1", features = ["client-core", "macros", "server-core"] }
assert_matches = "1.3.0"
async-trait = "0.1.79"
codec = { package = "parity-scale-codec", version = "3.6.12" }
futures = "0.3.30"
futures-timer = "3.0.1"
=======
jsonrpsee = { features = ["client-core", "macros", "server-core"], workspace = true }
assert_matches = { workspace = true }
async-trait = { workspace = true }
codec = { workspace = true, default-features = true }
futures = { workspace = true }
futures-timer = { workspace = true }
>>>>>>> 7a2592e8
log = { workspace = true, default-features = true }
serde = { features = ["derive"], workspace = true, default-features = true }
thiserror = { workspace = true }
prometheus-endpoint = { workspace = true, default-features = true }
sc-client-api = { workspace = true, default-features = true }
sc-consensus = { workspace = true, default-features = true }
sc-consensus-aura = { workspace = true, default-features = true }
sc-consensus-babe = { workspace = true, default-features = true }
sc-consensus-epochs = { workspace = true, default-features = true }
sc-transaction-pool = { workspace = true, default-features = true }
sc-transaction-pool-api = { workspace = true, default-features = true }
sp-api = { workspace = true, default-features = true }
sp-blockchain = { workspace = true, default-features = true }
sp-consensus = { workspace = true, default-features = true }
sp-consensus-aura = { workspace = true, default-features = true }
sp-consensus-babe = { workspace = true, default-features = true }
sp-consensus-slots = { workspace = true, default-features = true }
sp-core = { workspace = true, default-features = true }
sp-inherents = { workspace = true, default-features = true }
sp-keystore = { workspace = true, default-features = true }
sp-runtime = { workspace = true, default-features = true }
sp-timestamp = { workspace = true, default-features = true }

[dev-dependencies]
tokio = { features = ["macros", "rt-multi-thread"], workspace = true, default-features = true }
sc-basic-authorship = { workspace = true, default-features = true }
substrate-test-runtime-client = { workspace = true }
substrate-test-runtime-transaction-pool = { workspace = true }<|MERGE_RESOLUTION|>--- conflicted
+++ resolved
@@ -16,21 +16,12 @@
 targets = ["x86_64-unknown-linux-gnu"]
 
 [dependencies]
-<<<<<<< HEAD
-jsonrpsee = { version = "0.23.1", features = ["client-core", "macros", "server-core"] }
-assert_matches = "1.3.0"
-async-trait = "0.1.79"
-codec = { package = "parity-scale-codec", version = "3.6.12" }
-futures = "0.3.30"
-futures-timer = "3.0.1"
-=======
 jsonrpsee = { features = ["client-core", "macros", "server-core"], workspace = true }
 assert_matches = { workspace = true }
 async-trait = { workspace = true }
 codec = { workspace = true, default-features = true }
 futures = { workspace = true }
 futures-timer = { workspace = true }
->>>>>>> 7a2592e8
 log = { workspace = true, default-features = true }
 serde = { features = ["derive"], workspace = true, default-features = true }
 thiserror = { workspace = true }
