--- conflicted
+++ resolved
@@ -23,12 +23,8 @@
 sp-state-machine = { path = "../../../../primitives/state-machine" }
 sp-trie = { path = "../../../../primitives/trie" }
 trie-db = "0.28.0"
-<<<<<<< HEAD
 
 jsonrpsee = { version = "0.21", features = ["client-core", "macros", "server"] }
-=======
-jsonrpsee = { version = "0.20.3", features = ["client-core", "macros", "server"] }
->>>>>>> a817d310
 
 # Substrate Dependencies
 sc-client-api = { path = "../../../../client/api" }
