--- conflicted
+++ resolved
@@ -20,15 +20,11 @@
 docify::compile_markdown!("README.docify.md", "README.md");
 
 use clap::{Parser, Subcommand};
-<<<<<<< HEAD
-use sc_chain_spec::{OffchainExecutorParams, ChainType, GenericChainSpec, GenesisConfigBuilderRuntimeCaller};
-=======
 use sc_chain_spec::{
 	json_patch, set_code_substitute_in_json_chain_spec, update_code_in_json_chain_spec, ChainType,
-	GenericChainSpec, GenesisConfigBuilderRuntimeCaller,
+	GenericChainSpec, GenesisConfigBuilderRuntimeCaller, OffchainExecutorParams,
 };
 use serde::{Deserialize, Serialize};
->>>>>>> ca781792
 use serde_json::Value;
 use std::{
 	borrow::Cow,
@@ -87,7 +83,8 @@
 	/// errors will be reported.
 	#[arg(long, short = 'v')]
 	verify: bool,
-	/// Number of extra heap pages available to executor when calling into runtime to build chain spec.
+	/// Number of extra heap pages available to executor when calling into runtime to build chain
+	/// spec.
 	#[arg(long)]
 	extra_heap_pages: Option<u64>,
 	#[command(subcommand)]
@@ -296,7 +293,7 @@
 				let code = fs::read(runtime.as_path())
 					.map_err(|e| format!("wasm blob shall be readable {e}"))?;
 				let caller: GenesisConfigBuilderRuntimeCaller =
-					GenesisConfigBuilderRuntimeCaller::new(&code[..]);
+					GenesisConfigBuilderRuntimeCaller::new(&code[..], Default::default());
 				let presets = caller
 					.preset_names()
 					.map_err(|e| format!("getting default config from runtime should work: {e}"))?;
@@ -306,7 +303,7 @@
 				let code = fs::read(runtime.as_path())
 					.map_err(|e| format!("wasm blob shall be readable {e}"))?;
 				let caller: GenesisConfigBuilderRuntimeCaller =
-					GenesisConfigBuilderRuntimeCaller::new(&code[..]);
+					GenesisConfigBuilderRuntimeCaller::new(&code[..], Default::default());
 				let preset = caller
 					.get_named_preset(preset_name.as_ref())
 					.map_err(|e| format!("getting default config from runtime should work: {e}"))?;
@@ -355,12 +352,10 @@
 			)?)
 		},
 		GenesisBuildAction::Default(DefaultCmd {}) => {
-			let caller: GenesisConfigBuilderRuntimeCaller =
-<<<<<<< HEAD
-				GenesisConfigBuilderRuntimeCaller::new(&code[..], OffchainExecutorParams { extra_heap_pages: cmd.extra_heap_pages });
-=======
-				GenesisConfigBuilderRuntimeCaller::new(&code);
->>>>>>> ca781792
+			let caller: GenesisConfigBuilderRuntimeCaller = GenesisConfigBuilderRuntimeCaller::new(
+				&code,
+				OffchainExecutorParams { extra_heap_pages: cmd.extra_heap_pages },
+			);
 			let default_config = caller
 				.get_default_config()
 				.map_err(|e| format!("getting default config from runtime should work: {e}"))?;
