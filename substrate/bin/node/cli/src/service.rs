// This file is part of Substrate.

// Copyright (C) Parity Technologies (UK) Ltd.
// SPDX-License-Identifier: GPL-3.0-or-later WITH Classpath-exception-2.0

// This program is free software: you can redistribute it and/or modify
// it under the terms of the GNU General Public License as published by
// the Free Software Foundation, either version 3 of the License, or
// (at your option) any later version.

// This program is distributed in the hope that it will be useful,
// but WITHOUT ANY WARRANTY; without even the implied warranty of
// MERCHANTABILITY or FITNESS FOR A PARTICULAR PURPOSE. See the
// GNU General Public License for more details.

// You should have received a copy of the GNU General Public License
// along with this program. If not, see <https://www.gnu.org/licenses/>.

#![warn(unused_extern_crates)]

//! Service implementation. Specialized wrapper over substrate service.

use polkadot_sdk::{
	sc_consensus_beefy as beefy, sc_consensus_grandpa as grandpa,
	sp_consensus_beefy as beefy_primitives, *,
};

use crate::Cli;
use codec::Encode;
use frame_benchmarking_cli::SUBSTRATE_REFERENCE_HARDWARE;
use frame_system_rpc_runtime_api::AccountNonceApi;
use futures::prelude::*;
use kitchensink_runtime::RuntimeApi;
use node_primitives::Block;
use sc_client_api::{Backend, BlockBackend};
use sc_consensus_babe::{self, SlotProportion};
use sc_network::{
	event::Event, service::traits::NetworkService, NetworkBackend, NetworkEventStream,
};
use sc_network_sync::{strategy::warp::WarpSyncConfig, SyncingService};
use sc_service::{config::Configuration, error::Error as ServiceError, RpcHandlers, TaskManager};
use sc_statement_store::Store as StatementStore;
use sc_telemetry::{Telemetry, TelemetryWorker};
use sc_transaction_pool::TransactionPoolHandle;
use sc_transaction_pool_api::OffchainTransactionPoolFactory;
use sp_api::ProvideRuntimeApi;
use sp_core::crypto::Pair;
use sp_runtime::{generic, traits::Block as BlockT, SaturatedConversion};
use std::{path::Path, sync::Arc};

/// Host functions required for kitchensink runtime and Substrate node.
#[cfg(not(feature = "runtime-benchmarks"))]
pub type HostFunctions =
	(sp_io::SubstrateHostFunctions, sp_statement_store::runtime_api::HostFunctions);

/// Host functions required for kitchensink runtime and Substrate node.
#[cfg(feature = "runtime-benchmarks")]
pub type HostFunctions = (
	sp_io::SubstrateHostFunctions,
	sp_statement_store::runtime_api::HostFunctions,
	frame_benchmarking::benchmarking::HostFunctions,
);

/// A specialized `WasmExecutor` intended to use across substrate node. It provides all required
/// HostFunctions.
pub type RuntimeExecutor = sc_executor::WasmExecutor<HostFunctions>;

/// The full client type definition.
pub type FullClient = sc_service::TFullClient<Block, RuntimeApi, RuntimeExecutor>;
type FullBackend = sc_service::TFullBackend<Block>;
type FullSelectChain = sc_consensus::LongestChain<FullBackend, Block>;
type FullGrandpaBlockImport =
	grandpa::GrandpaBlockImport<FullBackend, Block, FullClient, FullSelectChain>;
type FullBeefyBlockImport<InnerBlockImport> = beefy::import::BeefyBlockImport<
	Block,
	FullBackend,
	FullClient,
	InnerBlockImport,
	beefy_primitives::ecdsa_crypto::AuthorityId,
>;

/// The transaction pool type definition.
pub type TransactionPool = sc_transaction_pool::TransactionPoolHandle<Block, FullClient>;

/// The minimum period of blocks on which justifications will be
/// imported and generated.
const GRANDPA_JUSTIFICATION_PERIOD: u32 = 512;

/// Fetch the nonce of the given `account` from the chain state.
///
/// Note: Should only be used for tests.
pub fn fetch_nonce(client: &FullClient, account: sp_core::sr25519::Pair) -> u32 {
	let best_hash = client.chain_info().best_hash;
	client
		.runtime_api()
		.account_nonce(best_hash, account.public().into())
		.expect("Fetching account nonce works; qed")
}

/// Create a transaction using the given `call`.
///
/// The transaction will be signed by `sender`. If `nonce` is `None` it will be fetched from the
/// state of the best block.
///
/// Note: Should only be used for tests.
pub fn create_extrinsic(
	client: &FullClient,
	sender: sp_core::sr25519::Pair,
	function: impl Into<kitchensink_runtime::RuntimeCall>,
	nonce: Option<u32>,
) -> kitchensink_runtime::UncheckedExtrinsic {
	let function = function.into();
	let genesis_hash = client.block_hash(0).ok().flatten().expect("Genesis block exists; qed");
	let best_hash = client.chain_info().best_hash;
	let best_block = client.chain_info().best_number;
	let nonce = nonce.unwrap_or_else(|| fetch_nonce(client, sender.clone()));

	let period = kitchensink_runtime::BlockHashCount::get()
		.checked_next_power_of_two()
		.map(|c| c / 2)
		.unwrap_or(2) as u64;
	let tip = 0;
	let tx_ext: kitchensink_runtime::TxExtension =
		(
			frame_system::CheckNonZeroSender::<kitchensink_runtime::Runtime>::new(),
			frame_system::CheckSpecVersion::<kitchensink_runtime::Runtime>::new(),
			frame_system::CheckTxVersion::<kitchensink_runtime::Runtime>::new(),
			frame_system::CheckGenesis::<kitchensink_runtime::Runtime>::new(),
			frame_system::CheckEra::<kitchensink_runtime::Runtime>::from(generic::Era::mortal(
				period,
				best_block.saturated_into(),
			)),
			frame_system::CheckNonce::<kitchensink_runtime::Runtime>::from(nonce),
			frame_system::CheckWeight::<kitchensink_runtime::Runtime>::new(),
			pallet_skip_feeless_payment::SkipCheckIfFeeless::from(
				pallet_asset_conversion_tx_payment::ChargeAssetTxPayment::<
					kitchensink_runtime::Runtime,
				>::from(tip, None),
			),
			frame_metadata_hash_extension::CheckMetadataHash::new(false),
		);

	let raw_payload = kitchensink_runtime::SignedPayload::from_raw(
		function.clone(),
		tx_ext.clone(),
		(
			(),
			kitchensink_runtime::VERSION.spec_version,
			kitchensink_runtime::VERSION.transaction_version,
			genesis_hash,
			best_hash,
			(),
			(),
			(),
			None,
		),
	);
	let signature = raw_payload.using_encoded(|e| sender.sign(e));

	generic::UncheckedExtrinsic::new_signed(
		function,
		sp_runtime::AccountId32::from(sender.public()).into(),
		kitchensink_runtime::Signature::Sr25519(signature),
		tx_ext,
	)
	.into()
}

/// Creates a new partial node.
pub fn new_partial(
	config: &Configuration,
	mixnet_config: Option<&sc_mixnet::Config>,
) -> Result<
	sc_service::PartialComponents<
		FullClient,
		FullBackend,
		FullSelectChain,
		sc_consensus::DefaultImportQueue<Block>,
		sc_transaction_pool::TransactionPoolHandle<Block, FullClient>,
		(
			impl Fn(
				sc_rpc::SubscriptionTaskExecutor,
			) -> Result<jsonrpsee::RpcModule<()>, sc_service::Error>,
			(
				sc_consensus_babe::BabeBlockImport<
					Block,
					FullClient,
					FullBeefyBlockImport<FullGrandpaBlockImport>,
				>,
				grandpa::LinkHalf<Block, FullClient, FullSelectChain>,
				sc_consensus_babe::BabeLink<Block>,
				beefy::BeefyVoterLinks<Block, beefy_primitives::ecdsa_crypto::AuthorityId>,
			),
			grandpa::SharedVoterState,
			Option<Telemetry>,
			Arc<StatementStore>,
			Option<sc_mixnet::ApiBackend>,
		),
	>,
	ServiceError,
> {
	let telemetry = config
		.telemetry_endpoints
		.clone()
		.filter(|x| !x.is_empty())
		.map(|endpoints| -> Result<_, sc_telemetry::Error> {
			let worker = TelemetryWorker::new(16)?;
			let telemetry = worker.handle().new_telemetry(endpoints);
			Ok((worker, telemetry))
		})
		.transpose()?;

	let executor = sc_service::new_wasm_executor(&config.executor);

	let (client, backend, keystore_container, task_manager) =
		sc_service::new_full_parts::<Block, RuntimeApi, _>(
			config,
			telemetry.as_ref().map(|(_, telemetry)| telemetry.handle()),
			executor,
		)?;
	let client = Arc::new(client);

	let telemetry = telemetry.map(|(worker, telemetry)| {
		task_manager.spawn_handle().spawn("telemetry", None, worker.run());
		telemetry
	});

	let select_chain = sc_consensus::LongestChain::new(backend.clone());

	let transaction_pool = Arc::from(
		sc_transaction_pool::Builder::new(
			task_manager.spawn_essential_handle(),
			client.clone(),
			config.role.is_authority().into(),
		)
		.with_options(config.transaction_pool.clone())
		.with_prometheus(config.prometheus_registry())
		.build(),
	);

	let (grandpa_block_import, grandpa_link) = grandpa::block_import(
		client.clone(),
		GRANDPA_JUSTIFICATION_PERIOD,
		&(client.clone() as Arc<_>),
		select_chain.clone(),
		telemetry.as_ref().map(|x| x.handle()),
	)?;
	let justification_import = grandpa_block_import.clone();

	let (beefy_block_import, beefy_voter_links, beefy_rpc_links) =
		beefy::beefy_block_import_and_links(
			grandpa_block_import,
			backend.clone(),
			client.clone(),
			config.prometheus_registry().cloned(),
		);

	let (block_import, babe_link) = sc_consensus_babe::block_import(
		sc_consensus_babe::configuration(&*client)?,
		beefy_block_import,
		client.clone(),
	)?;

	let slot_duration = babe_link.config().slot_duration();
	let (import_queue, babe_worker_handle) =
		sc_consensus_babe::import_queue(sc_consensus_babe::ImportQueueParams {
			link: babe_link.clone(),
			block_import: block_import.clone(),
			justification_import: Some(Box::new(justification_import)),
			client: client.clone(),
			select_chain: select_chain.clone(),
			create_inherent_data_providers: move |_, ()| async move {
				let timestamp = sp_timestamp::InherentDataProvider::from_system_time();

				let slot =
				sp_consensus_babe::inherents::InherentDataProvider::from_timestamp_and_slot_duration(
					*timestamp,
					slot_duration,
				);

				Ok((slot, timestamp))
			},
			spawner: &task_manager.spawn_essential_handle(),
			registry: config.prometheus_registry(),
			telemetry: telemetry.as_ref().map(|x| x.handle()),
			offchain_tx_pool_factory: OffchainTransactionPoolFactory::new(transaction_pool.clone()),
		})?;

	let import_setup = (block_import, grandpa_link, babe_link, beefy_voter_links);

	let statement_store = sc_statement_store::Store::new_shared(
		&config.data_path,
		Default::default(),
		client.clone(),
		keystore_container.local_keystore(),
		config.prometheus_registry(),
		&task_manager.spawn_handle(),
	)
	.map_err(|e| ServiceError::Other(format!("Statement store error: {:?}", e)))?;

	let (mixnet_api, mixnet_api_backend) = mixnet_config.map(sc_mixnet::Api::new).unzip();

	let (rpc_extensions_builder, rpc_setup) = {
		let (_, grandpa_link, _, _) = &import_setup;

		let justification_stream = grandpa_link.justification_stream();
		let shared_authority_set = grandpa_link.shared_authority_set().clone();
		let shared_voter_state = grandpa::SharedVoterState::empty();
		let shared_voter_state2 = shared_voter_state.clone();

		let finality_proof_provider = grandpa::FinalityProofProvider::new_for_service(
			backend.clone(),
			Some(shared_authority_set.clone()),
		);

		let client = client.clone();
		let pool = transaction_pool.clone();
		let select_chain = select_chain.clone();
		let keystore = keystore_container.keystore();
		let chain_spec = config.chain_spec.cloned_box();

		let rpc_backend = backend.clone();
		let rpc_statement_store = statement_store.clone();
		let rpc_extensions_builder =
			move |subscription_executor: node_rpc::SubscriptionTaskExecutor| {
				let deps = node_rpc::FullDeps {
					client: client.clone(),
					pool: pool.clone(),
					select_chain: select_chain.clone(),
					chain_spec: chain_spec.cloned_box(),
					babe: node_rpc::BabeDeps {
						keystore: keystore.clone(),
						babe_worker_handle: babe_worker_handle.clone(),
					},
					grandpa: node_rpc::GrandpaDeps {
						shared_voter_state: shared_voter_state.clone(),
						shared_authority_set: shared_authority_set.clone(),
						justification_stream: justification_stream.clone(),
						subscription_executor: subscription_executor.clone(),
						finality_provider: finality_proof_provider.clone(),
					},
					beefy: node_rpc::BeefyDeps::<beefy_primitives::ecdsa_crypto::AuthorityId> {
						beefy_finality_proof_stream: beefy_rpc_links
							.from_voter_justif_stream
							.clone(),
						beefy_best_block_stream: beefy_rpc_links
							.from_voter_best_beefy_stream
							.clone(),
						subscription_executor,
					},
					statement_store: rpc_statement_store.clone(),
					backend: rpc_backend.clone(),
					mixnet_api: mixnet_api.as_ref().cloned(),
				};

				node_rpc::create_full(deps).map_err(Into::into)
			};

		(rpc_extensions_builder, shared_voter_state2)
	};

	Ok(sc_service::PartialComponents {
		client,
		backend,
		task_manager,
		keystore_container,
		select_chain,
		import_queue,
		transaction_pool,
		other: (
			rpc_extensions_builder,
			import_setup,
			rpc_setup,
			telemetry,
			statement_store,
			mixnet_api_backend,
		),
	})
}

/// Result of [`new_full_base`].
pub struct NewFullBase {
	/// The task manager of the node.
	pub task_manager: TaskManager,
	/// The client instance of the node.
	pub client: Arc<FullClient>,
	/// The networking service of the node.
	pub network: Arc<dyn NetworkService>,
	/// The syncing service of the node.
	pub sync: Arc<SyncingService<Block>>,
	/// The transaction pool of the node.
	pub transaction_pool: Arc<TransactionPoolHandle<Block, FullClient>>,
	/// The rpc handlers of the node.
	pub rpc_handlers: RpcHandlers,
}

/// Creates a full service from the configuration.
pub fn new_full_base<N: NetworkBackend<Block, <Block as BlockT>::Hash>>(
	config: Configuration,
	mixnet_config: Option<sc_mixnet::Config>,
	disable_hardware_benchmarks: bool,
	with_startup_data: impl FnOnce(
		&sc_consensus_babe::BabeBlockImport<
			Block,
			FullClient,
			FullBeefyBlockImport<FullGrandpaBlockImport>,
		>,
		&sc_consensus_babe::BabeLink<Block>,
	),
) -> Result<NewFullBase, ServiceError> {
	let is_offchain_indexing_enabled = config.offchain_worker.indexing_enabled;
	let role = config.role;
	let force_authoring = config.force_authoring;
	let backoff_authoring_blocks =
		Some(sc_consensus_slots::BackoffAuthoringOnFinalizedHeadLagging::default());
	let name = config.network.node_name.clone();
	let enable_grandpa = !config.disable_grandpa;
	let prometheus_registry = config.prometheus_registry().cloned();
	let enable_offchain_worker = config.offchain_worker.enabled;

	let hwbench = (!disable_hardware_benchmarks)
		.then(|| {
			config.database.path().map(|database_path| {
				let _ = std::fs::create_dir_all(&database_path);
				sc_sysinfo::gather_hwbench(Some(database_path), &SUBSTRATE_REFERENCE_HARDWARE)
			})
		})
		.flatten();

	let sc_service::PartialComponents {
		client,
		backend,
		mut task_manager,
		import_queue,
		keystore_container,
		select_chain,
		transaction_pool,
		other:
			(rpc_builder, import_setup, rpc_setup, mut telemetry, statement_store, mixnet_api_backend),
	} = new_partial(&config, mixnet_config.as_ref())?;

	let metrics = N::register_notification_metrics(
		config.prometheus_config.as_ref().map(|cfg| &cfg.registry),
	);
	let shared_voter_state = rpc_setup;
	let auth_disc_publish_non_global_ips = config.network.allow_non_globals_in_dht;
	let auth_disc_public_addresses = config.network.public_addresses.clone();

	let mut net_config = sc_network::config::FullNetworkConfiguration::<_, _, N>::new(
		&config.network,
		config.prometheus_config.as_ref().map(|cfg| cfg.registry.clone()),
	);

	let genesis_hash = client.block_hash(0).ok().flatten().expect("Genesis block exists; qed");
	let peer_store_handle = net_config.peer_store_handle();

	let grandpa_protocol_name = grandpa::protocol_standard_name(&genesis_hash, &config.chain_spec);
	let (grandpa_protocol_config, grandpa_notification_service) =
		grandpa::grandpa_peers_set_config::<_, N>(
			grandpa_protocol_name.clone(),
			metrics.clone(),
			Arc::clone(&peer_store_handle),
		);
	net_config.add_notification_protocol(grandpa_protocol_config);

	let beefy_gossip_proto_name =
		beefy::gossip_protocol_name(&genesis_hash, config.chain_spec.fork_id());
	// `beefy_on_demand_justifications_handler` is given to `beefy-gadget` task to be run,
	// while `beefy_req_resp_cfg` is added to `config.network.request_response_protocols`.
	let (beefy_on_demand_justifications_handler, beefy_req_resp_cfg) =
		beefy::communication::request_response::BeefyJustifsRequestHandler::new::<_, N>(
			&genesis_hash,
			config.chain_spec.fork_id(),
			client.clone(),
			prometheus_registry.clone(),
		);

	let (beefy_notification_config, beefy_notification_service) =
		beefy::communication::beefy_peers_set_config::<_, N>(
			beefy_gossip_proto_name.clone(),
			metrics.clone(),
			Arc::clone(&peer_store_handle),
		);

	net_config.add_notification_protocol(beefy_notification_config);
	net_config.add_request_response_protocol(beefy_req_resp_cfg);

	let (statement_handler_proto, statement_config) =
		sc_network_statement::StatementHandlerPrototype::new::<_, _, N>(
			genesis_hash,
			config.chain_spec.fork_id(),
			metrics.clone(),
			Arc::clone(&peer_store_handle),
		);
	net_config.add_notification_protocol(statement_config);

	let mixnet_protocol_name =
		sc_mixnet::protocol_name(genesis_hash.as_ref(), config.chain_spec.fork_id());
	let mixnet_notification_service = mixnet_config.as_ref().map(|mixnet_config| {
		let (config, notification_service) = sc_mixnet::peers_set_config::<_, N>(
			mixnet_protocol_name.clone(),
			mixnet_config,
			metrics.clone(),
			Arc::clone(&peer_store_handle),
		);
		net_config.add_notification_protocol(config);
		notification_service
	});

	let warp_sync = Arc::new(grandpa::warp_proof::NetworkProvider::new(
		backend.clone(),
		import_setup.1.shared_authority_set().clone(),
		Vec::default(),
	));

	let (network, system_rpc_tx, tx_handler_controller, sync_service) =
		sc_service::build_network(sc_service::BuildNetworkParams {
			config: &config,
			net_config,
			client: client.clone(),
			transaction_pool: transaction_pool.clone(),
			spawn_handle: task_manager.spawn_handle(),
			import_queue,
			block_announce_validator_builder: None,
			warp_sync_config: Some(WarpSyncConfig::WithProvider(warp_sync)),
			block_relay: None,
			metrics,
		})?;

	if let Some(mixnet_config) = mixnet_config {
		let mixnet = sc_mixnet::run(
			mixnet_config,
			mixnet_api_backend.expect("Mixnet API backend created if mixnet enabled"),
			client.clone(),
			sync_service.clone(),
			network.clone(),
			mixnet_protocol_name,
			transaction_pool.clone(),
			Some(keystore_container.keystore()),
			mixnet_notification_service
				.expect("`NotificationService` exists since mixnet was enabled; qed"),
		);
		task_manager.spawn_handle().spawn("mixnet", None, mixnet);
	}

	let rpc_handlers = sc_service::spawn_tasks(sc_service::SpawnTasksParams {
		config,
		backend: backend.clone(),
		client: client.clone(),
		keystore: keystore_container.keystore(),
		network: network.clone(),
		rpc_builder: Box::new(rpc_builder),
		transaction_pool: transaction_pool.clone(),
		task_manager: &mut task_manager,
		system_rpc_tx,
		tx_handler_controller,
		sync_service: sync_service.clone(),
		telemetry: telemetry.as_mut(),
	})?;

	if let Some(hwbench) = hwbench {
		sc_sysinfo::print_hwbench(&hwbench);
		match SUBSTRATE_REFERENCE_HARDWARE.check_hardware(&hwbench, false) {
			Err(err) if role.is_authority() => {
				log::warn!(
					"⚠️  The hardware does not meet the minimal requirements {} for role 'Authority'.",
					err
				);
			},
			_ => {},
		}

		if let Some(ref mut telemetry) = telemetry {
			let telemetry_handle = telemetry.handle();
			task_manager.spawn_handle().spawn(
				"telemetry_hwbench",
				None,
				sc_sysinfo::initialize_hwbench_telemetry(telemetry_handle, hwbench),
			);
		}
	}

	let (block_import, grandpa_link, babe_link, beefy_links) = import_setup;

	(with_startup_data)(&block_import, &babe_link);

	if let sc_service::config::Role::Authority { .. } = &role {
		let proposer = sc_basic_authorship::ProposerFactory::new(
			task_manager.spawn_handle(),
			client.clone(),
			transaction_pool.clone(),
			prometheus_registry.as_ref(),
			telemetry.as_ref().map(|x| x.handle()),
		);

		let client_clone = client.clone();
		let slot_duration = babe_link.config().slot_duration();
		let babe_config = sc_consensus_babe::BabeParams {
			keystore: keystore_container.keystore(),
			client: client.clone(),
			select_chain,
			env: proposer,
			block_import,
			sync_oracle: sync_service.clone(),
			justification_sync_link: sync_service.clone(),
			create_inherent_data_providers: move |parent, ()| {
				let client_clone = client_clone.clone();
				async move {
					let timestamp = sp_timestamp::InherentDataProvider::from_system_time();

					let slot =
						sp_consensus_babe::inherents::InherentDataProvider::from_timestamp_and_slot_duration(
							*timestamp,
							slot_duration,
						);

					let storage_proof =
						sp_transaction_storage_proof::registration::new_data_provider(
							&*client_clone,
							&parent,
						)?;

					Ok((slot, timestamp, storage_proof))
				}
			},
			force_authoring,
			backoff_authoring_blocks,
			babe_link,
			block_proposal_slot_portion: SlotProportion::new(0.5),
			max_block_proposal_slot_portion: None,
			telemetry: telemetry.as_ref().map(|x| x.handle()),
		};

		let babe = sc_consensus_babe::start_babe(babe_config)?;
		task_manager.spawn_essential_handle().spawn_blocking(
			"babe-proposer",
			Some("block-authoring"),
			babe,
		);
	}

	// Spawn authority discovery module.
	if role.is_authority() {
		let authority_discovery_role =
			sc_authority_discovery::Role::PublishAndDiscover(keystore_container.keystore());
		let dht_event_stream =
			network.event_stream("authority-discovery").filter_map(|e| async move {
				match e {
					Event::Dht(e) => Some(e),
					_ => None,
				}
			});
		let (authority_discovery_worker, _service) =
			sc_authority_discovery::new_worker_and_service_with_config(
				sc_authority_discovery::WorkerConfig {
					publish_non_global_ips: auth_disc_publish_non_global_ips,
					public_addresses: auth_disc_public_addresses,
					..Default::default()
				},
				client.clone(),
				Arc::new(network.clone()),
				Box::pin(dht_event_stream),
				authority_discovery_role,
				prometheus_registry.clone(),
			);

		task_manager.spawn_handle().spawn(
			"authority-discovery-worker",
			Some("networking"),
			authority_discovery_worker.run(),
		);
	}

	// if the node isn't actively participating in consensus then it doesn't
	// need a keystore, regardless of which protocol we use below.
	let keystore = if role.is_authority() { Some(keystore_container.keystore()) } else { None };

	// beefy is enabled if its notification service exists
	let network_params = beefy::BeefyNetworkParams {
		network: Arc::new(network.clone()),
		sync: sync_service.clone(),
		gossip_protocol_name: beefy_gossip_proto_name,
		justifications_protocol_name: beefy_on_demand_justifications_handler.protocol_name(),
		notification_service: beefy_notification_service,
		_phantom: core::marker::PhantomData::<Block>,
	};
	let beefy_params = beefy::BeefyParams {
		client: client.clone(),
		backend: backend.clone(),
		payload_provider: sp_consensus_beefy::mmr::MmrRootProvider::new(client.clone()),
		runtime: client.clone(),
		key_store: keystore.clone(),
		network_params,
		min_block_delta: 8,
		prometheus_registry: prometheus_registry.clone(),
		links: beefy_links,
		on_demand_justifications_handler: beefy_on_demand_justifications_handler,
		is_authority: role.is_authority(),
	};

	let beefy_gadget = beefy::start_beefy_gadget::<_, _, _, _, _, _, _, _>(beefy_params);
	// BEEFY is part of consensus, if it fails we'll bring the node down with it to make sure it
	// is noticed.
	task_manager
		.spawn_essential_handle()
		.spawn_blocking("beefy-gadget", None, beefy_gadget);
	// When offchain indexing is enabled, MMR gadget should also run.
	if is_offchain_indexing_enabled {
		task_manager.spawn_essential_handle().spawn_blocking(
			"mmr-gadget",
			None,
			mmr_gadget::MmrGadget::start(
				client.clone(),
				backend.clone(),
				sp_mmr_primitives::INDEXING_PREFIX.to_vec(),
			),
		);
	}

	let grandpa_config = grandpa::Config {
		// FIXME #1578 make this available through chainspec
		gossip_duration: std::time::Duration::from_millis(333),
		justification_generation_period: GRANDPA_JUSTIFICATION_PERIOD,
		name: Some(name),
		observer_enabled: false,
		keystore,
		local_role: role,
		telemetry: telemetry.as_ref().map(|x| x.handle()),
		protocol_name: grandpa_protocol_name,
	};

	if enable_grandpa {
		// start the full GRANDPA voter
		// NOTE: non-authorities could run the GRANDPA observer protocol, but at
		// this point the full voter should provide better guarantees of block
		// and vote data availability than the observer. The observer has not
		// been tested extensively yet and having most nodes in a network run it
		// could lead to finality stalls.
		let grandpa_params = grandpa::GrandpaParams {
			config: grandpa_config,
			link: grandpa_link,
			network: network.clone(),
			sync: Arc::new(sync_service.clone()),
			notification_service: grandpa_notification_service,
			telemetry: telemetry.as_ref().map(|x| x.handle()),
			voting_rule: grandpa::VotingRulesBuilder::default().build(),
			prometheus_registry: prometheus_registry.clone(),
			shared_voter_state,
			offchain_tx_pool_factory: OffchainTransactionPoolFactory::new(transaction_pool.clone()),
		};

		// the GRANDPA voter task is considered infallible, i.e.
		// if it fails we take down the service with it.
		task_manager.spawn_essential_handle().spawn_blocking(
			"grandpa-voter",
			None,
			grandpa::run_grandpa_voter(grandpa_params)?,
		);
	}

	// Spawn statement protocol worker
	let statement_protocol_executor = {
		let spawn_handle = task_manager.spawn_handle();
		Box::new(move |fut| {
			spawn_handle.spawn("network-statement-validator", Some("networking"), fut);
		})
	};
	let statement_handler = statement_handler_proto.build(
		network.clone(),
		sync_service.clone(),
		statement_store.clone(),
		prometheus_registry.as_ref(),
		statement_protocol_executor,
	)?;
	task_manager.spawn_handle().spawn(
		"network-statement-handler",
		Some("networking"),
		statement_handler.run(),
	);

	if enable_offchain_worker {
		let offchain_workers =
			sc_offchain::OffchainWorkers::new(sc_offchain::OffchainWorkerOptions {
				runtime_api_provider: client.clone(),
				keystore: Some(keystore_container.keystore()),
				offchain_db: backend.offchain_storage(),
				transaction_pool: Some(OffchainTransactionPoolFactory::new(
					transaction_pool.clone(),
				)),
				network_provider: Arc::new(network.clone()),
				is_validator: role.is_authority(),
				enable_http_requests: true,
				custom_extensions: move |_| {
					vec![Box::new(statement_store.clone().as_statement_store_ext()) as Box<_>]
				},
			})?;
		task_manager.spawn_handle().spawn(
			"offchain-workers-runner",
			"offchain-work",
			offchain_workers.run(client.clone(), task_manager.spawn_handle()).boxed(),
		);
	}

	Ok(NewFullBase {
		task_manager,
		client,
		network,
		sync: sync_service,
		transaction_pool,
		rpc_handlers,
	})
}

/// Builds a new service for a full client.
pub fn new_full(config: Configuration, cli: Cli) -> Result<TaskManager, ServiceError> {
	let mixnet_config = cli.mixnet_params.config(config.role.is_authority());
	let database_path = config.database.path().map(Path::to_path_buf);

	let task_manager = match config.network.network_backend {
		sc_network::config::NetworkBackendType::Libp2p => {
			let task_manager = new_full_base::<sc_network::NetworkWorker<_, _>>(
				config,
				mixnet_config,
				cli.no_hardware_benchmarks,
				|_, _| (),
			)
			.map(|NewFullBase { task_manager, .. }| task_manager)?;
			task_manager
		},
		sc_network::config::NetworkBackendType::Litep2p => {
			let task_manager = new_full_base::<sc_network::Litep2pNetworkBackend>(
				config,
				mixnet_config,
				cli.no_hardware_benchmarks,
				|_, _| (),
			)
			.map(|NewFullBase { task_manager, .. }| task_manager)?;
			task_manager
		},
	};

	if let Some(database_path) = database_path {
		sc_storage_monitor::StorageMonitorService::try_spawn(
			cli.storage_monitor,
			database_path,
			&task_manager.spawn_essential_handle(),
		)
		.map_err(|e| ServiceError::Application(e.into()))?;
	}

	Ok(task_manager)
}

#[cfg(test)]
mod tests {
	use crate::service::{new_full_base, NewFullBase};
	use codec::Encode;
	use kitchensink_runtime::{
		constants::{currency::CENTS, time::SLOT_DURATION},
		Address, BalancesCall, RuntimeCall, TxExtension,
	};
	use node_primitives::{Block, DigestItem, Signature};
	use polkadot_sdk::{sc_transaction_pool_api::MaintainedTransactionPool, *};
	use sc_client_api::BlockBackend;
	use sc_consensus::{BlockImport, BlockImportParams, ForkChoiceStrategy};
	use sc_consensus_babe::{BabeIntermediate, CompatibleDigestItem, INTERMEDIATE_KEY};
	use sc_consensus_epochs::descendent_query;
	use sc_keystore::LocalKeystore;
	use sc_service_test::TestNetNode;
	use sc_transaction_pool_api::ChainEvent;
	use sp_consensus::{BlockOrigin, Environment, Proposer};
	use sp_core::crypto::Pair;
	use sp_inherents::InherentDataProvider;
	use sp_keyring::Sr25519Keyring;
	use sp_keystore::KeystorePtr;
	use sp_runtime::{
		generic::{self, Digest, Era, SignedPayload},
		key_types::BABE,
		traits::{Block as BlockT, Header as HeaderT, IdentifyAccount, Verify},
		RuntimeAppPublic,
	};
	use sp_timestamp;
	use std::sync::Arc;

	type AccountPublic = <Signature as Verify>::Signer;

	#[test]
	// It is "ignored", but the node-cli ignored tests are running on the CI.
	// This can be run locally with `cargo test --release -p node-cli test_sync -- --ignored`.
	#[ignore]
	fn test_sync() {
		sp_tracing::try_init_simple();

		let keystore_path = tempfile::tempdir().expect("Creates keystore path");
		let keystore: KeystorePtr = LocalKeystore::open(keystore_path.path(), None)
			.expect("Creates keystore")
			.into();
		let alice: sp_consensus_babe::AuthorityId = keystore
			.sr25519_generate_new(BABE, Some("//Alice"))
			.expect("Creates authority pair")
			.into();

		let chain_spec = crate::chain_spec::tests::integration_test_config_with_single_authority();

		// For the block factory
		let mut slot = 1u64;

		// For the extrinsics factory
		let bob = Arc::new(Sr25519Keyring::Bob.pair());
		let charlie = Arc::new(Sr25519Keyring::Charlie.pair());
		let mut index = 0;

		sc_service_test::sync(
			chain_spec,
			|config| {
				let mut setup_handles = None;
				let NewFullBase { task_manager, client, network, sync, transaction_pool, .. } =
					new_full_base::<sc_network::NetworkWorker<_, _>>(
						config,
						None,
						false,
						|block_import: &sc_consensus_babe::BabeBlockImport<Block, _, _>,
						 babe_link: &sc_consensus_babe::BabeLink<Block>| {
							setup_handles = Some((block_import.clone(), babe_link.clone()));
						},
					)?;

				let node = sc_service_test::TestNetComponents::new(
					task_manager,
					client,
					network,
					sync,
					transaction_pool,
				);
				Ok((node, setup_handles.unwrap()))
			},
			|service, &mut (ref mut block_import, ref babe_link)| {
				let parent_hash = service.client().chain_info().best_hash;
				let parent_header = service.client().header(parent_hash).unwrap().unwrap();
				let parent_number = *parent_header.number();

				futures::executor::block_on(service.transaction_pool().maintain(
					ChainEvent::NewBestBlock { hash: parent_header.hash(), tree_route: None },
				));

				let mut proposer_factory = sc_basic_authorship::ProposerFactory::new(
					service.spawn_handle(),
					service.client(),
					service.transaction_pool(),
					None,
					None,
				);

				let mut digest = Digest::default();

				// even though there's only one authority some slots might be empty,
				// so we must keep trying the next slots until we can claim one.
				let (babe_pre_digest, epoch_descriptor) = loop {
					let epoch_descriptor = babe_link
						.epoch_changes()
						.shared_data()
						.epoch_descriptor_for_child_of(
							descendent_query(&*service.client()),
							&parent_hash,
							parent_number,
							slot.into(),
						)
						.unwrap()
						.unwrap();

					let epoch = babe_link
						.epoch_changes()
						.shared_data()
						.epoch_data(&epoch_descriptor, |slot| {
							sc_consensus_babe::Epoch::genesis(babe_link.config(), slot)
						})
						.unwrap();

					if let Some(babe_pre_digest) =
						sc_consensus_babe::authorship::claim_slot(slot.into(), &epoch, &keystore)
							.map(|(digest, _)| digest)
					{
						break (babe_pre_digest, epoch_descriptor);
					}

					slot += 1;
				};

				let inherent_data = futures::executor::block_on(
					(
						sp_timestamp::InherentDataProvider::new(
							std::time::Duration::from_millis(SLOT_DURATION * slot).into(),
						),
						sp_consensus_babe::inherents::InherentDataProvider::new(slot.into()),
					)
						.create_inherent_data(),
				)
				.expect("Creates inherent data");

				digest.push(<DigestItem as CompatibleDigestItem>::babe_pre_digest(babe_pre_digest));

				let new_block = futures::executor::block_on(async move {
					let proposer = proposer_factory.init(&parent_header).await;
					proposer
						.unwrap()
						.propose(inherent_data, digest, std::time::Duration::from_secs(1), None)
						.await
				})
				.expect("Error making test block")
				.block;

				let (new_header, new_body) = new_block.deconstruct();
				let pre_hash = new_header.hash();
				// sign the pre-sealed hash of the block and then
				// add it to a digest item.
				let to_sign = pre_hash.encode();
				let signature = keystore
					.sr25519_sign(sp_consensus_babe::AuthorityId::ID, alice.as_ref(), &to_sign)
					.unwrap()
					.unwrap();
				let item = <DigestItem as CompatibleDigestItem>::babe_seal(signature.into());
				slot += 1;

				let mut params = BlockImportParams::new(BlockOrigin::File, new_header);
				params.post_digests.push(item);
				params.body = Some(new_body);
				params.insert_intermediate(
					INTERMEDIATE_KEY,
					BabeIntermediate::<Block> { epoch_descriptor },
				);
				params.fork_choice = Some(ForkChoiceStrategy::LongestChain);

				futures::executor::block_on(block_import.import_block(params))
					.expect("error importing test block");
			},
			|service, _| {
				let amount = 5 * CENTS;
				let to: Address = AccountPublic::from(bob.public()).into_account().into();
				let from: Address = AccountPublic::from(charlie.public()).into_account().into();
				let genesis_hash = service.client().block_hash(0).unwrap().unwrap();
				let best_hash = service.client().chain_info().best_hash;
				let (spec_version, transaction_version) = {
					let version = service.client().runtime_version_at(best_hash).unwrap();
					(version.spec_version, version.transaction_version)
				};
				let signer = charlie.clone();

				let function = RuntimeCall::Balances(BalancesCall::transfer_allow_death {
					dest: to.into(),
					value: amount,
				});

				let check_non_zero_sender = frame_system::CheckNonZeroSender::new();
				let check_spec_version = frame_system::CheckSpecVersion::new();
				let check_tx_version = frame_system::CheckTxVersion::new();
				let check_genesis = frame_system::CheckGenesis::new();
				let check_era = frame_system::CheckEra::from(Era::Immortal);
				let check_nonce = frame_system::CheckNonce::from(index);
				let check_weight = frame_system::CheckWeight::new();
				let tx_payment = pallet_skip_feeless_payment::SkipCheckIfFeeless::from(
					pallet_asset_conversion_tx_payment::ChargeAssetTxPayment::from(0, None),
				);
				let metadata_hash = frame_metadata_hash_extension::CheckMetadataHash::new(false);
				let tx_ext: TxExtension = (
					check_non_zero_sender,
					check_spec_version,
					check_tx_version,
					check_genesis,
					check_era,
					check_nonce,
					check_weight,
					tx_payment,
					metadata_hash,
				);
				let raw_payload = SignedPayload::from_raw(
					function,
					tx_ext,
					(
						(),
						spec_version,
						transaction_version,
						genesis_hash,
						genesis_hash,
						(),
						(),
						(),
						None,
					),
				);
				let signature = raw_payload.using_encoded(|payload| signer.sign(payload));
				let (function, tx_ext, _) = raw_payload.deconstruct();
				index += 1;
<<<<<<< HEAD
				let utx: UncheckedExtrinsic = generic::UncheckedExtrinsic::new_signed(
					function,
					from.into(),
					signature.into(),
					extra,
				)
				.into();

				utx.0.into()
=======
				let utx: kitchensink_runtime::UncheckedExtrinsic =
					generic::UncheckedExtrinsic::new_signed(
						function,
						from.into(),
						signature.into(),
						tx_ext,
					)
					.into();

				utx.into()
>>>>>>> e9646441
			},
		);
	}

	#[test]
	#[ignore]
	fn test_consensus() {
		sp_tracing::try_init_simple();

		sc_service_test::consensus(
			crate::chain_spec::tests::integration_test_config_with_two_authorities(),
			|config| {
				let NewFullBase { task_manager, client, network, sync, transaction_pool, .. } =
					new_full_base::<sc_network::NetworkWorker<_, _>>(
						config,
						None,
						false,
						|_, _| (),
					)?;
				Ok(sc_service_test::TestNetComponents::new(
					task_manager,
					client,
					network,
					sync,
					transaction_pool,
				))
			},
			vec!["//Alice".into(), "//Bob".into()],
		)
	}
}<|MERGE_RESOLUTION|>--- conflicted
+++ resolved
@@ -1090,17 +1090,6 @@
 				let signature = raw_payload.using_encoded(|payload| signer.sign(payload));
 				let (function, tx_ext, _) = raw_payload.deconstruct();
 				index += 1;
-<<<<<<< HEAD
-				let utx: UncheckedExtrinsic = generic::UncheckedExtrinsic::new_signed(
-					function,
-					from.into(),
-					signature.into(),
-					extra,
-				)
-				.into();
-
-				utx.0.into()
-=======
 				let utx: kitchensink_runtime::UncheckedExtrinsic =
 					generic::UncheckedExtrinsic::new_signed(
 						function,
@@ -1111,7 +1100,6 @@
 					.into();
 
 				utx.into()
->>>>>>> e9646441
 			},
 		);
 	}
