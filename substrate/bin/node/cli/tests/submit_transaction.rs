--- conflicted
+++ resolved
@@ -130,11 +130,7 @@
 		// now check that the transaction nonces are not equal
 		let s = state.read();
 		fn nonce(tx: UncheckedExtrinsic) -> frame_system::CheckNonce<Runtime> {
-<<<<<<< HEAD
-			let extra = tx.0.signature.unwrap().2;
-=======
-			let extra = tx.preamble.to_signed().unwrap().2;
->>>>>>> 21b3a46b
+			let extra = tx.0.preamble.to_signed().unwrap().2;
 			extra.5
 		}
 		let nonce1 = nonce(UncheckedExtrinsic::decode(&mut &*s.transactions[0]).unwrap());
@@ -183,11 +179,7 @@
 		// now check that the transaction nonces are not equal
 		let s = state.read();
 		fn nonce(tx: UncheckedExtrinsic) -> frame_system::CheckNonce<Runtime> {
-<<<<<<< HEAD
-			let extra = tx.0.signature.unwrap().2;
-=======
-			let extra = tx.preamble.to_signed().unwrap().2;
->>>>>>> 21b3a46b
+			let extra = tx.0.preamble.to_signed().unwrap().2;
 			extra.5
 		}
 		let nonce1 = nonce(UncheckedExtrinsic::decode(&mut &*s.transactions[0]).unwrap());
@@ -244,11 +236,7 @@
 		let source = TransactionSource::External;
 		let extrinsic = UncheckedExtrinsic::decode(&mut &*tx0).unwrap();
 		// add balance to the account
-<<<<<<< HEAD
-		let author = extrinsic.0.signature.clone().unwrap().0;
-=======
-		let author = extrinsic.preamble.clone().to_signed().clone().unwrap().0;
->>>>>>> 21b3a46b
+		let author = extrinsic.0.preamble.clone().to_signed().clone().unwrap().0;
 		let address = Indices::lookup(author).unwrap();
 		let data = pallet_balances::AccountData { free: 5_000_000_000_000, ..Default::default() };
 		let account = frame_system::AccountInfo { providers: 1, data, ..Default::default() };
