--- conflicted
+++ resolved
@@ -21,11 +21,7 @@
 ], optional = true }
 
 [target.'cfg(target_arch = "riscv32")'.dependencies]
-<<<<<<< HEAD
-polkavm-derive = '0.3.0'
-=======
 polkavm-derive = '0.4.0'
->>>>>>> 06fa111f
 
 [features]
 default = ["scale"]
