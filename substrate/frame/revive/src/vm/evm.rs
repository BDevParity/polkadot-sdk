--- conflicted
+++ resolved
@@ -66,13 +66,8 @@
 
 /// Calls the EVM interpreter with the provided bytecode and inputs.
 pub fn call<'a, E: Ext>(bytecode: Bytecode, ext: &'a mut E, inputs: EVMInputs) -> ExecResult {
-<<<<<<< HEAD
-	
-	log::info!("evm.rs::call()");
-=======
 	ext.gas_meter_mut().charge_evm_init_cost()?;
 
->>>>>>> 1bfbaa85
 	let mut interpreter: Interpreter<EVMInterpreter<'a, E>> = Interpreter {
 		gas: Gas::default(),
 		bytecode: ExtBytecode::new(bytecode),
@@ -104,15 +99,6 @@
 ) -> InterpreterResult {
 	log::info!("evm.rs::run()");
 	let host = &mut DummyHost {};
-<<<<<<< HEAD
-	loop {
-		let action = interpreter.run_plain(table, host);
-		log::info!("evm.rs::run() - action: {:?}", action);
-		match action {
-			InterpreterAction::Return(result) => return result,
-			InterpreterAction::NewFrame(_) => unimplemented!(),
-		}
-=======
 	let action = interpreter.run_plain(table, host);
 	match action {
 		InterpreterAction::Return(result) => return result,
@@ -125,7 +111,6 @@
 				interpreter.gas,
 			)
 		},
->>>>>>> 1bfbaa85
 	}
 }
 
