--- conflicted
+++ resolved
@@ -18,16 +18,9 @@
 use crate::{
 	address::{self, AddressMapper},
 	gas::GasMeter,
-<<<<<<< HEAD
-	limits, precompiles,
-	primitives::{ExecReturnValue, StorageDeposit},
-	pure_precompiles::{self, is_precompile},
-	precompiles::is_mutating_precompile,
-=======
 	limits,
 	precompiles::{All as AllPrecompiles, Instance as PrecompileInstance, Precompiles},
 	primitives::{ExecReturnValue, StorageDeposit},
->>>>>>> 398bbfcc
 	runtime_decl_for_revive_api::{Decode, Encode, RuntimeDebugNoBound, TypeInfo},
 	storage::{self, meter::Diff, WriteOutcome},
 	tracing::if_tracing,
@@ -1233,9 +1226,8 @@
 			with_transaction(|| -> TransactionOutcome<Result<_, DispatchError>> {
 				let output = do_transaction();
 				match &output {
-					Ok(result) if !result.did_revert() => {
-						TransactionOutcome::Commit(Ok((true, output)))
-					},
+					Ok(result) if !result.did_revert() =>
+						TransactionOutcome::Commit(Ok((true, output))),
 					_ => TransactionOutcome::Rollback(Ok((false, output))),
 				}
 			});
@@ -1473,92 +1465,6 @@
 		}
 		Some(System::<T>::block_hash(&block_number).into())
 	}
-<<<<<<< HEAD
-
-	fn run_precompile(
-		&mut self,
-		precompile_address: H160,
-		is_delegate: bool,
-		is_read_only: bool,
-		value_transferred: U256,
-		input_data: &[u8],
-	) -> Result<(), ExecError> {
-		if_tracing(|tracer| {
-			tracer.enter_child_span(
-				self.caller().account_id().map(T::AddressMapper::to_address).unwrap_or_default(),
-				precompile_address,
-				is_delegate,
-				is_read_only,
-				value_transferred,
-				&input_data,
-				self.gas_meter().gas_left(),
-			);
-		});
-
-		let mut do_transaction = || -> ExecResult {
-			if !is_delegate {
-				Self::transfer_from_origin(
-					&self.origin,
-					&self.caller(),
-					&T::AddressMapper::to_fallback_account_id(&precompile_address),
-					value_transferred,
-				)?;
-			}
-			let origin = &self.origin.clone();
-			if is_mutating_precompile(&precompile_address) {
-				precompiles::MutatingPrecompiles::<T>::execute(
-					precompile_address,
-					input_data,
-					origin,
-				)
-				.map_err(|e| ExecError { error: e.error, origin: ErrorOrigin::Callee })
-			} else {
-				pure_precompiles::Precompiles::<T>::execute(
-					precompile_address,
-					self.gas_meter_mut(),
-					input_data,
-				)
-				.map_err(|e| ExecError { error: e.error, origin: ErrorOrigin::Callee })
-			}
-		};
-
-		let transaction_outcome =
-			with_transaction(|| -> TransactionOutcome<Result<_, DispatchError>> {
-				let output = do_transaction();
-				match &output {
-					Ok(result) if !result.did_revert() => TransactionOutcome::Commit(Ok(output)),
-					_ => TransactionOutcome::Rollback(Ok(output)),
-				}
-			});
-
-		let output = match transaction_outcome {
-			Ok(output) => {
-				if_tracing(|tracer| {
-					let gas_consumed = top_frame!(self).nested_gas.gas_consumed();
-					match &output {
-						Ok(output) => tracer.exit_child_span(&output, gas_consumed),
-						Err(e) => tracer.exit_child_span_with_error(e.error.into(), gas_consumed),
-					}
-				});
-
-				output
-			},
-			Err(error) => {
-				if_tracing(|tracer| {
-					let gas_consumed = top_frame!(self).nested_gas.gas_consumed();
-					tracer.exit_child_span_with_error(error.into(), gas_consumed);
-				});
-
-				Err(error.into())
-			},
-		};
-
-		output.map(|output| {
-			self.top_frame_mut().last_frame_output = output;
-		})
-	}
-=======
->>>>>>> 398bbfcc
 }
 
 impl<'a, T, E> Ext for Stack<'a, T, E>
