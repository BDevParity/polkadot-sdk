--- conflicted
+++ resolved
@@ -18,13 +18,25 @@
 mod arithmetic;
 mod bitwise;
 mod block_info;
-<<<<<<< HEAD
 mod control;
 mod host;
 mod memory;
-mod misc;
 mod stack;
 mod system;
+
+use crate::{
+	test_utils::{builder::Contract, ALICE},
+	tests::{
+		builder,
+		test_utils::{ensure_stored, get_contract_checked},
+		ExtBuilder, Test,
+	},
+	Code, Config,
+};
+use alloy_core::{primitives::U256, sol_types::SolInterface};
+use frame_support::traits::fungible::Mutate;
+use pallet_revive_fixtures::{compile_module_with_type, Fibonacci, FixtureType};
+use pretty_assertions::assert_eq;
 
 use revm::bytecode::opcode::*;
 
@@ -51,22 +63,7 @@
 	.collect();
 	init_code.extend(runtime_code);
 	init_code
-=======
-mod system;
-
-use crate::{
-	test_utils::{builder::Contract, ALICE},
-	tests::{
-		builder,
-		test_utils::{ensure_stored, get_contract_checked},
-		ExtBuilder, Test,
-	},
-	Code, Config,
-};
-use alloy_core::{primitives::U256, sol_types::SolInterface};
-use frame_support::traits::fungible::Mutate;
-use pallet_revive_fixtures::{compile_module_with_type, Fibonacci, FixtureType};
-use pretty_assertions::assert_eq;
+}
 
 #[test]
 fn basic_evm_flow_works() {
@@ -89,5 +86,4 @@
 			.build_and_unwrap_result();
 		assert_eq!(U256::from(55u32), U256::from_be_bytes::<32>(result.data.try_into().unwrap()));
 	});
->>>>>>> 81578a0f
 }