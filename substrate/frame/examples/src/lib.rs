// This file is part of Substrate.

// Copyright (C) Parity Technologies (UK) Ltd.
// SPDX-License-Identifier: Apache-2.0

// Licensed under the Apache License, Version 2.0 (the "License");
// you may not use this file except in compliance with the License.
// You may obtain a copy of the License at
//
// 	http://www.apache.org/licenses/LICENSE-2.0
//
// Unless required by applicable law or agreed to in writing, software
// distributed under the License is distributed on an "AS IS" BASIS,
// WITHOUT WARRANTIES OR CONDITIONS OF ANY KIND, either express or implied.
// See the License for the specific language governing permissions and
// limitations under the License.

//! # FRAME Pallet Examples
//!
//! This crate contains a collection of simple examples of FRAME pallets, demonstrating useful
//! features in action. It is not intended to be used in production.
//!
//! ## Pallets
//!
//! - [`pallet_example_basic`]: This pallet demonstrates concepts, APIs and structures common to
//!   most FRAME runtimes.
//!
//! - [`pallet_example_offchain_worker`]: This pallet demonstrates concepts, APIs and structures
//!   common to most offchain workers.
//!
//! - [`pallet_default_config_example`]: This pallet demonstrates different ways to implement the
//!   `Config` trait of pallets.
//!
//! - [`pallet_dev_mode`]: This pallet demonstrates the ease of requirements for a pallet in "dev
//!   mode".
//!
//! - [`pallet_example_kitchensink`]: This pallet demonstrates a catalog of all FRAME macros in use
//!   and their various syntax options.
//!
//! - [`pallet_example_split`]: A simple example of a FRAME pallet demonstrating the ability to
//!   split sections across multiple files.
//!
//! - [`pallet_example_frame_crate`]: Example pallet showcasing how one can be built using only the
//! `frame` umbrella crate.
//!
//! - [`pallet_example_single_block_migrations`]: An example pallet demonstrating best-practices for
//!   writing storage migrations.
//!
//! - [`pallet_example_tasks`]: This pallet demonstrates the use of `Tasks` to execute service work.
//!
<<<<<<< HEAD
//! - [`pallet_example_view_functions`]: This pallet demonstrates the use of view functions to query
//!   pallet state.
=======
//! - [`pallet_example_authorization_tx_extension`]: An example `TransactionExtension` that
//!   authorizes a custom origin through signature validation, along with two support pallets to
//!   showcase the usage.
>>>>>>> baa3bcc6
//!
//! **Tip**: Use `cargo doc --package <pallet-name> --open` to view each pallet's documentation.<|MERGE_RESOLUTION|>--- conflicted
+++ resolved
@@ -48,13 +48,10 @@
 //!
 //! - [`pallet_example_tasks`]: This pallet demonstrates the use of `Tasks` to execute service work.
 //!
-<<<<<<< HEAD
-//! - [`pallet_example_view_functions`]: This pallet demonstrates the use of view functions to query
-//!   pallet state.
-=======
 //! - [`pallet_example_authorization_tx_extension`]: An example `TransactionExtension` that
 //!   authorizes a custom origin through signature validation, along with two support pallets to
 //!   showcase the usage.
->>>>>>> baa3bcc6
+//! - [`pallet_example_view_functions`]: This pallet demonstrates the use of view functions to query
+//!   pallet state.
 //!
 //! **Tip**: Use `cargo doc --package <pallet-name> --open` to view each pallet's documentation.