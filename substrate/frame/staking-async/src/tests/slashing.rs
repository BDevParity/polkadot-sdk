// This file is part of Substrate.

// Copyright (C) Parity Technologies (UK) Ltd.
// SPDX-License-Identifier: Apache-2.0

// Licensed under the Apache License, Version 2.0 (the "License");
// you may not use this file except in compliance with the License.
// You may obtain a copy of the License at
//
// 	http://www.apache.org/licenses/LICENSE-2.0
//
// Unless required by applicable law or agreed to in writing, software
// distributed under the License is distributed on an "AS IS" BASIS,
// WITHOUT WARRANTIES OR CONDITIONS OF ANY KIND, either express or implied.
// See the License for the specific language governing permissions and
// limitations under the License.

use super::*;
use crate::{session_rotation::Eras, slashing};
use pallet_staking_async_rc_client as rc_client;
use sp_runtime::{Perquintill, Rounding};
use sp_staking::StakingInterface;
use std::collections::BTreeMap;

#[test]
fn nominators_also_get_slashed_pro_rata() {
	ExtBuilder::default()
		.validator_count(4)
		.set_status(41, StakerStatus::Validator)
		.build_and_execute(|| {
			let initial_exposure = Staking::eras_stakers(active_era(), &11);
			assert_eq!(
				initial_exposure,
				Exposure {
					total: 1250,
					own: 1000,
					others: vec![IndividualExposure { who: 101, value: 250 }]
				}
			);

			// staked values;
			let nominator_stake = Staking::ledger(101.into()).unwrap().active;
			let nominator_balance = asset::stakeable_balance::<Test>(&101);
			let validator_stake = Staking::ledger(11.into()).unwrap().active;
			let validator_balance = asset::stakeable_balance::<Test>(&11);
			let exposed_stake = initial_exposure.total;
			let exposed_validator = initial_exposure.own;
			let exposed_nominator = initial_exposure.others.first().unwrap().value;

			// register a slash for 11 with 10%.
			add_slash(11);
			assert_eq!(
				staking_events_since_last_call(),
				vec![Event::OffenceReported {
					offence_era: 1,
					validator: 11,
					fraction: Perbill::from_percent(10)
				}]
			);

			// roll one block until it is applied
			assert_eq!(SlashDeferDuration::get(), 0);
			Session::roll_next();
			assert_eq!(
				staking_events_since_last_call(),
				vec![
					Event::SlashComputed { offence_era: 1, slash_era: 1, offender: 11, page: 0 },
					Event::Slashed { staker: 11, amount: 100 },
					Event::Slashed { staker: 101, amount: 25 }
				]
			);

			// both stakes must have been decreased.
			assert!(Staking::ledger(101.into()).unwrap().active < nominator_stake);
			assert!(Staking::ledger(11.into()).unwrap().active < validator_stake);

			let slash_amount = Perbill::from_percent(10) * exposed_stake;
			let validator_share =
				Perbill::from_rational(exposed_validator, exposed_stake) * slash_amount;
			let nominator_share =
				Perbill::from_rational(exposed_nominator, exposed_stake) * slash_amount;

			// both slash amounts need to be positive for the test to make sense.
			assert!(validator_share > 0);
			assert!(nominator_share > 0);

			// both stakes must have been decreased pro-rata.
			assert_eq!(
				Staking::ledger(101.into()).unwrap().active,
				nominator_stake - nominator_share
			);
			assert_eq!(
				Staking::ledger(11.into()).unwrap().active,
				validator_stake - validator_share
			);
			assert_eq!(
				asset::stakeable_balance::<Test>(&101), // free balance
				nominator_balance - nominator_share,
			);
			assert_eq!(
				asset::stakeable_balance::<Test>(&11), // free balance
				validator_balance - validator_share,
			);
		});
}

#[test]
fn slashing_performed_according_exposure() {
	// This test checks that slashing is performed according the exposure (or more precisely,
	// historical exposure), not the current balance.
	ExtBuilder::default().nominate(false).build_and_execute(|| {
		assert_eq!(Staking::eras_stakers(active_era(), &11).own, 1000);

		// Handle an offence with a historical exposure.
		add_slash_with_percent(11, 50);
		assert_eq!(
			staking_events_since_last_call(),
			vec![Event::OffenceReported {
				offence_era: 1,
				validator: 11,
				fraction: Perbill::from_percent(50)
			}]
		);

		// roll one block until it is applied
		assert_eq!(SlashDeferDuration::get(), 0);

		Session::roll_next();
		assert_eq!(
			staking_events_since_last_call(),
			vec![
				Event::SlashComputed { offence_era: 1, slash_era: 1, offender: 11, page: 0 },
				Event::Slashed { staker: 11, amount: 500 },
			]
		);

		// The stash account should be slashed for 250 (50% of 500).
		assert_eq!(asset::stakeable_balance::<T>(&11), 1000 / 2);
	});
}

#[test]
fn offence_doesnt_force_new_era() {
	ExtBuilder::default().build_and_execute(|| {
		assert_eq!(ForceEra::<T>::get(), Forcing::NotForcing);
		add_slash(11);
		assert_eq!(ForceEra::<T>::get(), Forcing::NotForcing);
	});
}

#[test]
fn offence_ensures_new_era_without_clobbering() {
	ExtBuilder::default().build_and_execute(|| {
		assert_ok!(Staking::force_new_era_always(RuntimeOrigin::root()));
		assert_eq!(ForceEra::<T>::get(), Forcing::ForceAlways);

		add_slash(11);

		assert_eq!(ForceEra::<T>::get(), Forcing::ForceAlways);
	});
}

#[test]
fn add_slash_works() {
	ExtBuilder::default().nominate(false).build_and_execute(|| {
		assert_eq_uvec!(session_validators(), vec![11, 21]);

		add_slash(11);
		// roll to apply the slash
		Session::roll_next();
		assert_eq!(
			staking_events_since_last_call(),
			vec![
				Event::OffenceReported {
					offence_era: 1,
					validator: 11,
					fraction: Perbill::from_percent(10)
				},
				Event::SlashComputed { offence_era: 1, slash_era: 1, offender: 11, page: 0 },
				Event::Slashed { staker: 11, amount: 100 },
			]
		);

		// no one is chilled, FYI
		assert!(Validators::<T>::contains_key(11));
	});
}

#[test]
fn only_first_reporter_receive_the_slice() {
	// This test verifies that the first reporter of the offence receive their slice from the
	// slashed amount.
	ExtBuilder::default().nominate(false).build_and_execute(|| {
		// The reporters' reward is calculated from the total exposure.
		assert_eq!(Staking::eras_stakers(active_era(), &11).total, 1000);

		let initial_balance_1 = asset::total_balance::<T>(&1);
		let initial_balance_2 = asset::total_balance::<T>(&2);

		<Staking as rc_client::AHStakingInterface>::on_new_offences(
			session_mock::Session::current_index(),
			vec![rc_client::Offence {
				offender: 11,
				reporters: vec![1, 2],
				slash_fraction: Perbill::from_percent(50),
			}],
		);
		Session::roll_next();
		assert_eq!(
			staking_events_since_last_call(),
			vec![
				Event::OffenceReported {
					offence_era: 1,
					validator: 11,
					fraction: Perbill::from_percent(50)
				},
				Event::SlashComputed { offence_era: 1, slash_era: 1, offender: 11, page: 0 },
				Event::Slashed { staker: 11, amount: 500 },
			]
		);

		let reward = 500 / 10;
		assert_eq!(asset::total_balance::<T>(&1), initial_balance_1 + reward);
		// second reporter got nothing
		assert_eq!(asset::total_balance::<T>(&2), initial_balance_2);
	});
}

#[test]
fn subsequent_reports_pay_out_reward_based_on_net_slash() {
	// This test verifies that the reporters of the offence receive their slice from the slashed
	// amount.
	ExtBuilder::default().nominate(false).build_and_execute(|| {
		// The reporters' reward is calculated from the total exposure.
		let initial_balance = 1000;

		assert_eq!(Staking::eras_stakers(active_era(), &11).total, initial_balance);
		let initial_balance_1 = asset::total_balance::<T>(&1);

		<Staking as rc_client::AHStakingInterface>::on_new_offences(
			session_mock::Session::current_index(),
			vec![rc_client::Offence {
				offender: 11,
				reporters: vec![1],
				slash_fraction: Perbill::from_percent(20),
			}],
		);
		assert_eq!(
			staking_events_since_last_call(),
			vec![Event::OffenceReported {
				offence_era: 1,
				validator: 11,
				fraction: Perbill::from_percent(20)
			}]
		);

		Session::roll_next();

		let slash = Perbill::from_percent(20) * initial_balance;
		let reward = SlashRewardFraction::<T>::get() * slash;
		// slash is 1000/5
		assert_eq!(slash, 200);
		assert_eq!(
			staking_events_since_last_call(),
			vec![
				Event::SlashComputed { offence_era: 1, slash_era: 1, offender: 11, page: 0 },
				Event::Slashed { staker: 11, amount: slash },
			]
		);
		// reward is 10% of the slash
		assert_eq!(reward, 20);
		assert_eq!(asset::total_balance::<T>(&1), initial_balance_1 + reward);

		<Staking as rc_client::AHStakingInterface>::on_new_offences(
			session_mock::Session::current_index(),
			vec![rc_client::Offence {
				offender: 11,
				reporters: vec![1],
				slash_fraction: Perbill::from_percent(50),
			}],
		);

		assert_eq!(
			staking_events_since_last_call(),
			vec![Event::OffenceReported {
				offence_era: 1,
				validator: 11,
				fraction: Perbill::from_percent(50)
			}]
		);

		Session::roll_next();

		let prior_slash = slash;
		let prior_reward = reward;

		// since the slash is in the same era, the prior slash is discounted.
		// total slash is 1000/2 = 500, out of which 200 is already slashed. So net slash is 300.
		let slash = Perbill::from_percent(50) * initial_balance - prior_slash;
		assert_eq!(slash, 300);
		assert_eq!(
			staking_events_since_last_call(),
			vec![
				Event::SlashComputed { offence_era: 1, slash_era: 1, offender: 11, page: 0 },
				Event::Slashed { staker: 11, amount: slash },
			]
		);

		// reward is 10% of the slash
		let reward = SlashRewardFraction::<T>::get() * slash;
		assert_eq!(reward, 30);
		assert_eq!(asset::total_balance::<T>(&1), initial_balance_1 + prior_reward + reward);
	});
}

#[test]
fn deferred_slashes_are_deferred() {
	ExtBuilder::default().slash_defer_duration(2).build_and_execute(|| {
		assert_eq!(asset::stakeable_balance::<T>(&11), 1000);
		assert_eq!(asset::stakeable_balance::<T>(&101), 500);

		let exposure = Staking::eras_stakers(active_era(), &11);
		let nominated_value = exposure.others.iter().find(|o| o.who == 101).unwrap().value;

		// only 1 page of exposure, so slashes will be applied in one block.
		assert_eq!(Eras::<T>::exposure_page_count(1, &11), 1);

		add_slash(11);
		assert_eq!(
			staking_events_since_last_call(),
			vec![Event::OffenceReported {
				offence_era: 1,
				validator: 11,
				fraction: Perbill::from_percent(10)
			}]
		);

		// slash computed in the next block
		Session::roll_next();
		assert_eq!(
			staking_events_since_last_call(),
			vec![Event::SlashComputed { offence_era: 1, slash_era: 3, offender: 11, page: 0 },]
		);

		// nominations are not removed regardless of the deferring.
		assert_eq!(Nominators::<T>::get(101).unwrap().targets, vec![11, 21]);

		assert_eq!(asset::stakeable_balance::<T>(&11), 1000);
		assert_eq!(asset::stakeable_balance::<T>(&101), 500);

		Session::roll_until_active_era(2);
		// no slash applied
		assert_eq!(
			staking_events_since_last_call(),
			vec![
				Event::SessionRotated { starting_session: 4, active_era: 1, planned_era: 2 },
				Event::PagedElectionProceeded { page: 0, result: Ok(2) },
				Event::SessionRotated { starting_session: 5, active_era: 1, planned_era: 2 },
				Event::EraPaid { era_index: 1, validator_payout: 7500, remainder: 7500 },
				Event::SessionRotated { starting_session: 6, active_era: 2, planned_era: 2 }
			]
		);

		assert_eq!(asset::stakeable_balance::<T>(&11), 1000);
		assert_eq!(asset::stakeable_balance::<T>(&101), 500);

		// the slashes for era 1 will start applying in era 3, to end before era 4.
		Session::roll_until_active_era(3);
		assert_eq!(
			staking_events_since_last_call(),
			vec![
				Event::SessionRotated { starting_session: 7, active_era: 2, planned_era: 3 },
				Event::PagedElectionProceeded { page: 0, result: Ok(2) },
				Event::SessionRotated { starting_session: 8, active_era: 2, planned_era: 3 },
				Event::EraPaid { era_index: 2, validator_payout: 7500, remainder: 7500 },
				Event::SessionRotated { starting_session: 9, active_era: 3, planned_era: 3 }
			]
		);

		// Slashes not applied yet. Will apply in the next block after era starts.
		assert_eq!(asset::stakeable_balance::<T>(&11), 1000);
		assert_eq!(asset::stakeable_balance::<T>(&101), 500);

		// trigger slashing by advancing block.
		Session::roll_next();

		assert_eq!(asset::stakeable_balance::<T>(&11), 900);
		assert_eq!(asset::stakeable_balance::<T>(&101), 500 - (nominated_value / 10));

		assert_eq!(
			staking_events_since_last_call(),
			vec![
				Event::Slashed { staker: 11, amount: 100 },
				Event::Slashed { staker: 101, amount: 25 }
			]
		);
	})
}

#[test]
fn retroactive_deferred_slashes_two_eras_before() {
	ExtBuilder::default().slash_defer_duration(2).build_and_execute(|| {
		// Set OffenceReportableWindow to allow reporting offences from era 1
		OffenceReportableWindow::set(2);
		assert_eq!(BondingDuration::get(), 3);
		assert_eq!(Nominators::<T>::get(101).unwrap().targets, vec![11, 21]);

		Session::roll_until_active_era(2);
		let _ = staking_events_since_last_call();

		// slash for era 1 detected in era 2, defer for 2, apply in era 3.
		add_slash_in_era(11, 1, Perbill::from_percent(10));
		assert_eq!(
			staking_events_since_last_call(),
			vec![Event::OffenceReported {
				offence_era: 1,
				validator: 11,
				fraction: Perbill::from_percent(10)
			}]
		);

		// computed in next block, but not applied
		Session::roll_next();
		assert_eq!(
			staking_events_since_last_call(),
			vec![Event::SlashComputed { offence_era: 1, slash_era: 3, offender: 11, page: 0 }]
		);

		Session::roll_until_active_era(3);
		assert_eq!(
			staking_events_since_last_call(),
			vec![
				Event::SessionRotated { starting_session: 7, active_era: 2, planned_era: 3 },
				Event::PagedElectionProceeded { page: 0, result: Ok(2) },
				Event::SessionRotated { starting_session: 8, active_era: 2, planned_era: 3 },
				Event::EraPaid { era_index: 2, validator_payout: 7500, remainder: 7500 },
				Event::SessionRotated { starting_session: 9, active_era: 3, planned_era: 3 }
			]
		);

		// Slashes not applied yet. Will apply in the next block after era starts.
		Session::roll_next();
		assert_eq!(
			staking_events_since_last_call(),
			vec![
				Event::Slashed { staker: 11, amount: 100 },
				Event::Slashed { staker: 101, amount: 25 }
			]
		);
	})
}

#[test]
fn retroactive_deferred_slashes_one_before() {
	ExtBuilder::default()
		.slash_defer_duration(2)
		.nominate(false)
		.build_and_execute(|| {
			// Set OffenceReportableWindow to allow reporting offences from era 2
			OffenceReportableWindow::set(2);
			assert_eq!(BondingDuration::get(), 3);

			// unbond at slash era.
			Session::roll_until_active_era(2);

			assert_ok!(Staking::chill(RuntimeOrigin::signed(11)));
			assert_ok!(Staking::unbond(RuntimeOrigin::signed(11), 100));

			Session::roll_until_active_era(3);
			// ignore all events thus far
			let _ = staking_events_since_last_call();

			add_slash_in_era(11, 2, Perbill::from_percent(10));
			assert_eq!(
				staking_events_since_last_call(),
				vec![Event::OffenceReported {
					offence_era: 2,
					validator: 11,
					fraction: Perbill::from_percent(10)
				}]
			);

			// computed in next block, but not applied
			Session::roll_next();
			assert_eq!(
				staking_events_since_last_call(),
				vec![Event::SlashComputed { offence_era: 2, slash_era: 4, offender: 11, page: 0 }]
			);

			Session::roll_until_active_era(4);
			assert_eq!(
				staking_events_since_last_call(),
				vec![
					Event::SessionRotated { starting_session: 10, active_era: 3, planned_era: 4 },
					Event::PagedElectionProceeded { page: 0, result: Ok(2) },
					Event::SessionRotated { starting_session: 11, active_era: 3, planned_era: 4 },
					Event::EraPaid { era_index: 3, validator_payout: 7500, remainder: 7500 },
					Event::SessionRotated { starting_session: 12, active_era: 4, planned_era: 4 }
				]
			);

			// no slash applied yet
			assert_eq!(Staking::ledger(11.into()).unwrap().total, 1000);

			// slash happens at next blocks.
			Session::roll_next();
			assert_eq!(
				staking_events_since_last_call(),
				vec![Event::Slashed { staker: 11, amount: 100 }]
			);

			// their ledger has already been slashed.
			assert_eq!(Staking::ledger(11.into()).unwrap().total, 900);
			assert_ok!(Staking::unbond(RuntimeOrigin::signed(11), 1000));
			assert_eq!(Staking::ledger(11.into()).unwrap().total, 900);
		})
}

#[test]
fn invulnerables_are_not_slashed() {
	// For invulnerable validators no slashing is performed.
	ExtBuilder::default()
		.invulnerables(vec![11])
		.nominate(false)
		.build_and_execute(|| {
			assert_eq!(asset::stakeable_balance::<T>(&11), 1000);
			assert_eq!(asset::stakeable_balance::<T>(&21), 1000);

			let initial_balance = Staking::slashable_balance_of(&21);

			// slash both
			add_slash(11);
			add_slash(21);
			Session::roll_next();
			assert_eq!(
				staking_events_since_last_call(),
				vec![
					Event::OffenceReported {
						offence_era: 1,
						validator: 21,
						fraction: Perbill::from_percent(10)
					},
					Event::SlashComputed { offence_era: 1, slash_era: 1, offender: 21, page: 0 },
					Event::Slashed { staker: 21, amount: 100 }
				]
			);

			// The validator 11 hasn't been slashed, but 21 has been.
			assert_eq!(asset::stakeable_balance::<T>(&11), 1000);
			// 1000 - (0.1 * initial_balance)
			assert_eq!(asset::stakeable_balance::<T>(&21), 1000 - (initial_balance / 10));
		});
}

#[test]
fn dont_slash_if_fraction_is_zero() {
	// Don't slash if the fraction is zero.
	ExtBuilder::default().nominate(false).build_and_execute(|| {
		assert_eq!(asset::stakeable_balance::<T>(&11), 1000);

		add_slash_with_percent(11, 0);
		Session::roll_next();
		assert_eq!(
			staking_events_since_last_call(),
			vec![Event::OffenceReported { offence_era: 1, validator: 11, fraction: Zero::zero() }]
		);

		// The validator hasn't been slashed. The new era is not forced.
		assert_eq!(asset::stakeable_balance::<T>(&11), 1000);
		assert_eq!(ForceEra::<T>::get(), Forcing::NotForcing);
	});
}

#[test]
fn only_slash_validator_for_max_in_era() {
	// multiple slashes within one era are only applied if it is more than any previous slash in the
	// same era.
	ExtBuilder::default().nominate(false).build_and_execute(|| {
		assert_eq!(asset::stakeable_balance::<T>(&11), 1000);

		add_slash_with_percent(11, 50);
		Session::roll_next();
		assert_eq!(
			staking_events_since_last_call(),
			vec![
				Event::OffenceReported {
					offence_era: 1,
					validator: 11,
					fraction: Perbill::from_percent(50)
				},
				Event::SlashComputed { offence_era: 1, slash_era: 1, offender: 11, page: 0 },
				Event::Slashed { staker: 11, amount: 500 }
			]
		);

		// The validator has been slashed and has been force-chilled.
		assert_eq!(asset::stakeable_balance::<T>(&11), 500);

		add_slash_with_percent(11, 25);
		Session::roll_next();
		assert_eq!(
			staking_events_since_last_call(),
			vec![Event::OffenceReported {
				offence_era: 1,
				validator: 11,
				fraction: Perbill::from_percent(25)
			},]
		);

		// The validator has not been slashed additionally.
		assert_eq!(asset::stakeable_balance::<T>(&11), 500);

		// now slash for more than 50
		add_slash_with_percent(11, 60);
		Session::roll_next();
		assert_eq!(
			staking_events_since_last_call(),
			vec![
				Event::OffenceReported {
					offence_era: 1,
					validator: 11,
					fraction: Perbill::from_percent(60)
				},
				Event::SlashComputed { offence_era: 1, slash_era: 1, offender: 11, page: 0 },
				Event::Slashed { staker: 11, amount: 100 }
			]
		);

		// The validator got slashed 10% more.
		assert_eq!(asset::stakeable_balance::<T>(&11), 400);
	})
}

#[test]
fn really_old_offences_are_ignored() {
	ExtBuilder::default()
		.slash_defer_duration(27)
		.bonding_duration(28)
		.build_and_execute(|| {
<<<<<<< HEAD
			// Set OffenceReportableWindow to 20 (less than SlashDeferDuration of 27)
			OffenceReportableWindow::set(20);

			Session::roll_until_active_era(100);

			let expected_oldest_reportable_offence = active_era() - OffenceReportableWindow::get();

			assert_eq!(expected_oldest_reportable_offence, 80);
=======
			Session::roll_until_active_era(100);

			let expected_oldest_reportable_offence = active_era() - (SlashDeferDuration::get() - 1);

			assert_eq!(expected_oldest_reportable_offence, 74);
>>>>>>> 56f683fa

			// clear staking events until now
			staking_events_since_last_call();

<<<<<<< HEAD
			// WHEN: reporting offence for era 79 and 78, which are too old.
			add_slash_in_era(11, 79, Perbill::from_percent(10));
			add_slash_in_era(21, 78, Perbill::from_percent(10));
=======
			// WHEN: reporting offence for era 72 and 73, which are too old.
			add_slash_in_era(11, 72, Perbill::from_percent(10));
			add_slash_in_era(21, 73, Perbill::from_percent(10));
>>>>>>> 56f683fa

			// THEN: offence is ignored.
			assert_eq!(
				staking_events_since_last_call(),
				vec![
					Event::OffenceTooOld {
<<<<<<< HEAD
						offence_era: 79,
=======
						offence_era: 72,
>>>>>>> 56f683fa
						validator: 11,
						fraction: Perbill::from_percent(10)
					},
					Event::OffenceTooOld {
<<<<<<< HEAD
						offence_era: 78,
=======
						offence_era: 73,
>>>>>>> 56f683fa
						validator: 21,
						fraction: Perbill::from_percent(10)
					},
				]
			);

			// also check that the ignored offences are not stored anywhere
<<<<<<< HEAD
			assert!(OffenceQueue::<Test>::iter_prefix(79).next().is_none());
			assert!(OffenceQueue::<Test>::iter_prefix(78).next().is_none());
			assert!(!OffenceQueueEras::<Test>::get().unwrap_or_default().contains(&79));
			assert!(!OffenceQueueEras::<Test>::get().unwrap_or_default().contains(&78));

			// WHEN: reporting offence for era 80.
			add_slash_in_era(11, 80, Perbill::from_percent(10));
=======
			assert!(OffenceQueue::<Test>::iter_prefix(72).next().is_none());
			assert!(OffenceQueue::<Test>::iter_prefix(73).next().is_none());
			assert!(!OffenceQueueEras::<Test>::get().unwrap_or_default().contains(&72));
			assert!(!OffenceQueueEras::<Test>::get().unwrap_or_default().contains(&73));

			// WHEN: reporting offence for era 74.
			add_slash_in_era(11, 74, Perbill::from_percent(10));
>>>>>>> 56f683fa

			// THEN: offence is reported.
			assert_eq!(
				staking_events_since_last_call(),
				vec![Event::OffenceReported {
<<<<<<< HEAD
					offence_era: 80,
=======
					offence_era: 74,
>>>>>>> 56f683fa
					validator: 11,
					fraction: Perbill::from_percent(10)
				}]
			);

			// AND: computed in the next block.
			Session::roll_next();

			assert_eq!(
				staking_events_since_last_call(),
				vec![Event::SlashComputed {
<<<<<<< HEAD
					offence_era: 80,
					slash_era: 107,
=======
					offence_era: 74,
					slash_era: 101,
>>>>>>> 56f683fa
					offender: 11,
					page: 0
				},]
			);

			// Slash is applied at the start of the next era.
<<<<<<< HEAD
			Session::roll_until_active_era(107);
=======
			Session::roll_until_active_era(101);
>>>>>>> 56f683fa
			// clear staking events until now
			staking_events_since_last_call();

			// this should apply the slash.
			Session::roll_next();
			assert_eq!(
				staking_events_since_last_call(),
				vec![
					Event::Slashed { staker: 11, amount: 100 },
					// Nominator 101 is exposed to 11, so they are slashed too.
					Event::Slashed { staker: 101, amount: 25 }
				]
			);
		});
}

#[test]
<<<<<<< HEAD
fn offence_reportable_window_governance_protection() {
	// This test verifies that OffenceReportableWindow provides governance
	// with enough time to review and cancel slashes before they are applied.
	ExtBuilder::default()
		.slash_defer_duration(27)
		.bonding_duration(28)
		.build_and_execute(|| {
			// Set OffenceReportableWindow to 20, leaving 7 eras (27-20)
			// exclusively for governance review
			OffenceReportableWindow::set(20);

			Session::roll_until_active_era(100);

			// clear staking events until now
			staking_events_since_last_call();

			// Report an offence at the edge of the reportable window
			add_slash_in_era(11, 80, Perbill::from_percent(50));

			// Process the offence
			Session::roll_next();
			assert_eq!(
				staking_events_since_last_call(),
				vec![
					Event::OffenceReported {
						offence_era: 80,
						validator: 11,
						fraction: Perbill::from_percent(50)
					},
					Event::SlashComputed {
						offence_era: 80,
						slash_era: 107, // 80 + 27 = 107
						offender: 11,
						page: 0
					},
				]
			);

			// Verify slash is scheduled for era 107
			assert_eq!(UnappliedSlashes::<Test>::iter_prefix(&107).count(), 1);

			// Move to era 106 (one era before slash application)
			Session::roll_until_active_era(106);

			// At this point, governance has had 6 eras (101-106) to review
			// and can still cancel the slash before it's applied in era 107

			// Verify the slash is still pending and can be cancelled
			assert_eq!(UnappliedSlashes::<Test>::iter_prefix(&107).count(), 1);

			// This demonstrates that with OffenceReportableWindow=20 and SlashDeferDuration=27,
			// even offences reported at the last moment (era 80 when current is 100)
			// still give governance 7 full eras to intervene before the slash is applied.
		});
}

#[test]
fn offence_reportable_window_immediate_slash() {
	// Test that when SlashDeferDuration = 0, OffenceReportableWindow is ignored
	ExtBuilder::default()
		.slash_defer_duration(0) // Immediate slashing
		.build_and_execute(|| {
			// OffenceReportableWindow should be ignored when SlashDeferDuration = 0
			OffenceReportableWindow::set(20);

			Session::roll_until_active_era(3);

			// clear staking events until now
			staking_events_since_last_call();

			// With immediate slashing (SlashDeferDuration = 0), slashes are applied immediately
			// and OffenceReportableWindow does not apply
			add_slash_with_percent(11, 10);

			// Process the offence in the next block
			Session::roll_next();

			// With immediate slashing, the slash is applied right away
			assert_eq!(
				staking_events_since_last_call(),
				vec![
					Event::OffenceReported {
						offence_era: 3,
						validator: 11,
						fraction: Perbill::from_percent(10)
					},
					Event::SlashComputed {
						offence_era: 3,
						slash_era: 3, // Immediate
						offender: 11,
						page: 0
					},
					Event::Slashed { staker: 11, amount: 100 },
					// Nominator 101 is also slashed
					Event::Slashed { staker: 101, amount: 25 }
				]
			);

			// Verify the balance was reduced immediately
			assert_eq!(asset::stakeable_balance::<T>(&11), 900);
		});
}

#[test]
=======
>>>>>>> 56f683fa
fn nominator_is_slashed_by_max_for_validator_in_era() {
	ExtBuilder::default().build_and_execute(|| {
		Session::roll_until_active_era(3);

		// Validators 11 and 21, Nominator 101 exposed to both.
		let validator_one = 11;
		let validator_two = 21;
		let nominator = 101;

		assert_eq!(asset::stakeable_balance::<T>(&validator_one), 1000);
		assert_eq!(asset::stakeable_balance::<T>(&validator_two), 1000);
		assert_eq!(asset::stakeable_balance::<T>(&nominator), 500);
		assert_eq!(Staking::slashable_balance_of(&validator_two), 1000);

		let exposure_v1 = Staking::eras_stakers(active_era(), &11);
		let exposure_v2 = Staking::eras_stakers(active_era(), &21);
		let nominated_value_v1 = exposure_v1.others.iter().find(|o| o.who == 101).unwrap().value;
		let nominated_value_v2 = exposure_v2.others.iter().find(|o| o.who == 101).unwrap().value;

		// clear staking events until now
		staking_events_since_last_call();

		// First slash
		let slash_era = 2;
		add_slash_in_era(validator_one, slash_era, Perbill::from_percent(10));
		Session::roll_next();

		let slash_v1_amount = Perbill::from_percent(10) * 1000u128;
		assert_eq!(slash_v1_amount, 100);
		let first_slash_nominator_amount = Perbill::from_percent(10) * nominated_value_v1;
		assert_eq!(first_slash_nominator_amount, 25);

		assert_eq!(
			staking_events_since_last_call(),
			vec![
				Event::OffenceReported {
					offence_era: slash_era,
					validator: validator_one,
					fraction: Perbill::from_percent(10)
				},
				Event::SlashComputed {
					offence_era: slash_era,
					slash_era,
					offender: validator_one,
					page: 0
				},
				Event::Slashed { staker: validator_one, amount: slash_v1_amount },
				Event::Slashed { staker: nominator, amount: first_slash_nominator_amount }
			]
		);

		assert_eq!(asset::stakeable_balance::<T>(&validator_one), 1000 - slash_v1_amount);
		assert_eq!(asset::stakeable_balance::<T>(&101), 500 - first_slash_nominator_amount);

		// Second slash: higher value, same era.
		add_slash_in_era(validator_two, slash_era, Perbill::from_percent(30));
		Session::roll_next();

		let slash_v2_amount = Perbill::from_percent(30) * 1000u128;
		assert_eq!(slash_v2_amount, 300);
		// full nominator value is slashed, even though nominator was already slashed in this era.
		let second_slash_nominator_amount = Perbill::from_percent(30) * nominated_value_v2;
		assert_eq!(second_slash_nominator_amount, 75);

		assert_eq!(
			staking_events_since_last_call(),
			vec![
				Event::OffenceReported {
					offence_era: slash_era,
					validator: validator_two,
					fraction: Perbill::from_percent(30)
				},
				Event::SlashComputed {
					offence_era: slash_era,
					slash_era,
					offender: validator_two,
					page: 0
				},
				Event::Slashed { staker: validator_two, amount: slash_v2_amount },
				Event::Slashed { staker: nominator, amount: second_slash_nominator_amount }
			]
		);

		// 11 was not further slashed, but 21 and 101 were.
		assert_eq!(asset::stakeable_balance::<T>(&validator_one), 900);
		let v2_stakeable = asset::stakeable_balance::<T>(&validator_two);
		assert_eq!(v2_stakeable, 1000 - slash_v2_amount);
		// 101 is slashed twice.
		let nominator_slashable_balance = Staking::slashable_balance_of(&101);
		assert_eq!(
			nominator_slashable_balance,
			500 - first_slash_nominator_amount - second_slash_nominator_amount
		);

		// Third slash: in same era and on same validator as first, higher in-era value, but lower
		// slash value than slash 2.
		add_slash_in_era(validator_one, slash_era, Perbill::from_percent(20));
		Session::roll_next();

		// the slash perbill delta is (first: 20 - second: 10) = 10% for v1
		let third_slash_nominator_amount = Perbill::from_percent(10) * nominated_value_v1;
		assert_eq!(
			staking_events_since_last_call(),
			vec![
				Event::OffenceReported {
					offence_era: slash_era,
					validator: validator_one,
					fraction: Perbill::from_percent(20),
				},
				Event::SlashComputed {
					offence_era: slash_era,
					slash_era,
					offender: validator_one,
					page: 0
				},
				Event::Slashed {
					staker: validator_one,
					amount: Perbill::from_percent(10) * 1000u128, // the slash perbill delta is 10%
				},
				Event::Slashed {
					staker: nominator,
					// the slash perbill delta is 10% for v1
					amount: third_slash_nominator_amount,
				},
			]
		);

		// 11 and 101 was further slashed, but 21 was not.
		assert_eq!(
			asset::stakeable_balance::<T>(&validator_one),
			1000 - slash_v1_amount - (Perbill::from_percent(10) * 1000u128)
		);
		assert_eq!(
			asset::stakeable_balance::<T>(&nominator),
			500 - first_slash_nominator_amount -
				second_slash_nominator_amount -
				third_slash_nominator_amount
		);
		assert_eq!(asset::stakeable_balance::<T>(&21), v2_stakeable);
	});
}

#[test]
fn fully_slashed_account_can_be_reaped() {
	// ensures that `SlashingSpans` and `SpanSlash` of an account is removed after reaping.
	ExtBuilder::default()
		.existential_deposit(2)
		.balance_factor(2)
		.build_and_execute(|| {
			// Given a bonded account.
			assert_eq!(asset::stakeable_balance::<T>(&11), 2000);

			// When slashed.
			add_slash_with_percent(11, 10);
			Session::roll_next();

			// Then the account's balance is reduced.
			assert_eq!(asset::stakeable_balance::<T>(&11), 2000 - 200);

			// When fully slashed.
			add_slash_with_percent(11, 100);
			Session::roll_next();

			// Then the account's balance is reduced to 0.
			assert_eq!(asset::stakeable_balance::<T>(&11), 0);
			// Non staked balance is not touched.
			assert_eq!(asset::total_balance::<T>(&11), ExistentialDeposit::get());

			// And the account can be reaped.
			assert_ok!(Staking::reap_stash(RuntimeOrigin::signed(20), 11, 0));
		})
}

#[test]
fn garbage_collection_on_window_pruning() {
	// ensures that `ValidatorSlashInEra` are cleared after
	// `BondingDuration`.
	ExtBuilder::default().build_and_execute(|| {
		assert_eq!(asset::stakeable_balance::<T>(&11), 1000);
		let now = active_era();

		let exposure = Staking::eras_stakers(now, &11);
		assert_eq!(asset::stakeable_balance::<T>(&101), 500);
		let nominated_value = exposure.others.iter().find(|o| o.who == 101).unwrap().value;

		add_slash(11);
		Session::roll_next();

		assert_eq!(asset::stakeable_balance::<T>(&11), 900);
		assert_eq!(asset::stakeable_balance::<T>(&101), 500 - (nominated_value / 10));

		assert!(ValidatorSlashInEra::<T>::get(&now, &11).is_some());

		// + 1 because we have to exit the bonding window.
		for era in (0..(BondingDuration::get() + 1)).map(|offset| offset + now + 1) {
			assert!(ValidatorSlashInEra::<T>::get(&now, &11).is_some());
			Session::roll_until_active_era(era);
		}

		assert!(ValidatorSlashInEra::<T>::get(&now, &11).is_none());
	})
}

#[test]
fn staker_cannot_bail_deferred_slash() {
	// as long as SlashDeferDuration is less than BondingDuration, this should not be possible.
	ExtBuilder::default()
		.slash_defer_duration(2)
		.bonding_duration(3)
		.build_and_execute(|| {
			assert_eq!(asset::stakeable_balance::<T>(&11), 1000);
			assert_eq!(asset::stakeable_balance::<T>(&101), 500);

			add_slash(11);
			Session::roll_next();
			assert_eq!(
				staking_events_since_last_call(),
				vec![
					Event::OffenceReported {
						offence_era: 1,
						validator: 11,
						fraction: Perbill::from_percent(10)
					},
					Event::SlashComputed { offence_era: 1, slash_era: 3, offender: 11, page: 0 }
				]
			);

			// now we chill
			assert_ok!(Staking::chill(RuntimeOrigin::signed(101)));
			assert_ok!(Staking::unbond(RuntimeOrigin::signed(101), 500));

			assert_eq!(CurrentEra::<T>::get().unwrap(), 1);
			assert_eq!(active_era(), 1);

			assert_eq!(
				Ledger::<T>::get(101).unwrap(),
				StakingLedgerInspect {
					active: 0,
					total: 500,
					stash: 101,
					unlocking: bounded_vec![UnlockChunk { era: 4u32, value: 500 }],
				}
			);

			// no slash yet.
			assert_eq!(asset::stakeable_balance::<T>(&11), 1000);
			assert_eq!(asset::stakeable_balance::<T>(&101), 500);

			// no slash yet.
			Session::roll_until_active_era(2);
			assert_eq!(asset::stakeable_balance::<T>(&11), 1000);
			assert_eq!(asset::stakeable_balance::<T>(&101), 500);

			// no slash yet.
			Session::roll_until_active_era(3);
			let _ = staking_events_since_last_call();
			assert_eq!(asset::stakeable_balance::<T>(&11), 1000);
			assert_eq!(asset::stakeable_balance::<T>(&101), 500);
			assert_eq!(CurrentEra::<T>::get().unwrap(), 3);
			assert_eq!(active_era(), 3);

			// and cannot yet unbond:
			assert_storage_noop!(assert!(Staking::withdraw_unbonded(
				RuntimeOrigin::signed(101),
				0
			)
			.is_ok()));

			// first block of era 3, slashes are applied.
			Session::roll_next();
			assert_eq!(
				staking_events_since_last_call(),
				vec![
					Event::Slashed { staker: 11, amount: 100 },
					Event::Slashed { staker: 101, amount: 25 }
				]
			);

			assert_eq!(asset::stakeable_balance::<T>(&11), 900);
			assert_eq!(asset::stakeable_balance::<T>(&101), 500 - 25);

			// and the leftover of the funds can now be unbonded.
		})
}

#[test]
fn remove_deferred() {
	ExtBuilder::default().slash_defer_duration(2).build_and_execute(|| {
		// Set OffenceReportableWindow to allow reporting offences from era 1
		OffenceReportableWindow::set(2);
		assert_eq!(asset::stakeable_balance::<T>(&11), 1000);
		assert_eq!(asset::stakeable_balance::<T>(&101), 500);

		// deferred to start of era 3.
		add_slash(11);
		Session::roll_next();
		assert_eq!(
			staking_events_since_last_call(),
			vec![
				Event::OffenceReported {
					offence_era: 1,
					validator: 11,
					fraction: Perbill::from_percent(10)
				},
				Event::SlashComputed { offence_era: 1, slash_era: 3, offender: 11, page: 0 }
			]
		);

		assert_eq!(asset::stakeable_balance::<T>(&11), 1000);
		assert_eq!(asset::stakeable_balance::<T>(&101), 500);

		Session::roll_until_active_era(2);
		let _ = staking_events_since_last_call();
		// reported later, but deferred to start of era 3 as well.
		add_slash_in_era(11, 1, Perbill::from_percent(15));
		Session::roll_next();
		assert_eq!(
			staking_events_since_last_call(),
			vec![
				Event::OffenceReported {
					offence_era: 1,
					validator: 11,
					fraction: Perbill::from_percent(15)
				},
				Event::SlashComputed { offence_era: 1, slash_era: 3, offender: 11, page: 0 }
			]
		);

		assert_eq!(
			UnappliedSlashes::<T>::iter_prefix(&3).collect::<Vec<_>>(),
			vec![
				(
					(11, Perbill::from_percent(10), 0),
					UnappliedSlash {
						validator: 11,
						own: 100,
						others: bounded_vec![(101, 25)],
						reporter: None,
						// 10% of the slash
						payout: (100 + 25) / 10
					}
				),
				(
					(11, Perbill::from_percent(15), 0),
					UnappliedSlash {
						validator: 11,
						own: 50,
						others: bounded_vec![(101, 12)],
						reporter: None,
						// 10% of the slash
						payout: (50 + 12) / 10
					}
				),
			]
		);

		// fails if empty
		assert_noop!(
			Staking::cancel_deferred_slash(RuntimeOrigin::root(), 3, vec![]),
			Error::<T>::EmptyTargets
		);

		// cancel the slash with 12% (which covers the 10% slash but not the 15% slash)
		assert_ok!(Staking::cancel_deferred_slash(
			RuntimeOrigin::root(),
			3,
			vec![(11, Perbill::from_percent(12))],
		));

		// validator 11 slash is set to be cancelled for era 3 with upto 12% cancellation.
		assert_eq!(CancelledSlashes::<T>::get(&3), vec![(11, Perbill::from_percent(12))]);

		assert_eq!(
			staking_events_since_last_call(),
			vec![Event::SlashCancelled { slash_era: 3, validator: 11 }]
		);

		// roll to the slashing era.
		Session::roll_until_active_era(3);
		// slash still exists in unapplied.
		assert_eq!(UnappliedSlashes::<T>::iter_prefix(&3).count(), 2);

		// clear events from session rotation
		let _ = staking_events_since_last_call();

		Session::roll_next();
		// first slash (10%) is cancelled, no events
		assert_eq!(staking_events_since_last_call(), vec![]);
		// one slash processed, one more to go
		assert_eq!(UnappliedSlashes::<T>::iter_prefix(&3).count(), 1);

		Session::roll_next();
		// second slash (15%) is NOT cancelled, so it gets applied
		let events = staking_events_since_last_call();
		assert_eq!(events.len(), 2);
		// The 15% slash already has computed amounts in the UnappliedSlash
		// Based on the test setup, it has own: 50, others: [(101, 12)]
		assert_eq!(events[0], Event::Slashed { staker: 11, amount: 50 });
		assert_eq!(events[1], Event::Slashed { staker: 101, amount: 12 });

		// check balances after 15% slash
		assert_eq!(asset::stakeable_balance::<T>(&11), 950);
		assert_eq!(asset::stakeable_balance::<T>(&101), 488);

		// all unapplied slashes should have been removed
		assert_eq!(UnappliedSlashes::<T>::iter_prefix(&3).count(), 0);
		// cancelled slashes should have been cleared after all era slashes are applied.
		assert_eq!(CancelledSlashes::<T>::get(&3), vec![]);
	})
}

#[test]
fn remove_multi_deferred() {
	ExtBuilder::default()
		.slash_defer_duration(2)
		.validator_count(4)
		.set_status(41, StakerStatus::Validator)
		.set_status(51, StakerStatus::Validator)
		.build_and_execute(|| {
			assert_eq!(asset::stakeable_balance::<T>(&11), 1000);
			assert_eq!(asset::stakeable_balance::<T>(&101), 500);

			add_slash_with_percent(11, 10);
			add_slash_with_percent(21, 10);
			add_slash_with_percent(41, 25);
			Session::roll_next();
			Session::roll_next();
			Session::roll_next();
			assert_eq!(
				staking_events_since_last_call(),
				vec![
					Event::OffenceReported {
						offence_era: 1,
						validator: 11,
						fraction: Perbill::from_percent(10)
					},
					Event::OffenceReported {
						offence_era: 1,
						validator: 21,
						fraction: Perbill::from_percent(10)
					},
					Event::OffenceReported {
						offence_era: 1,
						validator: 41,
						fraction: Perbill::from_percent(25)
					},
					Event::SlashComputed { offence_era: 1, slash_era: 3, offender: 41, page: 0 },
					Event::SlashComputed { offence_era: 1, slash_era: 3, offender: 21, page: 0 },
					Event::SlashComputed { offence_era: 1, slash_era: 3, offender: 11, page: 0 },
				]
			);

			// there are 3 slashes to be applied in era 3.
			assert_eq!(UnappliedSlashes::<T>::iter_prefix(&3).count(), 3);

			// lets cancel 2 of them with their respective slash percentages.
			assert_ok!(Staking::cancel_deferred_slash(
				RuntimeOrigin::root(),
				3,
				vec![(11, Perbill::from_percent(10)), (21, Perbill::from_percent(10))]
			));

			// check cancelled slashes are stored correctly
			let cancelled = CancelledSlashes::<T>::get(&3);
			assert_eq!(cancelled.len(), 2);
			assert!(cancelled.contains(&(11, Perbill::from_percent(10))));
			assert!(cancelled.contains(&(21, Perbill::from_percent(10))));

			let slashes = UnappliedSlashes::<T>::iter_prefix(&3).collect::<Vec<_>>();
			assert_eq!(slashes.len(), 3);

			// go to slash era.
			Session::roll_until_active_era(3);
			let _ = staking_events_since_last_call();

			// Process all slashes - they are processed one per block
			let mut slash_events = vec![];
			for _ in 0..3 {
				Session::roll_next();
				let events = staking_events_since_last_call();
				for event in events {
					if let Event::Slashed { .. } = event {
						slash_events.push(event);
					}
				}
			}

			// Only validator 41 should have been slashed
			assert_eq!(slash_events.len(), 1);
			// Validator 41's exposure is 4000, with 25% slash = 1000
			assert_eq!(slash_events[0], Event::Slashed { staker: 41, amount: 1000 });

			// all unapplied slashes are cleared
			assert_eq!(UnappliedSlashes::<T>::iter_prefix(&3).count(), 0);

			// also the cancelled slashes are removed since after this era they are no longer
			// needed.
			assert_eq!(CancelledSlashes::<T>::get(&3), vec![]);
		})
}

#[test]
fn cancel_all_slashes_with_100_percent() {
	// This demonstrates that when a validator has multiple slash entries in the same era,
	// governance can cancel them all with a 100% cancellation.
	ExtBuilder::default()
		.validator_count(4)
		.slash_defer_duration(2)
		.build_and_execute(|| {
			// our validator
			assert_eq!(asset::stakeable_balance::<T>(&11), 1000);
			// nominator exposed to our validator
			assert_eq!(asset::stakeable_balance::<T>(&101), 500);

			// Check current era
			assert_eq!(active_era(), 1);

			// Add 10 slashes in era 1
			for i in 1..=10 {
				add_slash_with_percent(11, i * 5);
				// Process the offence
				Session::roll_next();
			}

			// Collect all events
			let events = staking_events_since_last_call();

			// Count reported and computed events
			let reported_count =
				events.iter().filter(|e| matches!(e, Event::OffenceReported { .. })).count();
			let computed_count =
				events.iter().filter(|e| matches!(e, Event::SlashComputed { .. })).count();

			// Verify all 10 offences were reported and computed
			assert_eq!(reported_count, 10);
			assert_eq!(computed_count, 10);

			// With defer duration 2, slashes from era 1 will be applied in era 3
			// All 10 slash entries should exist
			assert_eq!(UnappliedSlashes::<T>::iter_prefix(&3).count(), 10);

			// Governance cancels all slashes for validator 11 by setting 100% cancellation
			assert_ok!(Staking::cancel_deferred_slash(
				RuntimeOrigin::root(),
				3,
				vec![(11, Perbill::from_percent(100))],
			));

			// Verify the cancellation event
			assert_eq!(
				staking_events_since_last_call(),
				vec![Event::SlashCancelled { slash_era: 3, validator: 11 }]
			);

			// Verify CancelledSlashes storage contains our cancellation
			let cancelled = CancelledSlashes::<T>::get(&3);
			assert_eq!(cancelled.len(), 1);
			assert_eq!(cancelled[0], (11, Perbill::from_percent(100)));

			// Roll to the slash era
			Session::roll_until_active_era(3);
			// clear staking events
			let _ = staking_events_since_last_call();

			// Process all 10 slashes - they are processed one per block
			for _ in 0..10 {
				Session::roll_next();

				// Verify no slash was applied
				let events = staking_events_since_last_call();
				let slash_events: Vec<_> =
					events.iter().filter(|e| matches!(e, Event::Slashed { .. })).collect();
				assert_eq!(slash_events.len(), 0);
			}

			// Verify balances remain unchanged
			assert_eq!(asset::stakeable_balance::<T>(&11), 1000);
			assert_eq!(asset::stakeable_balance::<T>(&101), 500);

			// Verify all storages are cleaned up
			assert_eq!(UnappliedSlashes::<T>::iter_prefix(&3).count(), 0);
			assert_eq!(CancelledSlashes::<T>::get(&3), vec![]);
		})
}

#[test]
fn proportional_slash_stop_slashing_if_remaining_zero() {
	ExtBuilder::default().nominate(true).build_and_execute(|| {
		let c = |era, value| UnlockChunk::<Balance> { era, value };

		// we have some chunks, but they are not affected.
		let unlocking = bounded_vec![c(1, 10), c(2, 10)];

		// Given
		let mut ledger = StakingLedger::<T>::new(123, 20);
		ledger.total = 40;
		ledger.unlocking = unlocking;

		assert_eq!(BondingDuration::get(), 3);

		// should not slash more than the amount requested, by accidentally slashing the first
		// chunk.
		assert_eq!(ledger.slash(18, 1, 0), 18);
	});
}

#[test]
fn proportional_ledger_slash_works() {
	ExtBuilder::default().nominate(true).build_and_execute(|| {
		let c = |era, value| UnlockChunk::<Balance> { era, value };
		// Given
		let mut ledger = StakingLedger::<T>::new(123, 10);
		assert_eq!(BondingDuration::get(), 3);

		// When we slash a ledger with no unlocking chunks
		assert_eq!(ledger.slash(5, 1, 0), 5);
		// Then
		assert_eq!(ledger.total, 5);
		assert_eq!(ledger.active, 5);
		assert_eq!(LedgerSlashPerEra::get().0, 5);
		assert_eq!(LedgerSlashPerEra::get().1, Default::default());

		// When we slash a ledger with no unlocking chunks and the slash amount is greater then the
		// total
		assert_eq!(ledger.slash(11, 1, 0), 5);
		// Then
		assert_eq!(ledger.total, 0);
		assert_eq!(ledger.active, 0);
		assert_eq!(LedgerSlashPerEra::get().0, 0);
		assert_eq!(LedgerSlashPerEra::get().1, Default::default());

		// Given
		ledger.unlocking = bounded_vec![c(4, 10), c(5, 10)];
		ledger.total = 2 * 10;
		ledger.active = 0;
		// When all the chunks overlap with the slash eras
		assert_eq!(ledger.slash(20, 0, 0), 20);
		// Then
		assert_eq!(ledger.unlocking, vec![]);
		assert_eq!(ledger.total, 0);
		assert_eq!(LedgerSlashPerEra::get().0, 0);
		assert_eq!(LedgerSlashPerEra::get().1, BTreeMap::from([(4, 0), (5, 0)]));

		// Given
		ledger.unlocking = bounded_vec![c(4, 100), c(5, 100), c(6, 100), c(7, 100)];
		ledger.total = 4 * 100;
		ledger.active = 0;
		// When the first 2 chunks don't overlap with the affected range of unlock eras.
		assert_eq!(ledger.slash(140, 0, 3), 140);
		// Then
		assert_eq!(ledger.unlocking, vec![c(4, 100), c(5, 100), c(6, 30), c(7, 30)]);
		assert_eq!(ledger.total, 4 * 100 - 140);
		assert_eq!(LedgerSlashPerEra::get().0, 0);
		assert_eq!(LedgerSlashPerEra::get().1, BTreeMap::from([(6, 30), (7, 30)]));

		// Given
		ledger.unlocking = bounded_vec![c(4, 100), c(5, 100), c(6, 100), c(7, 100)];
		ledger.total = 4 * 100;
		ledger.active = 0;
		// When the first 2 chunks don't overlap with the affected range of unlock eras.
		assert_eq!(ledger.slash(15, 0, 3), 15);
		// Then
		assert_eq!(ledger.unlocking, vec![c(4, 100), c(5, 100), c(6, 100 - 8), c(7, 100 - 7)]);
		assert_eq!(ledger.total, 4 * 100 - 15);
		assert_eq!(LedgerSlashPerEra::get().0, 0);
		assert_eq!(LedgerSlashPerEra::get().1, BTreeMap::from([(6, 92), (7, 93)]));

		// Given
		ledger.unlocking = bounded_vec![c(4, 40), c(5, 100), c(6, 10), c(7, 250)];
		ledger.active = 500;
		// 900
		ledger.total = 40 + 10 + 100 + 250 + 500;
		// When we have a partial slash that touches all chunks
		assert_eq!(ledger.slash(900 / 2, 0, 0), 450);
		// Then
		assert_eq!(ledger.active, 500 / 2);
		assert_eq!(
			ledger.unlocking,
			vec![c(4, 40 / 2), c(5, 100 / 2), c(6, 10 / 2), c(7, 250 / 2)]
		);
		assert_eq!(ledger.total, 900 / 2);
		assert_eq!(LedgerSlashPerEra::get().0, 500 / 2);
		assert_eq!(
			LedgerSlashPerEra::get().1,
			BTreeMap::from([(4, 40 / 2), (5, 100 / 2), (6, 10 / 2), (7, 250 / 2)])
		);

		// slash 1/4th with not chunk.
		ledger.unlocking = bounded_vec![];
		ledger.active = 500;
		ledger.total = 500;
		// When we have a partial slash that touches all chunks
		assert_eq!(ledger.slash(500 / 4, 0, 0), 500 / 4);
		// Then
		assert_eq!(ledger.active, 3 * 500 / 4);
		assert_eq!(ledger.unlocking, vec![]);
		assert_eq!(ledger.total, ledger.active);
		assert_eq!(LedgerSlashPerEra::get().0, 3 * 500 / 4);
		assert_eq!(LedgerSlashPerEra::get().1, Default::default());

		// Given we have the same as above,
		ledger.unlocking = bounded_vec![c(4, 40), c(5, 100), c(6, 10), c(7, 250)];
		ledger.active = 500;
		ledger.total = 40 + 10 + 100 + 250 + 500; // 900
		assert_eq!(ledger.total, 900);
		// When we have a higher min balance
		assert_eq!(
			ledger.slash(
				900 / 2,
				25, /* min balance - chunks with era 0 & 2 will be slashed to <=25, causing it
				     * to get swept */
				0
			),
			450
		);
		assert_eq!(ledger.active, 500 / 2);
		// the last chunk was not slashed 50% like all the rest, because some other earlier chunks
		// got dusted.
		assert_eq!(ledger.unlocking, vec![c(5, 100 / 2), c(7, 150)]);
		assert_eq!(ledger.total, 900 / 2);
		assert_eq!(LedgerSlashPerEra::get().0, 500 / 2);
		assert_eq!(
			LedgerSlashPerEra::get().1,
			BTreeMap::from([(4, 0), (5, 100 / 2), (6, 0), (7, 150)])
		);

		// Given
		// slash order --------------------NA--------2----------0----------1----
		ledger.unlocking = bounded_vec![c(4, 40), c(5, 100), c(6, 10), c(7, 250)];
		ledger.active = 500;
		ledger.total = 40 + 10 + 100 + 250 + 500; // 900
		assert_eq!(
			ledger.slash(
				500 + 10 + 250 + 100 / 2, // active + era 6 + era 7 + era 5 / 2
				0,
				3 /* slash era 6 first, so the affected parts are era 6, era 7 and
				   * ledge.active. This will cause the affected to go to zero, and then we will
				   * start slashing older chunks */
			),
			500 + 250 + 10 + 100 / 2
		);
		// Then
		assert_eq!(ledger.active, 0);
		assert_eq!(ledger.unlocking, vec![c(4, 40), c(5, 100 / 2)]);
		assert_eq!(ledger.total, 90);
		assert_eq!(LedgerSlashPerEra::get().0, 0);
		assert_eq!(LedgerSlashPerEra::get().1, BTreeMap::from([(5, 100 / 2), (6, 0), (7, 0)]));

		// Given
		// iteration order------------------NA---------2----------0----------1----
		ledger.unlocking = bounded_vec![c(4, 100), c(5, 100), c(6, 100), c(7, 100)];
		ledger.active = 100;
		ledger.total = 5 * 100;
		// When
		assert_eq!(
			ledger.slash(
				351, // active + era 6 + era 7 + era 5 / 2 + 1
				50,  // min balance - everything slashed below 50 will get dusted
				3    /* slash era 3+3 first, so the affected parts are era 6, era 7 and
				      * ledge.active. This will cause the affected to go to zero, and then we
				      * will start slashing older chunks */
			),
			400
		);
		// Then
		assert_eq!(ledger.active, 0);
		assert_eq!(ledger.unlocking, vec![c(4, 100)]);
		assert_eq!(ledger.total, 100);
		assert_eq!(LedgerSlashPerEra::get().0, 0);
		assert_eq!(LedgerSlashPerEra::get().1, BTreeMap::from([(5, 0), (6, 0), (7, 0)]));

		// Tests for saturating arithmetic

		// Given
		let slash = u64::MAX as Balance * 2;
		// The value of the other parts of ledger that will get slashed
		let value = slash - (10 * 4);

		ledger.active = 10;
		ledger.unlocking = bounded_vec![c(4, 10), c(5, 10), c(6, 10), c(7, value)];
		ledger.total = value + 40;
		// When
		let slash_amount = ledger.slash(slash, 0, 0);
		assert_eq_error_rate!(slash_amount, slash, 5);
		// Then
		assert_eq!(ledger.active, 0); // slash of 9
		assert_eq!(ledger.unlocking, vec![]);
		assert_eq!(ledger.total, 0);
		assert_eq!(LedgerSlashPerEra::get().0, 0);
		assert_eq!(LedgerSlashPerEra::get().1, BTreeMap::from([(4, 0), (5, 0), (6, 0), (7, 0)]));

		// Given
		use sp_runtime::PerThing as _;
		let slash = u64::MAX as Balance * 2;
		let value = u64::MAX as Balance * 2;
		let unit = 100;
		// slash * value that will saturate
		assert!(slash.checked_mul(value).is_none());
		// but slash * unit won't.
		assert!(slash.checked_mul(unit).is_some());
		ledger.unlocking = bounded_vec![c(4, unit), c(5, value), c(6, unit), c(7, unit)];
		//--------------------------------------note value^^^
		ledger.active = unit;
		ledger.total = unit * 4 + value;
		// When
		assert_eq!(ledger.slash(slash, 0, 0), slash);
		// Then
		// The amount slashed out of `unit`
		let affected_balance = value + unit * 4;
		let ratio = Perquintill::from_rational_with_rounding(slash, affected_balance, Rounding::Up)
			.unwrap();
		// `unit` after the slash is applied
		let unit_slashed = {
			let unit_slash = ratio.mul_ceil(unit);
			unit - unit_slash
		};
		let value_slashed = {
			let value_slash = ratio.mul_ceil(value);
			value - value_slash
		};
		assert_eq!(ledger.active, unit_slashed);
		assert_eq!(ledger.unlocking, vec![c(5, value_slashed), c(7, 32)]);
		assert_eq!(ledger.total, value_slashed + 32);
		assert_eq!(LedgerSlashPerEra::get().0, 0);
		assert_eq!(
			LedgerSlashPerEra::get().1,
			BTreeMap::from([(4, 0), (5, value_slashed), (6, 0), (7, 32)])
		);
	});
}

#[test]
fn withdrawals_are_blocked_for_unprocessed_and_unapplied_slashes() {
	ExtBuilder::default()
		.slash_defer_duration(2)
		.bonding_duration(3)
		.add_staker(61, 1000, StakerStatus::Validator)
		.add_staker(71, 1000, StakerStatus::Validator)
		.add_staker(81, 1000, StakerStatus::Validator)
		.add_staker(91, 1000, StakerStatus::Validator)
		// we want to replicate a scenario where all offences could not be processed in 1 era, so we
		// reduce the era length to 1 block.
		.session_per_era(1)
		.period(1)
		.validator_count(6)
		.build_and_execute(|| {
<<<<<<< HEAD
			// Set OffenceReportableWindow to allow reporting offences from era 3
			OffenceReportableWindow::set(2);
=======
>>>>>>> 56f683fa
			// NOTE for curious reader: Era change still takes 2 blocks... don't ask why ¯\_(ツ)_/¯
			let _expected_era_length = 2;

			// Set up nominator.
			let validator = 11;
			let nominator = 301;
			bond_nominator(nominator, 500, vec![validator]);

			// create unbonding chunks for the next two eras.
			Session::roll_until_active_era(2);
			assert_ok!(Staking::unbond(RuntimeOrigin::signed(nominator), 100));
			Session::roll_until_active_era(3);
			assert_ok!(Staking::unbond(RuntimeOrigin::signed(nominator), 150));

			// Rationale: We want to simulate a backlog of offences from era 3 that remain
			// unprocessed by the time unbonding becomes possible in era 6.
			//
			// Offences for era 3 must be reported no later than era 4, since slashing application
			// starts in era 5. To achieve this, we flood era 3 with more than 4 offences, all
			// reported just before the end of era 4. Given there are only 2 blocks per era
			// (limiting processing throughput), this ensures not all offences will be processed by
			// era 6 — blocking withdrawal as intended.

			// go to era 4.
			Session::roll_until_active_era(4);

			// roll one block of 2 of era 4.
			Session::roll_next();

			// flood offence pipeline with offences for era 3.
			// Note: our validator 11 is not slashed.
			add_slash_in_era(21, 3, Perbill::from_percent(10));
			add_slash_in_era(61, 3, Perbill::from_percent(10));
			add_slash_in_era(71, 3, Perbill::from_percent(10));
			add_slash_in_era(81, 3, Perbill::from_percent(10));
			add_slash_in_era(91, 3, Perbill::from_percent(10));

			// lets roll to era 6 where all unbonding chunks are available to withdraw.
			Session::roll_until_active_era(6);
			assert_eq!(active_era(), 6);

			// Ensure unbonding chunks can all be withdrawn by era 6.
			let expected_chunks: BoundedVec<UnlockChunk<Balance>, MaxUnlockingChunks> = bounded_vec![
				// era is unbond_era + bonding_duration, starting from era 2 + 3.
				UnlockChunk { era: 5, value: 100 },
				UnlockChunk { era: 6, value: 150 },
			];
			assert_eq!(Ledger::<T>::get(nominator).unwrap().unlocking, expected_chunks);

			// and we created 5 offences, of which 3 would be processed in last block of era 4, and
			// 2 blocks of era 5.
			assert_eq!(era_unprocessed_offence_count(3), 5 - 3);
			assert_eq!(OffenceQueueEras::<T>::get().unwrap(), vec![3]);

			// all nominator balance other than ED is staked.
			let nominator_balance_pre_withdraw = Balances::free_balance(&nominator);
			assert_eq!(nominator_balance_pre_withdraw, 1);

			// Since the eras are too short, the offences that needed to be applied for last era 5
			// are still unapplied. This will block the withdrawal.
			assert_eq!(era_unapplied_slash_count(5), 1);

			// WHEN: the nominator tries to withdraw unbonded funds while there are unapplied
			// offence in the last era.
			assert_noop!(
				Staking::withdraw_unbonded(RuntimeOrigin::signed(nominator), 0),
				Error::<T>::UnappliedSlashesInPreviousEra
			);

			// let's clear the slashes by manually applying them.
			apply_pending_slashes_from_previous_era();
			// ensure unapplied slashes are cleared.
			assert_eq!(era_unapplied_slash_count(5), 0);

			// WHEN: the nominator tries to withdraw unbonded funds.
			assert_ok!(Staking::withdraw_unbonded(RuntimeOrigin::signed(nominator), 0));

			// THEN: only the first unbonding chunk is withdrawn, as the second one is blocked by
			// unprocessed offences.
			let nominator_balance_post_withdraw_1 = Balances::free_balance(&nominator);
			// free balance increases by unlock chunk 1 value.
			assert_eq!(nominator_balance_post_withdraw_1, nominator_balance_pre_withdraw + 100);

			// rolling a block creates another unapplied slash for era 3 as well as process a
			// remaining offence.
			Session::roll_next();
			assert_eq!(era_unapplied_slash_count(5), 1);
			// clear the pending slashes.
			apply_pending_slashes_from_previous_era();

			// there is still one offence unprocessed for era 3.
			assert_eq!(era_unprocessed_offence_count(3), 1);

			// withdrawals are still not possible for era (3 + 3 =) 6.
			assert_ok!(Staking::withdraw_unbonded(RuntimeOrigin::signed(nominator), 0));
			assert_eq!(Balances::free_balance(&nominator), nominator_balance_post_withdraw_1);

			// WHEN: all offences are processed.
			Session::roll_next();
			// Note that active_era has bumped to 7.
			assert_eq!(active_era(), 7);
			// The previous block created another unapplied slash for era 5, but we only block
			// withdrawals upto 1 block (to give enough time for offchain actors to apply slashes
			// manually). So, we dont need to apply pending slashes for era 5.
			assert_eq!(era_unapplied_slash_count(5), 1);
			// But era 6 (last era) has no unapplied slashes.
			assert_eq!(era_unapplied_slash_count(6), 0);
			// We also ensure all offences in the queue for era 3 are now processed.
			assert_eq!(era_unprocessed_offence_count(3), 0);
			assert_eq!(OffenceQueueEras::<T>::get(), None);

			// Withdrawing for era 3 should be possible.
			assert_ok!(Staking::withdraw_unbonded(RuntimeOrigin::signed(nominator), 0));
			assert_eq!(Balances::free_balance(&nominator), nominator_balance_post_withdraw_1 + 150);

			// Finally, we clear the unapplied slashes for era 5. Otherwise our try state checks
			// will fail. (Try by commenting the next line :))
			apply_pending_slashes_from_era(5);
		});
}

mod paged_slashing {
	use super::*;
	use crate::slashing::OffenceRecord;

	#[test]
	fn offence_processed_in_multi_block() {
		// Ensure each page is processed only once.
		ExtBuilder::default()
			.has_stakers(false)
			.slash_defer_duration(3)
			.build_and_execute(|| {
				let base_stake = 1000;

				// Create a validator:
				bond_validator(11, base_stake);
				assert_eq!(Validators::<T>::count(), 1);

				// Track the total exposure of 11.
				let mut exposure_counter = base_stake;

				// Exposure page size is 64, hence it creates 4 pages of exposure.
				let expected_page_count = 4;
				for i in 0..200 {
					let bond_amount = base_stake + i as Balance;
					bond_nominator(1000 + i, bond_amount, vec![11]);
					// with multi page reward payout, payout exposure is same as total exposure.
					exposure_counter += bond_amount;
				}

				Session::roll_until_active_era(2);
				let _ = staking_events_since_last_call();

				assert_eq!(
					ErasStakersOverview::<T>::get(2, 11).expect("exposure should exist"),
					PagedExposureMetadata {
						total: exposure_counter,
						own: base_stake,
						page_count: expected_page_count,
						nominator_count: 200,
					}
				);

				// report an offence for 11 in era 2.
				add_slash(11);

				// ensure offence is queued.
				assert_eq!(
					staking_events_since_last_call(),
					vec![Event::OffenceReported {
						validator: 11,
						fraction: Perbill::from_percent(10),
						offence_era: 2
					}]
				);

				// ensure offence queue has items.
				assert_eq!(
					OffenceQueue::<T>::get(2, 11).unwrap(),
					slashing::OffenceRecord {
						reporter: None,
						reported_era: 2,
						// first page to be marked for processing.
						exposure_page: expected_page_count - 1,
						slash_fraction: Perbill::from_percent(10),
						prior_slash_fraction: Perbill::zero(),
					}
				);

				// The offence era is noted in the queue.
				assert_eq!(OffenceQueueEras::<T>::get().unwrap(), vec![2]);

				// ensure Processing offence is empty yet.
				assert_eq!(ProcessingOffence::<T>::get(), None);

				// ensure no unapplied slashes for era 5 (offence_era + slash_defer_duration).
				assert_eq!(UnappliedSlashes::<T>::iter_prefix(&5).collect::<Vec<_>>().len(), 0);

				// Checkpoint 1: advancing to next block will compute the first page of slash.
				Session::roll_next();

				// ensure the last page of offence is processed.
				// (offence is processed in reverse order of pages)
				assert_eq!(
					staking_events_since_last_call().as_slice(),
					vec![Event::SlashComputed {
						offence_era: 2,
						slash_era: 5,
						offender: 11,
						page: expected_page_count - 1
					},]
				);

				// offender is removed from offence queue
				assert_eq!(OffenceQueue::<T>::get(2, 11), None);

				// offence era is removed from queue.
				assert_eq!(OffenceQueueEras::<T>::get(), None);

				// this offence is not completely processed yet, so it should be in processing.
				assert_eq!(
					ProcessingOffence::<T>::get(),
					Some((
						2,
						11,
						OffenceRecord {
							reporter: None,
							reported_era: 2,
							// page 3 is processed, next page to be processed is 2.
							exposure_page: 2,
							slash_fraction: Perbill::from_percent(10),
							prior_slash_fraction: Perbill::zero(),
						}
					))
				);

				// unapplied slashes for era 5.
				let slashes = UnappliedSlashes::<T>::iter_prefix(&5).collect::<Vec<_>>();

				// only one unapplied slash exists.
				assert_eq!(slashes.len(), 1);
				let (slash_key, unapplied_slash) = &slashes[0];

				// this is a unique key to ensure unapplied slash is not overwritten for multiple
				// offence by offender in the same era.
				assert_eq!(*slash_key, (11, Perbill::from_percent(10), expected_page_count - 1));

				// validator own stake is only included in the first page. Since this is page 3,
				// only nominators are slashed.
				assert_eq!(unapplied_slash.own, 0);
				assert_eq!(unapplied_slash.validator, 11);
				assert_eq!(unapplied_slash.others.len(), 200 % 64);

				// Checkpoint 2: advancing to next block will compute the second page of slash.
				Session::roll_next();

				// offence queue still empty
				assert_eq!(OffenceQueue::<T>::get(2, 11), None);
				assert_eq!(OffenceQueueEras::<T>::get(), None);

				// processing offence points to next page.
				assert_eq!(
					ProcessingOffence::<T>::get(),
					Some((
						2,
						11,
						OffenceRecord {
							reporter: None,
							reported_era: 2,
							// page 2 is processed, next page to be processed is 1.
							exposure_page: 1,
							slash_fraction: Perbill::from_percent(10),
							prior_slash_fraction: Perbill::zero(),
						}
					))
				);

				// there are two unapplied slashes for era 4.
				assert_eq!(UnappliedSlashes::<T>::iter_prefix(&5).collect::<Vec<_>>().len(), 2);

				// ensure the last page of offence is processed.
				// (offence is processed in reverse order of pages)
				assert_eq!(
					staking_events_since_last_call(),
					vec![Event::SlashComputed {
						offence_era: 2,
						slash_era: 5,
						offender: 11,
						page: expected_page_count - 2
					},]
				);

				// Checkpoint 3: advancing to two more blocks will complete the processing of the
				// reported offence
				Session::roll_next();
				Session::roll_next();

				// no processing offence.
				assert!(ProcessingOffence::<T>::get().is_none());
				// total of 4 unapplied slash.
				assert_eq!(UnappliedSlashes::<T>::iter_prefix(&5).collect::<Vec<_>>().len(), 4);

				// Checkpoint 4: lets verify the application of slashes in multiple blocks.
				// advance to era 4.
				Session::roll_until_active_era(5);
				// slashes are not applied just yet. From next blocks, they will be applied.
				assert_eq!(UnappliedSlashes::<T>::iter_prefix(&5).collect::<Vec<_>>().len(), 4);

				// advance to next block.
				Session::roll_next();
				// 1 slash is applied.
				assert_eq!(UnappliedSlashes::<T>::iter_prefix(&5).collect::<Vec<_>>().len(), 3);

				// advance two blocks.
				Session::roll_next();
				Session::roll_next();
				// 2 more slashes are applied.
				assert_eq!(UnappliedSlashes::<T>::iter_prefix(&5).collect::<Vec<_>>().len(), 1);

				// advance one more block.
				Session::roll_next();
				// all slashes are applied.
				assert_eq!(UnappliedSlashes::<T>::iter_prefix(&5).collect::<Vec<_>>().len(), 0);

				// ensure all stakers are slashed correctly.
				assert_eq!(asset::staked::<T>(&11), 1000 - 100);

				for i in 0..200 {
					let original_stake = 1000 + i as Balance;
					let expected_slash = Perbill::from_percent(10) * original_stake;
					assert_eq!(asset::staked::<T>(&(1000 + i)), original_stake - expected_slash);
				}
			})
	}

	#[test]
	fn offence_discarded_correctly() {
		ExtBuilder::default().slash_defer_duration(3).build_and_execute(|| {
			Session::roll_until_active_era(2);
			let _ = staking_events_since_last_call();

			// Scenario 1: 11 commits an offence in era 2.
			add_slash(11);

			// offence is queued, not processed yet.
			let queued_offence_one = OffenceQueue::<T>::get(2, 11).unwrap();
			assert_eq!(queued_offence_one.slash_fraction, Perbill::from_percent(10));
			assert_eq!(queued_offence_one.prior_slash_fraction, Perbill::zero());
			assert_eq!(OffenceQueueEras::<T>::get().unwrap(), vec![2]);

			// Scenario 1A: 11 commits a second offence in era 2 with **lower** slash fraction than
			// the previous offence.
			add_slash_with_percent(11, 5);

			// the second offence is discarded. No change in the queue.
			assert_eq!(OffenceQueue::<T>::get(2, 11).unwrap(), queued_offence_one);

			// Scenario 1B: 11 commits a second offence in era 2 with **higher** slash fraction than
			// the previous offence.
			add_slash_with_percent(11, 15);
			assert_eq!(
				staking_events_since_last_call(),
				vec![
					Event::OffenceReported {
						offence_era: 2,
						validator: 11,
						fraction: Perbill::from_percent(10)
					},
					Event::OffenceReported {
						offence_era: 2,
						validator: 11,
						fraction: Perbill::from_percent(5)
					},
					Event::OffenceReported {
						offence_era: 2,
						validator: 11,
						fraction: Perbill::from_percent(15)
					}
				]
			);

			// the second offence overwrites the first offence.
			let overwritten_offence = OffenceQueue::<T>::get(2, 11).unwrap();
			assert!(overwritten_offence.slash_fraction > queued_offence_one.slash_fraction);
			assert_eq!(overwritten_offence.slash_fraction, Perbill::from_percent(15));
			assert_eq!(overwritten_offence.prior_slash_fraction, Perbill::zero());
			assert_eq!(OffenceQueueEras::<T>::get().unwrap(), vec![2]);

			// Scenario 2: 11 commits another offence in era 2, but after the previous offence is
			// processed.
			Session::roll_next();
			assert_eq!(
				staking_events_since_last_call(),
				vec![Event::SlashComputed { offence_era: 2, slash_era: 5, offender: 11, page: 0 }]
			);

			assert!(OffenceQueue::<T>::get(2, 11).is_none());
			assert!(OffenceQueueEras::<T>::get().is_none());
			// unapplied slash is created for the offence.
			assert!(UnappliedSlashes::<T>::contains_key(2 + 3, (11, Perbill::from_percent(15), 0)));

			// Scenario 2A: offence has **lower** slash fraction than the previous offence.
			add_slash_with_percent(11, 14);
			assert_eq!(
				staking_events_since_last_call(),
				vec![Event::OffenceReported {
					offence_era: 2,
					validator: 11,
					fraction: Perbill::from_percent(14)
				},]
			);

			// offence is discarded.
			assert!(OffenceQueue::<T>::get(2, 11).is_none());
			assert!(OffenceQueueEras::<T>::get().is_none());

			// Scenario 2B: offence has **higher** slash fraction than the previous offence.
			add_slash_with_percent(11, 16);
			assert_eq!(
				staking_events_since_last_call(),
				vec![Event::OffenceReported {
					offence_era: 2,
					validator: 11,
					fraction: Perbill::from_percent(16)
				},]
			);

			// process offence
			Session::roll_next();
			assert_eq!(
				staking_events_since_last_call(),
				vec![Event::SlashComputed { offence_era: 2, slash_era: 5, offender: 11, page: 0 }]
			);

			// there are now two slash records for 11, for era 5, with the newer one only slashing
			// the diff between slash fractions of 16 and 15.
			let slash_one =
				UnappliedSlashes::<T>::get(2 + 3, (11, Perbill::from_percent(15), 0)).unwrap();
			let slash_two =
				UnappliedSlashes::<T>::get(2 + 3, (11, Perbill::from_percent(16), 0)).unwrap();
			assert!(slash_one.own > slash_two.own);
		});
	}

	#[test]
	fn offence_eras_queued_correctly() {
		ExtBuilder::default().build_and_execute(|| {
			// 11 and 21 are validators.
			assert_eq!(Staking::status(&11).unwrap(), StakerStatus::Validator);
			assert_eq!(Staking::status(&21).unwrap(), StakerStatus::Validator);

			Session::roll_until_active_era(2);

			// 11 and 21 commits offence in era 2.
			add_slash_in_era(11, 2, Perbill::from_percent(10));
			add_slash_in_era(21, 2, Perbill::from_percent(10));

			// 11 and 21 commits offence in era 1 but reported after the era 2 offence.
			add_slash_in_era(11, 1, Perbill::from_percent(10));
			add_slash_in_era(21, 1, Perbill::from_percent(10));

			// queued offence eras are sorted.
			assert_eq!(OffenceQueueEras::<T>::get().unwrap(), vec![1, 2]);

			// next two blocks, the offence in era 1 is processed.
			Session::roll_next();
			Session::roll_next();

			// only era 2 is left in the queue.
			assert_eq!(OffenceQueueEras::<T>::get().unwrap(), vec![2]);

			// next block, the offence in era 2 is processed.
			Session::roll_next();

			// era still exist in the queue.
			assert_eq!(OffenceQueueEras::<T>::get().unwrap(), vec![2]);

			// next block, the era 2 is processed.
			Session::roll_next();

			// queue is empty.
			assert_eq!(OffenceQueueEras::<T>::get(), None);
		});
	}

	#[test]
	fn non_deferred_slash_applied_instantly() {
		ExtBuilder::default().build_and_execute(|| {
			Session::roll_until_active_era(2);

			let validator_stake = asset::staked::<T>(&11);
			let slash_fraction = Perbill::from_percent(10);
			let expected_slash = slash_fraction * validator_stake;
			let _ = staking_events_since_last_call();

			// report an offence for 11 in era 1.
			add_slash_in_era(11, 1, slash_fraction);

			// ensure offence is queued.
			assert_eq!(
				staking_events_since_last_call().as_slice(),
				vec![Event::OffenceReported {
					validator: 11,
					fraction: Perbill::from_percent(10),
					offence_era: 1
				}]
			);

			// process offence
			Session::roll_next();

			// ensure slash is computed and applied.
			assert_eq!(
				staking_events_since_last_call().as_slice(),
				vec![
					Event::SlashComputed { offence_era: 1, slash_era: 1, offender: 11, page: 0 },
					Event::Slashed { staker: 11, amount: expected_slash },
					// this is the nominator of 11.
					Event::Slashed { staker: 101, amount: 25 },
				]
			);

			// ensure validator is slashed.
			assert_eq!(asset::staked::<T>(&11), validator_stake - expected_slash);
		});
	}

	#[test]
	fn validator_with_no_exposure_slashed() {
		ExtBuilder::default().build_and_execute(|| {
			let validator_stake = asset::staked::<T>(&11);
			let slash_fraction = Perbill::from_percent(10);
			let expected_slash = slash_fraction * validator_stake;

			// only 101 nominates 11, lets remove them.
			assert_ok!(Staking::nominate(RuntimeOrigin::signed(101), vec![21]));

			Session::roll_until_active_era(2);

			// ensure validator has no exposure.
			assert_eq!(ErasStakersOverview::<T>::get(2, 11).unwrap().page_count, 0,);

			// clear events
			let _ = staking_events_since_last_call();

			// report an offence for 11.
			add_slash_with_percent(11, 10);
			Session::roll_next();

			// ensure validator is slashed.
			assert_eq!(asset::staked::<T>(&11), validator_stake - expected_slash);
			assert_eq!(
				staking_events_since_last_call().as_slice(),
				vec![
					Event::OffenceReported {
						offence_era: 2,
						validator: 11,
						fraction: slash_fraction
					},
					Event::SlashComputed { offence_era: 2, slash_era: 2, offender: 11, page: 0 },
					Event::Slashed { staker: 11, amount: expected_slash },
				]
			);
		});
	}
}<|MERGE_RESOLUTION|>--- conflicted
+++ resolved
@@ -637,7 +637,6 @@
 		.slash_defer_duration(27)
 		.bonding_duration(28)
 		.build_and_execute(|| {
-<<<<<<< HEAD
 			// Set OffenceReportableWindow to 20 (less than SlashDeferDuration of 27)
 			OffenceReportableWindow::set(20);
 
@@ -646,46 +645,25 @@
 			let expected_oldest_reportable_offence = active_era() - OffenceReportableWindow::get();
 
 			assert_eq!(expected_oldest_reportable_offence, 80);
-=======
-			Session::roll_until_active_era(100);
-
-			let expected_oldest_reportable_offence = active_era() - (SlashDeferDuration::get() - 1);
-
-			assert_eq!(expected_oldest_reportable_offence, 74);
->>>>>>> 56f683fa
 
 			// clear staking events until now
 			staking_events_since_last_call();
 
-<<<<<<< HEAD
 			// WHEN: reporting offence for era 79 and 78, which are too old.
 			add_slash_in_era(11, 79, Perbill::from_percent(10));
 			add_slash_in_era(21, 78, Perbill::from_percent(10));
-=======
-			// WHEN: reporting offence for era 72 and 73, which are too old.
-			add_slash_in_era(11, 72, Perbill::from_percent(10));
-			add_slash_in_era(21, 73, Perbill::from_percent(10));
->>>>>>> 56f683fa
 
 			// THEN: offence is ignored.
 			assert_eq!(
 				staking_events_since_last_call(),
 				vec![
 					Event::OffenceTooOld {
-<<<<<<< HEAD
 						offence_era: 79,
-=======
-						offence_era: 72,
->>>>>>> 56f683fa
 						validator: 11,
 						fraction: Perbill::from_percent(10)
 					},
 					Event::OffenceTooOld {
-<<<<<<< HEAD
 						offence_era: 78,
-=======
-						offence_era: 73,
->>>>>>> 56f683fa
 						validator: 21,
 						fraction: Perbill::from_percent(10)
 					},
@@ -693,7 +671,6 @@
 			);
 
 			// also check that the ignored offences are not stored anywhere
-<<<<<<< HEAD
 			assert!(OffenceQueue::<Test>::iter_prefix(79).next().is_none());
 			assert!(OffenceQueue::<Test>::iter_prefix(78).next().is_none());
 			assert!(!OffenceQueueEras::<Test>::get().unwrap_or_default().contains(&79));
@@ -701,25 +678,12 @@
 
 			// WHEN: reporting offence for era 80.
 			add_slash_in_era(11, 80, Perbill::from_percent(10));
-=======
-			assert!(OffenceQueue::<Test>::iter_prefix(72).next().is_none());
-			assert!(OffenceQueue::<Test>::iter_prefix(73).next().is_none());
-			assert!(!OffenceQueueEras::<Test>::get().unwrap_or_default().contains(&72));
-			assert!(!OffenceQueueEras::<Test>::get().unwrap_or_default().contains(&73));
-
-			// WHEN: reporting offence for era 74.
-			add_slash_in_era(11, 74, Perbill::from_percent(10));
->>>>>>> 56f683fa
 
 			// THEN: offence is reported.
 			assert_eq!(
 				staking_events_since_last_call(),
 				vec![Event::OffenceReported {
-<<<<<<< HEAD
 					offence_era: 80,
-=======
-					offence_era: 74,
->>>>>>> 56f683fa
 					validator: 11,
 					fraction: Perbill::from_percent(10)
 				}]
@@ -731,24 +695,15 @@
 			assert_eq!(
 				staking_events_since_last_call(),
 				vec![Event::SlashComputed {
-<<<<<<< HEAD
 					offence_era: 80,
 					slash_era: 107,
-=======
-					offence_era: 74,
-					slash_era: 101,
->>>>>>> 56f683fa
 					offender: 11,
 					page: 0
 				},]
 			);
 
 			// Slash is applied at the start of the next era.
-<<<<<<< HEAD
 			Session::roll_until_active_era(107);
-=======
-			Session::roll_until_active_era(101);
->>>>>>> 56f683fa
 			// clear staking events until now
 			staking_events_since_last_call();
 
@@ -766,7 +721,6 @@
 }
 
 #[test]
-<<<<<<< HEAD
 fn offence_reportable_window_governance_protection() {
 	// This test verifies that OffenceReportableWindow provides governance
 	// with enough time to review and cancel slashes before they are applied.
@@ -871,8 +825,6 @@
 }
 
 #[test]
-=======
->>>>>>> 56f683fa
 fn nominator_is_slashed_by_max_for_validator_in_era() {
 	ExtBuilder::default().build_and_execute(|| {
 		Session::roll_until_active_era(3);
@@ -1719,11 +1671,8 @@
 		.period(1)
 		.validator_count(6)
 		.build_and_execute(|| {
-<<<<<<< HEAD
 			// Set OffenceReportableWindow to allow reporting offences from era 3
 			OffenceReportableWindow::set(2);
-=======
->>>>>>> 56f683fa
 			// NOTE for curious reader: Era change still takes 2 blocks... don't ask why ¯\_(ツ)_/¯
 			let _expected_era_length = 2;
 
