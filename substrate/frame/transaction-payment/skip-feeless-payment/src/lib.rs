// Copyright (C) Parity Technologies (UK) Ltd.
// SPDX-License-Identifier: Apache-2.0

// Licensed under the Apache License, Version 2.0 (the "License");
// you may not use this file except in compliance with the License.
// You may obtain a copy of the License at
//
// 	http://www.apache.org/licenses/LICENSE-2.0
//
// Unless required by applicable law or agreed to in writing, software
// distributed under the License is distributed on an "AS IS" BASIS,
// WITHOUT WARRANTIES OR CONDITIONS OF ANY KIND, either express or implied.
// See the License for the specific language governing permissions and
// limitations under the License.
//
//! # Skip Feeless Payment Pallet
//!
//! This pallet allows runtimes that include it to skip payment of transaction fees for
//! dispatchables marked by
//! [`#[pallet::feeless_if]`](frame_support::pallet_prelude::feeless_if).
//!
//! ## Overview
//!
//! It does this by wrapping an existing [`TransactionExtension`] implementation (e.g.
//! [`pallet-transaction-payment`]) and checking if the dispatchable is feeless before applying the
//! wrapped extension. If the dispatchable is indeed feeless, the extension is skipped and a custom
//! event is emitted instead. Otherwise, the extension is applied as usual.
//!
//!
//! ## Integration
//!
//! This pallet wraps an existing transaction payment pallet. This means you should both pallets
<<<<<<< HEAD
//! in your `construct_runtime` macro and include this pallet's
//! [`TransactionExtension`] ([`SkipCheckIfFeeless`]) that would accept the existing one as an
//! argument.
=======
//! in your [`construct_runtime`](frame_support::construct_runtime) macro and
//! include this pallet's [`SignedExtension`] ([`SkipCheckIfFeeless`]) that would accept the
//! existing one as an argument.
>>>>>>> 4aa29a41

#![cfg_attr(not(feature = "std"), no_std)]

use codec::{Decode, Encode};
use frame_support::{
	dispatch::{CheckIfFeeless, DispatchResult},
	traits::{IsType, OriginTrait},
};
use scale_info::{StaticTypeInfo, TypeInfo};
use sp_runtime::{
	traits::{
		DispatchInfoOf, OriginOf, PostDispatchInfoOf, TransactionExtension,
		TransactionExtensionBase, ValidateResult,
	},
	transaction_validity::TransactionValidityError,
};

#[cfg(test)]
mod mock;
#[cfg(test)]
mod tests;

pub use pallet::*;

#[frame_support::pallet]
pub mod pallet {
	use super::*;

	#[pallet::config]
	pub trait Config: frame_system::Config {
		/// The overarching event type.
		type RuntimeEvent: From<Event<Self>> + IsType<<Self as frame_system::Config>::RuntimeEvent>;
	}

	#[pallet::pallet]
	pub struct Pallet<T>(_);

	#[pallet::event]
	#[pallet::generate_deposit(pub(super) fn deposit_event)]
	pub enum Event<T: Config> {
		/// A transaction fee was skipped.
		FeeSkipped { origin: <T::RuntimeOrigin as OriginTrait>::PalletsOrigin },
	}
}

/// A [`TransactionExtension`] that skips the wrapped extension if the dispatchable is feeless.
#[derive(Encode, Decode, Clone, Eq, PartialEq)]
pub struct SkipCheckIfFeeless<T, S>(pub S, sp_std::marker::PhantomData<T>);

// Make this extension "invisible" from the outside (ie metadata type information)
impl<T, S: StaticTypeInfo> TypeInfo for SkipCheckIfFeeless<T, S> {
	type Identity = S;
	fn type_info() -> scale_info::Type {
		S::type_info()
	}
}

impl<T, S: Encode> sp_std::fmt::Debug for SkipCheckIfFeeless<T, S> {
	#[cfg(feature = "std")]
	fn fmt(&self, f: &mut sp_std::fmt::Formatter) -> sp_std::fmt::Result {
		write!(f, "SkipCheckIfFeeless<{:?}>", self.0.encode())
	}
	#[cfg(not(feature = "std"))]
	fn fmt(&self, _: &mut sp_std::fmt::Formatter) -> sp_std::fmt::Result {
		Ok(())
	}
}

impl<T, S> From<S> for SkipCheckIfFeeless<T, S> {
	fn from(s: S) -> Self {
		Self(s, sp_std::marker::PhantomData)
	}
}

pub enum Intermediate<T, O> {
	/// The wrapped extension should be applied.
	Apply(T),
	/// The wrapped extension should be skipped.
	Skip(O),
}
use Intermediate::*;

impl<T: Config + Send + Sync, S: TransactionExtensionBase> TransactionExtensionBase
	for SkipCheckIfFeeless<T, S>
{
	// From the outside this extension should be "invisible", because it just extends the wrapped
	// extension with an extra check in `pre_dispatch` and `post_dispatch`. Thus, we should forward
	// the identifier of the wrapped extension to let wallets see this extension as it would only be
	// the wrapped extension itself.
	const IDENTIFIER: &'static str = S::IDENTIFIER;
	type Implicit = S::Implicit;

	fn implicit(&self) -> Result<Self::Implicit, TransactionValidityError> {
		self.0.implicit()
	}

	fn weight(&self) -> frame_support::weights::Weight {
		self.0.weight()
	}
}

impl<T: Config + Send + Sync, Context, S: TransactionExtension<T::RuntimeCall, Context>>
	TransactionExtension<T::RuntimeCall, Context> for SkipCheckIfFeeless<T, S>
where
	T::RuntimeCall: CheckIfFeeless<Origin = frame_system::pallet_prelude::OriginFor<T>>,
{
	type Val = Intermediate<S::Val, <OriginOf<T::RuntimeCall> as OriginTrait>::PalletsOrigin>;
	type Pre = Intermediate<S::Pre, <OriginOf<T::RuntimeCall> as OriginTrait>::PalletsOrigin>;

	fn validate(
		&self,
		origin: OriginOf<T::RuntimeCall>,
		call: &T::RuntimeCall,
		info: &DispatchInfoOf<T::RuntimeCall>,
		len: usize,
		context: &mut Context,
		self_implicit: S::Implicit,
		inherited_implication: &impl Encode,
	) -> ValidateResult<Self::Val, T::RuntimeCall> {
		if call.is_feeless(&origin) {
			Ok((Default::default(), Skip(origin.caller().clone()), origin))
		} else {
			let (x, y, z) = self.0.validate(
				origin,
				call,
				info,
				len,
				context,
				self_implicit,
				inherited_implication,
			)?;
			Ok((x, Apply(y), z))
		}
	}

	fn prepare(
		self,
		val: Self::Val,
		origin: &OriginOf<T::RuntimeCall>,
		call: &T::RuntimeCall,
		info: &DispatchInfoOf<T::RuntimeCall>,
		len: usize,
		context: &Context,
	) -> Result<Self::Pre, TransactionValidityError> {
		match val {
			Apply(val) => self.0.prepare(val, origin, call, info, len, context).map(Apply),
			Skip(origin) => Ok(Skip(origin)),
		}
	}

	fn post_dispatch(
		pre: Self::Pre,
		info: &DispatchInfoOf<T::RuntimeCall>,
		post_info: &PostDispatchInfoOf<T::RuntimeCall>,
		len: usize,
		result: &DispatchResult,
		context: &Context,
	) -> Result<(), TransactionValidityError> {
		match pre {
			Apply(pre) => S::post_dispatch(pre, info, post_info, len, result, context),
			Skip(origin) => {
				Pallet::<T>::deposit_event(Event::<T>::FeeSkipped { origin });
				Ok(())
			},
		}
	}
}<|MERGE_RESOLUTION|>--- conflicted
+++ resolved
@@ -30,15 +30,9 @@
 //! ## Integration
 //!
 //! This pallet wraps an existing transaction payment pallet. This means you should both pallets
-<<<<<<< HEAD
-//! in your `construct_runtime` macro and include this pallet's
-//! [`TransactionExtension`] ([`SkipCheckIfFeeless`]) that would accept the existing one as an
-//! argument.
-=======
 //! in your [`construct_runtime`](frame_support::construct_runtime) macro and
-//! include this pallet's [`SignedExtension`] ([`SkipCheckIfFeeless`]) that would accept the
+//! include this pallet's [`TransactionExtension`] ([`SkipCheckIfFeeless`]) that would accept the
 //! existing one as an argument.
->>>>>>> 4aa29a41
 
 #![cfg_attr(not(feature = "std"), no_std)]
 
