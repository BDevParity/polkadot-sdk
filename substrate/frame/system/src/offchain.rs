--- conflicted
+++ resolved
@@ -87,19 +87,8 @@
 where
 	T: CreateTransactionBase<LocalCall>,
 {
-<<<<<<< HEAD
-	/// Submit transaction onchain by providing the call and an optional signature
-	pub fn submit_transaction(
-		call: <T as SendTransactionTypes<LocalCall>>::OverarchingCall,
-		signature: Option<<T::Extrinsic as ExtrinsicT>::SignaturePayload>,
-	) -> Result<(), ()> {
-		// TODO: Use regular transaction API instead.
-		#[allow(deprecated)]
-		let xt = T::Extrinsic::new(call, signature).ok_or(())?;
-=======
 	/// A convenience method to submit an extrinsic onchain.
 	pub fn submit_transaction(xt: T::Extrinsic) -> Result<(), ()> {
->>>>>>> b4732add
 		sp_io::offchain::submit_transaction(xt.encode())
 	}
 }
@@ -472,15 +461,6 @@
 	type RuntimeCall: From<LocalCall> + Encode;
 }
 
-<<<<<<< HEAD
-/// Create signed transaction.
-///
-/// This trait is meant to be implemented by the runtime and is responsible for constructing
-/// a payload to be signed and contained within the extrinsic.
-/// This will most likely include creation of `TxExtension` (a tuple of `TransactionExtension`s).
-/// Note that the result can be altered by inspecting the `Call` (for instance adjusting
-/// fees, or mortality depending on the `pallet` being called).
-=======
 /// Interface for creating a transaction.
 pub trait CreateTransaction<LocalCall>: CreateTransactionBase<LocalCall> {
 	/// The extension.
@@ -494,7 +474,6 @@
 }
 
 /// Interface for creating an old-school signed transaction.
->>>>>>> b4732add
 pub trait CreateSignedTransaction<LocalCall>:
 	CreateTransactionBase<LocalCall> + SigningTypes
 {
