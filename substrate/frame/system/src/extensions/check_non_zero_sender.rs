// This file is part of Substrate.

// Copyright (C) Parity Technologies (UK) Ltd.
// SPDX-License-Identifier: Apache-2.0

// Licensed under the Apache License, Version 2.0 (the "License");
// you may not use this file except in compliance with the License.
// You may obtain a copy of the License at
//
// 	http://www.apache.org/licenses/LICENSE-2.0
//
// Unless required by applicable law or agreed to in writing, software
// distributed under the License is distributed on an "AS IS" BASIS,
// WITHOUT WARRANTIES OR CONDITIONS OF ANY KIND, either express or implied.
// See the License for the specific language governing permissions and
// limitations under the License.

use crate::Config;
use codec::{Decode, Encode};
<<<<<<< HEAD
=======
use core::marker::PhantomData;
>>>>>>> b4732add
use frame_support::{traits::OriginTrait, DefaultNoBound};
use scale_info::TypeInfo;
use sp_runtime::{
	impl_tx_ext_default,
<<<<<<< HEAD
	traits::{
		transaction_extension::TransactionExtensionBase, DispatchInfoOf, TransactionExtension,
	},
=======
	traits::{DispatchInfoOf, TransactionExtension},
>>>>>>> b4732add
	transaction_validity::InvalidTransaction,
};

/// Check to ensure that the sender is not the zero address.
#[derive(Encode, Decode, DefaultNoBound, Clone, Eq, PartialEq, TypeInfo)]
#[scale_info(skip_type_params(T))]
pub struct CheckNonZeroSender<T>(PhantomData<T>);

impl<T: Config + Send + Sync> core::fmt::Debug for CheckNonZeroSender<T> {
	#[cfg(feature = "std")]
	fn fmt(&self, f: &mut core::fmt::Formatter) -> core::fmt::Result {
		write!(f, "CheckNonZeroSender")
	}

	#[cfg(not(feature = "std"))]
	fn fmt(&self, _: &mut core::fmt::Formatter) -> core::fmt::Result {
		Ok(())
	}
}

impl<T: Config + Send + Sync> CheckNonZeroSender<T> {
	/// Create new `TransactionExtension` to check runtime version.
	pub fn new() -> Self {
		Self(core::marker::PhantomData)
	}
}

<<<<<<< HEAD
impl<T: Config + Send + Sync> TransactionExtensionBase for CheckNonZeroSender<T> {
	const IDENTIFIER: &'static str = "CheckNonZeroSender";
	type Implicit = ();
	fn weight(&self) -> sp_weights::Weight {
		<T::ExtensionsWeightInfo as super::WeightInfo>::check_non_zero_sender()
	}
}
impl<T: Config + Send + Sync, Context> TransactionExtension<T::RuntimeCall, Context>
	for CheckNonZeroSender<T>
{
	type Val = ();
	type Pre = ();
=======
impl<T: Config + Send + Sync> TransactionExtension<T::RuntimeCall> for CheckNonZeroSender<T> {
	const IDENTIFIER: &'static str = "CheckNonZeroSender";
	type Implicit = ();
	type Val = ();
	type Pre = ();

	fn weight(&self, _: &T::RuntimeCall) -> sp_weights::Weight {
		<T::ExtensionsWeightInfo as super::WeightInfo>::check_non_zero_sender()
	}

>>>>>>> b4732add
	fn validate(
		&self,
		origin: <T as Config>::RuntimeOrigin,
		_call: &T::RuntimeCall,
		_info: &DispatchInfoOf<T::RuntimeCall>,
		_len: usize,
<<<<<<< HEAD
		_context: &mut Context,
=======
>>>>>>> b4732add
		_self_implicit: Self::Implicit,
		_inherited_implication: &impl Encode,
	) -> sp_runtime::traits::ValidateResult<Self::Val, T::RuntimeCall> {
		if let Some(who) = origin.as_signer() {
			if who.using_encoded(|d| d.iter().all(|x| *x == 0)) {
				return Err(InvalidTransaction::BadSigner.into())
			}
		}
		Ok((Default::default(), (), origin))
	}
<<<<<<< HEAD
	impl_tx_ext_default!(T::RuntimeCall; Context; prepare);
=======
	impl_tx_ext_default!(T::RuntimeCall; prepare);
>>>>>>> b4732add
}

#[cfg(test)]
mod tests {
	use super::*;
	use crate::mock::{new_test_ext, Test, CALL};
	use frame_support::{assert_ok, dispatch::DispatchInfo};
<<<<<<< HEAD
	use sp_runtime::{traits::DispatchTransaction, transaction_validity::TransactionValidityError};
=======
	use sp_runtime::{
		traits::{AsTransactionAuthorizedOrigin, DispatchTransaction},
		transaction_validity::TransactionValidityError,
	};
>>>>>>> b4732add

	#[test]
	fn zero_account_ban_works() {
		new_test_ext().execute_with(|| {
			let info = DispatchInfo::default();
			let len = 0_usize;
			assert_eq!(
				CheckNonZeroSender::<Test>::new()
					.validate_only(Some(0).into(), CALL, &info, len)
					.unwrap_err(),
				TransactionValidityError::from(InvalidTransaction::BadSigner)
			);
			assert_ok!(CheckNonZeroSender::<Test>::new().validate_only(
				Some(1).into(),
				CALL,
				&info,
				len
			));
		})
	}

	#[test]
	fn unsigned_origin_works() {
		new_test_ext().execute_with(|| {
			let info = DispatchInfo::default();
			let len = 0_usize;
<<<<<<< HEAD
			assert_ok!(CheckNonZeroSender::<Test>::new().validate_only(
				None.into(),
				CALL,
				&info,
				len
			));
=======
			let (_, _, origin) = CheckNonZeroSender::<Test>::new()
				.validate(None.into(), CALL, &info, len, (), CALL)
				.unwrap();
			assert!(!origin.is_transaction_authorized());
>>>>>>> b4732add
		})
	}
}<|MERGE_RESOLUTION|>--- conflicted
+++ resolved
@@ -17,21 +17,12 @@
 
 use crate::Config;
 use codec::{Decode, Encode};
-<<<<<<< HEAD
-=======
 use core::marker::PhantomData;
->>>>>>> b4732add
 use frame_support::{traits::OriginTrait, DefaultNoBound};
 use scale_info::TypeInfo;
 use sp_runtime::{
 	impl_tx_ext_default,
-<<<<<<< HEAD
-	traits::{
-		transaction_extension::TransactionExtensionBase, DispatchInfoOf, TransactionExtension,
-	},
-=======
 	traits::{DispatchInfoOf, TransactionExtension},
->>>>>>> b4732add
 	transaction_validity::InvalidTransaction,
 };
 
@@ -59,20 +50,6 @@
 	}
 }
 
-<<<<<<< HEAD
-impl<T: Config + Send + Sync> TransactionExtensionBase for CheckNonZeroSender<T> {
-	const IDENTIFIER: &'static str = "CheckNonZeroSender";
-	type Implicit = ();
-	fn weight(&self) -> sp_weights::Weight {
-		<T::ExtensionsWeightInfo as super::WeightInfo>::check_non_zero_sender()
-	}
-}
-impl<T: Config + Send + Sync, Context> TransactionExtension<T::RuntimeCall, Context>
-	for CheckNonZeroSender<T>
-{
-	type Val = ();
-	type Pre = ();
-=======
 impl<T: Config + Send + Sync> TransactionExtension<T::RuntimeCall> for CheckNonZeroSender<T> {
 	const IDENTIFIER: &'static str = "CheckNonZeroSender";
 	type Implicit = ();
@@ -83,17 +60,12 @@
 		<T::ExtensionsWeightInfo as super::WeightInfo>::check_non_zero_sender()
 	}
 
->>>>>>> b4732add
 	fn validate(
 		&self,
 		origin: <T as Config>::RuntimeOrigin,
 		_call: &T::RuntimeCall,
 		_info: &DispatchInfoOf<T::RuntimeCall>,
 		_len: usize,
-<<<<<<< HEAD
-		_context: &mut Context,
-=======
->>>>>>> b4732add
 		_self_implicit: Self::Implicit,
 		_inherited_implication: &impl Encode,
 	) -> sp_runtime::traits::ValidateResult<Self::Val, T::RuntimeCall> {
@@ -104,11 +76,7 @@
 		}
 		Ok((Default::default(), (), origin))
 	}
-<<<<<<< HEAD
-	impl_tx_ext_default!(T::RuntimeCall; Context; prepare);
-=======
 	impl_tx_ext_default!(T::RuntimeCall; prepare);
->>>>>>> b4732add
 }
 
 #[cfg(test)]
@@ -116,14 +84,10 @@
 	use super::*;
 	use crate::mock::{new_test_ext, Test, CALL};
 	use frame_support::{assert_ok, dispatch::DispatchInfo};
-<<<<<<< HEAD
-	use sp_runtime::{traits::DispatchTransaction, transaction_validity::TransactionValidityError};
-=======
 	use sp_runtime::{
 		traits::{AsTransactionAuthorizedOrigin, DispatchTransaction},
 		transaction_validity::TransactionValidityError,
 	};
->>>>>>> b4732add
 
 	#[test]
 	fn zero_account_ban_works() {
@@ -150,19 +114,10 @@
 		new_test_ext().execute_with(|| {
 			let info = DispatchInfo::default();
 			let len = 0_usize;
-<<<<<<< HEAD
-			assert_ok!(CheckNonZeroSender::<Test>::new().validate_only(
-				None.into(),
-				CALL,
-				&info,
-				len
-			));
-=======
 			let (_, _, origin) = CheckNonZeroSender::<Test>::new()
 				.validate(None.into(), CALL, &info, len, (), CALL)
 				.unwrap();
 			assert!(!origin.is_transaction_authorized());
->>>>>>> b4732add
 		})
 	}
 }