// This file is part of Substrate.

// Copyright (C) Parity Technologies (UK) Ltd.
// SPDX-License-Identifier: Apache-2.0

// Licensed under the Apache License, Version 2.0 (the "License");
// you may not use this file except in compliance with the License.
// You may obtain a copy of the License at
//
// 	http://www.apache.org/licenses/LICENSE-2.0
//
// Unless required by applicable law or agreed to in writing, software
// distributed under the License is distributed on an "AS IS" BASIS,
// WITHOUT WARRANTIES OR CONDITIONS OF ANY KIND, either express or implied.
// See the License for the specific language governing permissions and
// limitations under the License.

use crate::Config;
use codec::{Decode, Encode};
<<<<<<< HEAD
use frame_support::{traits::OriginTrait, DefaultNoBound};
=======
use core::marker::PhantomData;
use frame_support::{dispatch::DispatchInfo, DefaultNoBound};
>>>>>>> 66baa2fb
use scale_info::TypeInfo;
use sp_runtime::{
	impl_tx_ext_default,
	traits::{
		transaction_extension::TransactionExtensionBase, DispatchInfoOf, TransactionExtension,
	},
	transaction_validity::InvalidTransaction,
};

/// Check to ensure that the sender is not the zero address.
#[derive(Encode, Decode, DefaultNoBound, Clone, Eq, PartialEq, TypeInfo)]
#[scale_info(skip_type_params(T))]
pub struct CheckNonZeroSender<T>(PhantomData<T>);

impl<T: Config + Send + Sync> core::fmt::Debug for CheckNonZeroSender<T> {
	#[cfg(feature = "std")]
	fn fmt(&self, f: &mut core::fmt::Formatter) -> core::fmt::Result {
		write!(f, "CheckNonZeroSender")
	}

	#[cfg(not(feature = "std"))]
	fn fmt(&self, _: &mut core::fmt::Formatter) -> core::fmt::Result {
		Ok(())
	}
}

impl<T: Config + Send + Sync> CheckNonZeroSender<T> {
	/// Create new `TransactionExtension` to check runtime version.
	pub fn new() -> Self {
		Self(core::marker::PhantomData)
	}
}

impl<T: Config + Send + Sync> TransactionExtensionBase for CheckNonZeroSender<T> {
	const IDENTIFIER: &'static str = "CheckNonZeroSender";
<<<<<<< HEAD
	type Implicit = ();
	fn weight(&self) -> sp_weights::Weight {
		<T::ExtensionsWeightInfo as super::WeightInfo>::check_non_zero_sender()
=======

	fn additional_signed(&self) -> core::result::Result<(), TransactionValidityError> {
		Ok(())
>>>>>>> 66baa2fb
	}
}
impl<T: Config + Send + Sync, Context> TransactionExtension<T::RuntimeCall, Context>
	for CheckNonZeroSender<T>
{
	type Val = ();
	type Pre = ();
	fn validate(
		&self,
		origin: <T as Config>::RuntimeOrigin,
		_call: &T::RuntimeCall,
		_info: &DispatchInfoOf<T::RuntimeCall>,
		_len: usize,
		_context: &mut Context,
		_self_implicit: Self::Implicit,
		_inherited_implication: &impl Encode,
	) -> sp_runtime::traits::ValidateResult<Self::Val, T::RuntimeCall> {
		if let Some(who) = origin.as_signer() {
			if who.using_encoded(|d| d.iter().all(|x| *x == 0)) {
				return Err(InvalidTransaction::BadSigner.into())
			}
		}
		Ok((Default::default(), (), origin))
	}
	impl_tx_ext_default!(T::RuntimeCall; Context; prepare);
}

#[cfg(test)]
mod tests {
	use super::*;
	use crate::mock::{new_test_ext, Test, CALL};
	use frame_support::{assert_ok, dispatch::DispatchInfo};
	use sp_runtime::{traits::DispatchTransaction, transaction_validity::TransactionValidityError};

	#[test]
	fn zero_account_ban_works() {
		new_test_ext().execute_with(|| {
			let info = DispatchInfo::default();
			let len = 0_usize;
			assert_eq!(
				CheckNonZeroSender::<Test>::new()
					.validate_only(Some(0).into(), CALL, &info, len)
					.unwrap_err(),
				TransactionValidityError::from(InvalidTransaction::BadSigner)
			);
			assert_ok!(CheckNonZeroSender::<Test>::new().validate_only(
				Some(1).into(),
				CALL,
				&info,
				len
			));
		})
	}

	#[test]
	fn unsigned_origin_works() {
		new_test_ext().execute_with(|| {
			let info = DispatchInfo::default();
			let len = 0_usize;
			assert_ok!(CheckNonZeroSender::<Test>::new().validate_only(
				None.into(),
				CALL,
				&info,
				len
			));
		})
	}
}<|MERGE_RESOLUTION|>--- conflicted
+++ resolved
@@ -17,12 +17,8 @@
 
 use crate::Config;
 use codec::{Decode, Encode};
-<<<<<<< HEAD
+use core::marker::PhantomData;
 use frame_support::{traits::OriginTrait, DefaultNoBound};
-=======
-use core::marker::PhantomData;
-use frame_support::{dispatch::DispatchInfo, DefaultNoBound};
->>>>>>> 66baa2fb
 use scale_info::TypeInfo;
 use sp_runtime::{
 	impl_tx_ext_default,
@@ -58,15 +54,9 @@
 
 impl<T: Config + Send + Sync> TransactionExtensionBase for CheckNonZeroSender<T> {
 	const IDENTIFIER: &'static str = "CheckNonZeroSender";
-<<<<<<< HEAD
 	type Implicit = ();
 	fn weight(&self) -> sp_weights::Weight {
 		<T::ExtensionsWeightInfo as super::WeightInfo>::check_non_zero_sender()
-=======
-
-	fn additional_signed(&self) -> core::result::Result<(), TransactionValidityError> {
-		Ok(())
->>>>>>> 66baa2fb
 	}
 }
 impl<T: Config + Send + Sync, Context> TransactionExtension<T::RuntimeCall, Context>
