--- conflicted
+++ resolved
@@ -896,7 +896,70 @@
 }
 
 #[test]
-<<<<<<< HEAD
+fn extrinsic_weight_refunded_is_cleaned() {
+	new_test_ext().execute_with(|| {
+		crate::ExtrinsicWeightReclaimed::<Test>::put(Weight::from_parts(1, 2));
+		assert_eq!(crate::ExtrinsicWeightReclaimed::<Test>::get(), Weight::from_parts(1, 2));
+		System::note_applied_extrinsic(&Ok(().into()), Default::default());
+		assert_eq!(crate::ExtrinsicWeightReclaimed::<Test>::get(), Weight::zero());
+
+		crate::ExtrinsicWeightReclaimed::<Test>::put(Weight::from_parts(1, 2));
+		assert_eq!(crate::ExtrinsicWeightReclaimed::<Test>::get(), Weight::from_parts(1, 2));
+		System::note_applied_extrinsic(&Err(DispatchError::BadOrigin.into()), Default::default());
+		assert_eq!(crate::ExtrinsicWeightReclaimed::<Test>::get(), Weight::zero());
+	});
+}
+
+#[test]
+fn reclaim_works() {
+	new_test_ext().execute_with(|| {
+		let info = DispatchInfo { call_weight: Weight::from_parts(100, 200), ..Default::default() };
+		crate::Pallet::<Test>::reclaim_weight(
+			&info,
+			&PostDispatchInfo {
+				actual_weight: Some(Weight::from_parts(50, 100)),
+				..Default::default()
+			},
+		)
+		.unwrap();
+		assert_eq!(crate::ExtrinsicWeightReclaimed::<Test>::get(), Weight::from_parts(50, 100));
+
+		crate::Pallet::<Test>::reclaim_weight(
+			&info,
+			&PostDispatchInfo {
+				actual_weight: Some(Weight::from_parts(25, 200)),
+				..Default::default()
+			},
+		)
+		.unwrap();
+		assert_eq!(crate::ExtrinsicWeightReclaimed::<Test>::get(), Weight::from_parts(75, 100));
+
+		crate::Pallet::<Test>::reclaim_weight(
+			&info,
+			&PostDispatchInfo {
+				actual_weight: Some(Weight::from_parts(300, 50)),
+				..Default::default()
+			},
+		)
+		.unwrap();
+		assert_eq!(crate::ExtrinsicWeightReclaimed::<Test>::get(), Weight::from_parts(75, 150));
+
+		crate::Pallet::<Test>::reclaim_weight(
+			&info,
+			&PostDispatchInfo {
+				actual_weight: Some(Weight::from_parts(300, 300)),
+				..Default::default()
+			},
+		)
+		.unwrap();
+		assert_eq!(crate::ExtrinsicWeightReclaimed::<Test>::get(), Weight::from_parts(75, 150));
+
+		System::note_applied_extrinsic(&Ok(().into()), Default::default());
+		assert_eq!(crate::ExtrinsicWeightReclaimed::<Test>::get(), Weight::zero());
+	});
+}
+
+#[test]
 fn set_code_via_authorization_and_general_transaction() {
 	let executor = substrate_test_runtime_client::WasmExecutor::default();
 	let mut ext = new_test_ext();
@@ -938,67 +1001,5 @@
 		assert_ok!(apply_call.dispatch_bypass_filter(RawOrigin::Authorized.into()));
 		System::assert_has_event(SysEvent::CodeUpdated.into());
 		assert!(System::authorized_upgrade().is_none());
-=======
-fn extrinsic_weight_refunded_is_cleaned() {
-	new_test_ext().execute_with(|| {
-		crate::ExtrinsicWeightReclaimed::<Test>::put(Weight::from_parts(1, 2));
-		assert_eq!(crate::ExtrinsicWeightReclaimed::<Test>::get(), Weight::from_parts(1, 2));
-		System::note_applied_extrinsic(&Ok(().into()), Default::default());
-		assert_eq!(crate::ExtrinsicWeightReclaimed::<Test>::get(), Weight::zero());
-
-		crate::ExtrinsicWeightReclaimed::<Test>::put(Weight::from_parts(1, 2));
-		assert_eq!(crate::ExtrinsicWeightReclaimed::<Test>::get(), Weight::from_parts(1, 2));
-		System::note_applied_extrinsic(&Err(DispatchError::BadOrigin.into()), Default::default());
-		assert_eq!(crate::ExtrinsicWeightReclaimed::<Test>::get(), Weight::zero());
-	});
-}
-
-#[test]
-fn reclaim_works() {
-	new_test_ext().execute_with(|| {
-		let info = DispatchInfo { call_weight: Weight::from_parts(100, 200), ..Default::default() };
-		crate::Pallet::<Test>::reclaim_weight(
-			&info,
-			&PostDispatchInfo {
-				actual_weight: Some(Weight::from_parts(50, 100)),
-				..Default::default()
-			},
-		)
-		.unwrap();
-		assert_eq!(crate::ExtrinsicWeightReclaimed::<Test>::get(), Weight::from_parts(50, 100));
-
-		crate::Pallet::<Test>::reclaim_weight(
-			&info,
-			&PostDispatchInfo {
-				actual_weight: Some(Weight::from_parts(25, 200)),
-				..Default::default()
-			},
-		)
-		.unwrap();
-		assert_eq!(crate::ExtrinsicWeightReclaimed::<Test>::get(), Weight::from_parts(75, 100));
-
-		crate::Pallet::<Test>::reclaim_weight(
-			&info,
-			&PostDispatchInfo {
-				actual_weight: Some(Weight::from_parts(300, 50)),
-				..Default::default()
-			},
-		)
-		.unwrap();
-		assert_eq!(crate::ExtrinsicWeightReclaimed::<Test>::get(), Weight::from_parts(75, 150));
-
-		crate::Pallet::<Test>::reclaim_weight(
-			&info,
-			&PostDispatchInfo {
-				actual_weight: Some(Weight::from_parts(300, 300)),
-				..Default::default()
-			},
-		)
-		.unwrap();
-		assert_eq!(crate::ExtrinsicWeightReclaimed::<Test>::get(), Weight::from_parts(75, 150));
-
-		System::note_applied_extrinsic(&Ok(().into()), Default::default());
-		assert_eq!(crate::ExtrinsicWeightReclaimed::<Test>::get(), Weight::zero());
->>>>>>> 6a39bf53
 	});
 }