--- conflicted
+++ resolved
@@ -514,11 +514,7 @@
 	DataProvider(&'static str),
 	/// An error nested in the fallback.
 	Fallback(FallbackErrorOf<T>),
-<<<<<<< HEAD
-	/// An error occurred when requesting an election result. The caller expects a mulit-paged
-=======
 	/// An error occurred when requesting an election result. The caller expects a multi-paged
->>>>>>> 90807e22
 	/// election, which this pallet does not support.
 	MultiPageNotSupported,
 	/// No solution has been queued.
@@ -683,6 +679,7 @@
 		/// Maximum number of winners that an election supports.
 		///
 		/// Note: This must always be greater or equal to `T::DataProvider::desired_targets()`.
+		#[pallet::constant]
 		type MaxWinners: Get<u32>;
 
 		/// Maximum number of voters that can support a winner in an election solution.
@@ -1011,11 +1008,7 @@
 			ensure!(CurrentPhase::<T>::get().is_emergency(), Error::<T>::CallNotAllowed);
 
 			// bound supports with T::MaxWinners.
-<<<<<<< HEAD
-			let supports: BoundedSupportsOf<Pallet<T>> =
-=======
 			let supports: BoundedSupportsOf<Self> =
->>>>>>> 90807e22
 				supports.try_into().map_err(|_| Error::<T>::TooManyWinners)?;
 
 			// Note: we don't `rotate_round` at this point; the next call to
@@ -1795,11 +1788,7 @@
 		// Note: this pallet **MUST** only by used in the single-page mode.
 		ensure!(page == SINGLE_PAGE, ElectionError::<T>::MultiPageNotSupported);
 
-<<<<<<< HEAD
-		match Self::do_elect() {
-=======
 		let res = match Self::do_elect() {
->>>>>>> 90807e22
 			Ok(bounded_supports) => {
 				// All went okay, record the weight, put sign to be Off, clean snapshot, etc.
 				Self::weigh_supports(&bounded_supports);
@@ -1815,13 +1804,6 @@
 
 		log!(info, "ElectionProvider::elect({}) => {:?}", page, res.as_ref().map(|s| s.len()));
 		res
-	}
-
-	fn ongoing() -> bool {
-		match CurrentPhase::<T>::get() {
-			Phase::Off => false,
-			_ => true,
-		}
 	}
 
 	fn ongoing() -> bool {
