[package]
name = "frame-support-procedural"
version = "4.0.0-dev"
authors.workspace = true
edition.workspace = true
license = "Apache-2.0"
homepage = "https://substrate.io"
repository.workspace = true
description = "Proc macro of Support code for the runtime."

[package.metadata.docs.rs]
targets = ["x86_64-unknown-linux-gnu"]

[lib]
proc-macro = true

[dependencies]
derive-syn-parse = "0.1.5"
Inflector = "0.11.4"
cfg-expr = "0.15.5"
itertools = "0.10.3"
proc-macro2 = "1.0.56"
quote = "1.0.28"
syn = { version = "2.0.37", features = ["full"] }
frame-support-procedural-tools = { path = "tools" }
proc-macro-warning = { version = "0.4.2", default-features = false }
macro_magic = { version = "0.4.2", features = ["proc_support"] }
expander = "2.0.0"
<<<<<<< HEAD
proc-utils = "0"
once_cell = "1.18.0"

[dev-dependencies]
regex = "1"
=======
sp-core-hashing = { path = "../../../primitives/core/hashing" }
>>>>>>> 86955eef

[features]
default = [ "std" ]
std = []
no-metadata-docs = []
# Generate impl-trait for tuples with the given number of tuples. Will be needed as the number of
# pallets in a runtime grows. Does increase the compile time!
tuples-96 = []
tuples-128 = []<|MERGE_RESOLUTION|>--- conflicted
+++ resolved
@@ -26,15 +26,12 @@
 proc-macro-warning = { version = "0.4.2", default-features = false }
 macro_magic = { version = "0.4.2", features = ["proc_support"] }
 expander = "2.0.0"
-<<<<<<< HEAD
 proc-utils = "0"
 once_cell = "1.18.0"
+sp-core-hashing = { path = "../../../primitives/core/hashing" }
 
 [dev-dependencies]
 regex = "1"
-=======
-sp-core-hashing = { path = "../../../primitives/core/hashing" }
->>>>>>> 86955eef
 
 [features]
 default = [ "std" ]
