--- conflicted
+++ resolved
@@ -52,12 +52,8 @@
 substrate-test-utils = { path = "../../test-utils" }
 frame-benchmarking = { path = "../benchmarking" }
 frame-election-provider-support = { path = "../election-provider-support" }
-<<<<<<< HEAD
-rand_chacha = { version = "0.2" }
+rand_chacha = { version = "0.3.1" }
 sp-staking = { path = "../../primitives/staking", default-features = false, features = ["serde", "test-utils"] }
-=======
-rand_chacha = { version = "0.3.1" }
->>>>>>> 37b1544b
 
 [features]
 default = ["std"]
