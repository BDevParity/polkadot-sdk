--- conflicted
+++ resolved
@@ -50,16 +50,9 @@
 //! Based on research at <https://research.web3.foundation/en/latest/polkadot/slashing/npos.html>
 
 use crate::{
-<<<<<<< HEAD
-	asset, log, BalanceOf, Config, DisabledValidators, DisablingStrategy, EraInfo, Error,
-	NegativeImbalanceOf, NominatorSlashInEra, OffenceQueue, OffenceQueueEras, PagedExposure,
-	Pallet, Perbill, ProcessingOffence, SessionInterface, SlashRewardFraction, SpanSlash,
-	UnappliedSlash, UnappliedSlashes, ValidatorSlashInEra,
-=======
-	asset, log, BalanceOf, Config, EraInfo, Error, NegativeImbalanceOf, NominatorSlashInEra,
-	OffenceQueue, OffenceQueueEras, PagedExposure, Pallet, Perbill, ProcessingOffence,
-	SlashRewardFraction, SpanSlash, UnappliedSlash, UnappliedSlashes, ValidatorSlashInEra,
->>>>>>> 5c9fda56
+	asset, BalanceOf, Config, DisabledValidators, DisablingStrategy, Error, Exposure,
+	NegativeImbalanceOf, NominatorSlashInEra, Pallet, Perbill, SessionInterface, SpanSlash,
+	UnappliedSlash, ValidatorSlashInEra,
 };
 use alloc::vec::Vec;
 use codec::{Decode, Encode, MaxEncodedLen};
@@ -70,11 +63,7 @@
 use scale_info::TypeInfo;
 use sp_runtime::{
 	traits::{Saturating, Zero},
-<<<<<<< HEAD
-	BoundedVec, DispatchResult, RuntimeDebug,
-=======
-	DispatchResult, RuntimeDebug, WeakBoundedVec, Weight,
->>>>>>> 5c9fda56
+	DispatchResult, RuntimeDebug,
 };
 use sp_staking::{EraIndex, StakingInterface};
 
@@ -220,19 +209,6 @@
 	pub(crate) stash: &'a T::AccountId,
 	/// The proportion of the slash.
 	pub(crate) slash: Perbill,
-	/// The prior slash proportion of the validator if the validator has been reported multiple
-	/// times in the same era, and a new greater slash replaces the old one.
-	/// Invariant: slash > prior_slash
-	pub(crate) prior_slash: Perbill,
-<<<<<<< HEAD
-	/// Determines whether the validator should be slashed.
-	///
-	/// Since a validator's total exposure can span multiple pages, we ensure the validator
-	/// is slashed only **once** per offence. This flag allows the caller to specify
-	/// whether the validator should be included in the slashing process.
-	pub(crate) should_slash_validator: bool,
-=======
->>>>>>> 5c9fda56
 	/// The exposure of the stash and all nominators.
 	pub(crate) exposure: &'a PagedExposure<T::AccountId, BalanceOf<T>>,
 	/// The era where the offence occurred.
@@ -246,300 +222,69 @@
 	pub(crate) reward_proportion: Perbill,
 }
 
-/// Represents an offence record within the staking system, capturing details about a slashing
-/// event.
-<<<<<<< HEAD
-#[derive(Clone, Encode, Decode, TypeInfo, MaxEncodedLen)]
-=======
-#[derive(Clone, Encode, Decode, TypeInfo, MaxEncodedLen, PartialEq, RuntimeDebug)]
->>>>>>> 5c9fda56
-pub struct OffenceRecord<AccountId> {
-	/// The account ID of the entity that reported the offence.
-	pub reporter: Option<AccountId>,
-
-	/// Era at which the offence was reported.
-	pub reported_era: EraIndex,
-
-<<<<<<< HEAD
-	/// Era at which the offence actually occurred.
-	pub offence_era: EraIndex,
-
-=======
->>>>>>> 5c9fda56
-	/// The specific page of the validator's exposure currently being processed.
-	///
-	/// Since a validator's total exposure can span multiple pages, this field serves as a pointer
-	/// to the current page being evaluated. The processing order starts from the last page
-	/// and moves backward, decrementing this value with each processed page.
-	///
-	/// This ensures that all pages are systematically handled, and it helps track when
-	/// the entire exposure has been processed.
-	pub exposure_page: u32,
-
-	/// The fraction of the validator's stake to be slashed for this offence.
-	pub slash_fraction: Perbill,
-
-	/// The previous slash fraction of the validator's stake before being updated.
-	/// If a new, higher slash fraction is reported, this field stores the prior fraction
-	/// that was overwritten. This helps in tracking changes in slashes across multiple reports for
-	/// the same era.
-	pub prior_slash_fraction: Perbill,
-}
-
-/// Loads next offence in the processing offence and returns the offense record to be processed.
-///
-/// Note: this can mutate the following storage
-/// - `ProcessingOffence`
-/// - `OffenceQueue`
-/// - `OffenceQueueEras`
-fn next_offence<T: Config>() -> Option<(EraIndex, T::AccountId, OffenceRecord<T::AccountId>)> {
-	let processing_offence = ProcessingOffence::<T>::get();
-
-	if let Some((offence_era, offender, offence_record)) = processing_offence {
-		// If the exposure page is 0, then the offence has been processed.
-		if offence_record.exposure_page == 0 {
-			ProcessingOffence::<T>::kill();
-			return Some((offence_era, offender, offence_record))
-		}
-
-		// Update the next page.
-		ProcessingOffence::<T>::put((
-			offence_era,
-			&offender,
-			OffenceRecord {
-				// decrement the page index.
-				exposure_page: offence_record.exposure_page.defensive_saturating_sub(1),
-				..offence_record.clone()
-			},
-		));
-
-		return Some((offence_era, offender, offence_record))
-	}
-
-	// Nothing in processing offence. Try to enqueue the next offence.
-	let Some(mut eras) = OffenceQueueEras::<T>::get() else { return None };
-	let Some(&oldest_era) = eras.first() else { return None };
-
-	let mut offence_iter = OffenceQueue::<T>::iter_prefix(oldest_era);
-	let next_offence = offence_iter.next();
-
-	if let Some((ref validator, ref offence_record)) = next_offence {
-		// Update the processing offence if the offence is multi-page.
-		if offence_record.exposure_page > 0 {
-			// update processing offence with the next page.
-			ProcessingOffence::<T>::put((
-				oldest_era,
-				validator.clone(),
-				OffenceRecord {
-					exposure_page: offence_record.exposure_page.defensive_saturating_sub(1),
-					..offence_record.clone()
-				},
-			));
-		}
-
-		// Remove from `OffenceQueue`
-		OffenceQueue::<T>::remove(oldest_era, &validator);
-	}
-
-	// If there are no offences left for the era, remove the era from `OffenceQueueEras`.
-	if offence_iter.next().is_none() {
-<<<<<<< HEAD
-		eras.remove(0); // Remove the oldest era
-		OffenceQueueEras::<T>::put(eras);
-=======
-		if eras.len() == 1 {
-			// If there is only one era left, remove the entire queue.
-			OffenceQueueEras::<T>::kill();
-		} else {
-			// Remove the oldest era
-			eras.remove(0);
-			OffenceQueueEras::<T>::put(eras);
-		}
->>>>>>> 5c9fda56
-	}
-
-	next_offence.map(|(v, o)| (oldest_era, v, o))
-}
-
-/// Infallible function to process an offence.
-<<<<<<< HEAD
-pub(crate) fn process_offence<T: Config>() {
-	let Some((offence_era, offender, offence_record)) = next_offence::<T>() else {
-		return;
-=======
-pub(crate) fn process_offence<T: Config>() -> Weight {
-	// todo(ank4n): this needs to be properly benched.
-	let mut consumed_weight = Weight::from_parts(0, 0);
-	let mut add_db_reads_writes = |reads, writes| {
-		consumed_weight += T::DbWeight::get().reads_writes(reads, writes);
-	};
-
-	add_db_reads_writes(1, 1);
-	let Some((offence_era, offender, offence_record)) = next_offence::<T>() else {
-		return consumed_weight
->>>>>>> 5c9fda56
-	};
-
-	log!(
-		debug,
-		"🦹 Processing offence for {:?} in era {:?} with slash fraction {:?}",
-		offender,
-		offence_era,
-		offence_record.slash_fraction,
-	);
-
-<<<<<<< HEAD
-	let reward_proportion = SlashRewardFraction::<T>::get();
-=======
-	add_db_reads_writes(1, 0);
-	let reward_proportion = SlashRewardFraction::<T>::get();
-
-	add_db_reads_writes(2, 0);
->>>>>>> 5c9fda56
-	let Some(exposure) =
-		EraInfo::<T>::get_paged_exposure(offence_era, &offender, offence_record.exposure_page)
-	else {
-		// this can only happen if the offence was valid at the time of reporting but became too old
-		// at the time of computing and should be discarded.
-<<<<<<< HEAD
-		return
-	};
-
-	let slash_page = offence_record.exposure_page;
-	// The validator is slashed only once per offence, specifically along with the last page of its
-	// exposure.
-	let exposure_pages = exposure.exposure_metadata.page_count;
-	let should_slash_validator =
-		exposure_pages == 0 || slash_page == exposure.exposure_metadata.page_count - 1;
-
-=======
-		return consumed_weight
-	};
-
-	let slash_page = offence_record.exposure_page;
->>>>>>> 5c9fda56
-	let slash_defer_duration = T::SlashDeferDuration::get();
-	let slash_era = offence_era.saturating_add(slash_defer_duration);
-	let window_start = offence_record.reported_era.saturating_sub(T::BondingDuration::get());
-
-<<<<<<< HEAD
-=======
-	add_db_reads_writes(3, 3);
->>>>>>> 5c9fda56
-	let Some(mut unapplied) = compute_slash::<T>(SlashParams {
-		stash: &offender,
-		slash: offence_record.slash_fraction,
-		prior_slash: offence_record.prior_slash_fraction,
-<<<<<<< HEAD
-		should_slash_validator,
-=======
->>>>>>> 5c9fda56
-		exposure: &exposure,
-		slash_era: offence_era,
-		window_start,
-		now: offence_record.reported_era,
-		reward_proportion,
-	}) else {
-		log!(
-			debug,
-			"🦹 Slash of {:?}% happened in {:?} (reported in {:?}) is discarded, as could not compute slash",
-			offence_record.slash_fraction,
-			offence_era,
-			offence_record.reported_era,
-		);
-		// No slash to apply. Discard.
-<<<<<<< HEAD
-		return
-=======
-		return consumed_weight
->>>>>>> 5c9fda56
-	};
-
-	<Pallet<T>>::deposit_event(super::Event::<T>::SlashComputed {
-		offence_era,
-		slash_era,
-		offender: offender.clone(),
-		page: slash_page,
-	});
-
-	log!(
-		debug,
-		"🦹 Slash of {:?}% happened in {:?} (reported in {:?}) is computed",
-		offence_record.slash_fraction,
-		offence_era,
-		offence_record.reported_era,
-	);
-
-	// add the reporter to the unapplied slash.
-	unapplied.reporter = offence_record.reporter;
-
-	if slash_defer_duration == 0 {
-		// Apply right away.
-		log!(
-			debug,
-			"🦹 applying slash instantly of {:?}% happened in {:?} (reported in {:?}) to {:?}",
-			offence_record.slash_fraction,
-			offence_era,
-			offence_record.reported_era,
-			offender,
-		);
-<<<<<<< HEAD
-=======
-
-		let accounts_slashed = unapplied.others.len() as u64 + 1;
-		add_db_reads_writes(3 * accounts_slashed, 3 * accounts_slashed);
->>>>>>> 5c9fda56
-		apply_slash::<T>(unapplied, offence_era);
-	} else {
-		// Historical Note: Previously, with BondingDuration = 28 and SlashDeferDuration = 27,
-		// slashes were applied at the start of the 28th era from `offence_era`.
-		// However, with paged slashing, applying slashes now takes multiple blocks.
-		// To account for this delay, slashes are now applied at the start of the 27th era from
-		// `offence_era`.
-		log!(
-			debug,
-			"🦹 deferring slash of {:?}% happened in {:?} (reported in {:?}) to {:?}",
-			offence_record.slash_fraction,
-			offence_era,
-			offence_record.reported_era,
-			slash_era,
-		);
-<<<<<<< HEAD
-=======
-
-		add_db_reads_writes(0, 1);
->>>>>>> 5c9fda56
-		UnappliedSlashes::<T>::insert(
-			slash_era,
-			(offender, offence_record.slash_fraction, slash_page),
-			unapplied,
-		);
-	}
-}
-
-<<<<<<< HEAD
-=======
-	consumed_weight
-}
-
->>>>>>> 5c9fda56
 /// Computes a slash of a validator and nominators. It returns an unapplied
 /// record to be applied at some later point. Slashing metadata is updated in storage,
 /// since unapplied records are only rarely intended to be dropped.
 ///
 /// The pending slash record returned does not have initialized reporters. Those have
 /// to be set at a higher level, if any.
-///
-/// If `nomintors_only` is set to `true`, only the nominator slashes will be computed.
-pub(crate) fn compute_slash<T: Config>(params: SlashParams<T>) -> Option<UnappliedSlash<T>> {
-<<<<<<< HEAD
-	let (val_slashed, mut reward_payout) = params
-		.should_slash_validator
-		.then(|| slash_validator::<T>(params.clone()))
-		.unwrap_or((Zero::zero(), Zero::zero()));
-=======
-	let (val_slashed, mut reward_payout) = slash_validator::<T>(params.clone());
->>>>>>> 5c9fda56
+pub(crate) fn compute_slash<T: Config>(
+	params: SlashParams<T>,
+) -> Option<UnappliedSlash<T::AccountId, BalanceOf<T>>> {
+	let mut reward_payout = Zero::zero();
+	let mut val_slashed = Zero::zero();
+
+	// is the slash amount here a maximum for the era?
+	let own_slash = params.slash * params.exposure.own;
+	if params.slash * params.exposure.total == Zero::zero() {
+		// kick out the validator even if they won't be slashed,
+		// as long as the misbehavior is from their most recent slashing span.
+		kick_out_if_recent::<T>(params);
+		return None
+	}
+
+	let prior_slash_p = ValidatorSlashInEra::<T>::get(&params.slash_era, params.stash)
+		.map_or(Zero::zero(), |(prior_slash_proportion, _)| prior_slash_proportion);
+
+	// compare slash proportions rather than slash values to avoid issues due to rounding
+	// error.
+	if params.slash.deconstruct() > prior_slash_p.deconstruct() {
+		ValidatorSlashInEra::<T>::insert(
+			&params.slash_era,
+			params.stash,
+			&(params.slash, own_slash),
+		);
+	} else {
+		// we slash based on the max in era - this new event is not the max,
+		// so neither the validator or any nominators will need an update.
+		//
+		// this does lead to a divergence of our system from the paper, which
+		// pays out some reward even if the latest report is not max-in-era.
+		// we opt to avoid the nominator lookups and edits and leave more rewards
+		// for more drastic misbehavior.
+		return None
+	}
+
+	// apply slash to validator.
+	{
+		let mut spans = fetch_spans::<T>(
+			params.stash,
+			params.window_start,
+			&mut reward_payout,
+			&mut val_slashed,
+			params.reward_proportion,
+		);
+
+		let target_span = spans.compare_and_update_span_slash(params.slash_era, own_slash);
+
+		if target_span == Some(spans.span_index()) {
+			// misbehavior occurred within the current slashing span - end current span.
+			// Check <https://github.com/paritytech/polkadot-sdk/issues/2650> for details.
+			spans.end_span(params.now);
+		}
+	}
+
+	add_offending_validator::<T>(&params);
 
 	let mut nominators_slashed = Vec::new();
 	let (nom_slashed, nom_reward_payout) =
@@ -549,15 +294,8 @@
 	(nom_slashed + val_slashed > Zero::zero()).then_some(UnappliedSlash {
 		validator: params.stash.clone(),
 		own: val_slashed,
-<<<<<<< HEAD
-		others: BoundedVec::truncate_from(nominators_slashed),
-=======
-		others: WeakBoundedVec::force_from(
-			nominators_slashed,
-			Some("slashed nominators not expected to be larger than the bounds"),
-		),
->>>>>>> 5c9fda56
-		reporter: None,
+		others: nominators_slashed,
+		reporters: Vec::new(),
 		payout: reward_payout,
 	})
 }
@@ -582,17 +320,13 @@
 	}
 }
 
-<<<<<<< HEAD
 /// Inform the [`DisablingStrategy`] implementation about the new offender and disable the list of
 /// validators provided by [`decision`].
-pub(crate) fn add_offending_validator<T: Config>(
-	stash: &T::AccountId,
-	slash: Perbill,
-	offence_era: EraIndex,
-) {
+fn add_offending_validator<T: Config>(params: &SlashParams<T>) {
 	DisabledValidators::<T>::mutate(|disabled| {
-		let new_severity = OffenceSeverity(slash);
-		let decision = T::DisablingStrategy::decision(stash, new_severity, offence_era, &disabled);
+		let new_severity = OffenceSeverity(params.slash);
+		let decision =
+			T::DisablingStrategy::decision(params.stash, new_severity, params.slash_era, &disabled);
 
 		if let Some(offender_idx) = decision.disable {
 			// Check if the offender is already disabled
@@ -618,51 +352,25 @@
 				},
 			}
 		}
-=======
-/// Compute the slash for a validator. Returns the amount slashed and the reward payout.
-fn slash_validator<T: Config>(params: SlashParams<T>) -> (BalanceOf<T>, BalanceOf<T>) {
-	let own_slash = params.slash * params.exposure.exposure_metadata.own;
-	log!(
-		warn,
-		"🦹 slashing validator {:?} of stake: {:?} with {:?}% for {:?} in era {:?}",
-		params.stash,
-		params.exposure.exposure_metadata.own,
-		params.slash,
-		own_slash,
-		params.slash_era,
-	);
->>>>>>> 5c9fda56
-
-	if own_slash == Zero::zero() {
-		// kick out the validator even if they won't be slashed,
-		// as long as the misbehavior is from their most recent slashing span.
-		kick_out_if_recent::<T>(params);
-		return (Zero::zero(), Zero::zero())
-	}
-
-	// apply slash to validator.
-	let mut reward_payout = Zero::zero();
-	let mut val_slashed = Zero::zero();
-
-	{
-		let mut spans = fetch_spans::<T>(
-			params.stash,
-			params.window_start,
-			&mut reward_payout,
-			&mut val_slashed,
-			params.reward_proportion,
-		);
-
-		let target_span = spans.compare_and_update_span_slash(params.slash_era, own_slash);
-
-		if target_span == Some(spans.span_index()) {
-			// misbehavior occurred within the current slashing span - end current span.
-			// Check <https://github.com/paritytech/polkadot-sdk/issues/2650> for details.
-			spans.end_span(params.now);
-		}
-	}
-
-	(val_slashed, reward_payout)
+
+		if let Some(reenable_idx) = decision.reenable {
+			// Remove the validator from `DisabledValidators` and re-enable it.
+			if let Ok(index) = disabled.binary_search_by_key(&reenable_idx, |(index, _)| *index) {
+				disabled.remove(index);
+				// Propagate re-enablement to session level
+				T::SessionInterface::enable_validator(reenable_idx);
+				// Emit event that a validator got re-enabled
+				let reenabled_stash =
+					T::SessionInterface::validators()[reenable_idx as usize].clone();
+				<Pallet<T>>::deposit_event(super::Event::<T>::ValidatorReenabled {
+					stash: reenabled_stash,
+				});
+			}
+		}
+	});
+
+	// `DisabledValidators` should be kept sorted
+	debug_assert!(DisabledValidators::<T>::get().windows(2).all(|pair| pair[0] < pair[1]));
 }
 
 /// Compute the slash for a validator. Returns the amount slashed and the reward payout.
