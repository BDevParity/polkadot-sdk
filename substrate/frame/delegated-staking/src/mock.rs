// This file is part of Substrate.

// Copyright (C) Parity Technologies (UK) Ltd.
// SPDX-License-Identifier: Apache-2.0

// Licensed under the Apache License, Version 2.0 (the "License");
// you may not use this file except in compliance with the License.
// You may obtain a copy of the License at
//
// 	http://www.apache.org/licenses/LICENSE-2.0
//
// Unless required by applicable law or agreed to in writing, software
// distributed under the License is distributed on an "AS IS" BASIS,
// WITHOUT WARRANTIES OR CONDITIONS OF ANY KIND, either express or implied.
// See the License for the specific language governing permissions and
// limitations under the License.

use crate::{self as delegated_staking, types::AgentLedgerOuter};
use frame_support::{
	assert_ok, derive_impl,
	pallet_prelude::*,
	parameter_types,
	traits::{ConstU64, Currency, VariantCountOf},
	PalletId,
};

use sp_runtime::{traits::IdentityLookup, BuildStorage, Perbill};

use frame_election_provider_support::{
	bounds::{ElectionBounds, ElectionBoundsBuilder},
	onchain, SequentialPhragmen,
};
use frame_support::dispatch::RawOrigin;
use pallet_staking::{ActiveEra, ActiveEraInfo, CurrentEra};
use sp_core::{ConstBool, U256};
use sp_runtime::traits::Convert;
use sp_staking::{Agent, Stake, StakingInterface};

pub type T = Runtime;
type Block = frame_system::mocking::MockBlock<Runtime>;
pub type AccountId = u128;

pub const GENESIS_VALIDATOR: AccountId = 1;
pub const GENESIS_NOMINATOR_ONE: AccountId = 101;
pub const GENESIS_NOMINATOR_TWO: AccountId = 102;

#[derive_impl(frame_system::config_preludes::TestDefaultConfig)]
impl frame_system::Config for Runtime {
	type Block = Block;
	type AccountData = pallet_balances::AccountData<Balance>;
	type AccountId = AccountId;
	type Lookup = IdentityLookup<Self::AccountId>;
}

impl pallet_timestamp::Config for Runtime {
	type Moment = u64;
	type OnTimestampSet = ();
	type MinimumPeriod = ConstU64<5>;
	type WeightInfo = ();
}

pub type Balance = u128;

parameter_types! {
	pub static ExistentialDeposit: Balance = 1;
}

#[derive_impl(pallet_balances::config_preludes::TestDefaultConfig)]
impl pallet_balances::Config for Runtime {
	type Balance = Balance;
	type ExistentialDeposit = ExistentialDeposit;
	type AccountStore = System;
	type FreezeIdentifier = RuntimeFreezeReason;
	type MaxFreezes = VariantCountOf<RuntimeFreezeReason>;
	type RuntimeFreezeReason = RuntimeFreezeReason;
}

pallet_staking_reward_curve::build! {
	const I_NPOS: sp_runtime::curve::PiecewiseLinear<'static> = curve!(
		min_inflation: 0_025_000,
		max_inflation: 0_100_000,
		ideal_stake: 0_500_000,
		falloff: 0_050_000,
		max_piece_count: 40,
		test_precision: 0_005_000,
	);
}

parameter_types! {
	pub const RewardCurve: &'static sp_runtime::curve::PiecewiseLinear<'static> = &I_NPOS;
	pub static ElectionsBoundsOnChain: ElectionBounds = ElectionBoundsBuilder::default().build();
}
pub struct OnChainSeqPhragmen;
impl onchain::Config for OnChainSeqPhragmen {
	type System = Runtime;
	type Solver = SequentialPhragmen<Balance, sp_runtime::Perbill>;
	type DataProvider = Staking;
	type WeightInfo = ();
	type MaxWinnersPerPage = ConstU32<100>;
	type MaxBackersPerWinner = ConstU32<100>;
<<<<<<< HEAD
=======
	type Sort = ConstBool<true>;
>>>>>>> 90807e22
	type Bounds = ElectionsBoundsOnChain;
}

#[derive_impl(pallet_staking::config_preludes::TestDefaultConfig)]
impl pallet_staking::Config for Runtime {
	type OldCurrency = Balances;
	type Currency = Balances;
	type UnixTime = pallet_timestamp::Pallet<Self>;
	type AdminOrigin = frame_system::EnsureRoot<Self::AccountId>;
	type EraPayout = pallet_staking::ConvertCurve<RewardCurve>;
	type ElectionProvider = onchain::OnChainExecution<OnChainSeqPhragmen>;
	type GenesisElectionProvider = Self::ElectionProvider;
	type VoterList = pallet_staking::UseNominatorsAndValidatorsMap<Self>;
	type TargetList = pallet_staking::UseValidatorsMap<Self>;
	type EventListeners = (Pools, DelegatedStaking);
}

parameter_types! {
	pub const DelegatedStakingPalletId: PalletId = PalletId(*b"py/dlstk");
	pub const SlashRewardFraction: Perbill = Perbill::from_percent(10);
}
impl delegated_staking::Config for Runtime {
	type RuntimeEvent = RuntimeEvent;
	type PalletId = DelegatedStakingPalletId;
	type Currency = Balances;
	type OnSlash = ();
	type SlashRewardFraction = SlashRewardFraction;
	type RuntimeHoldReason = RuntimeHoldReason;
	type CoreStaking = Staking;
}

pub struct BalanceToU256;
impl Convert<Balance, U256> for BalanceToU256 {
	fn convert(n: Balance) -> U256 {
		n.into()
	}
}
pub struct U256ToBalance;
impl Convert<U256, Balance> for U256ToBalance {
	fn convert(n: U256) -> Balance {
		n.try_into().unwrap()
	}
}

parameter_types! {
	pub static MaxUnbonding: u32 = 8;
	pub const PoolsPalletId: PalletId = PalletId(*b"py/nopls");
}
impl pallet_nomination_pools::Config for Runtime {
	type RuntimeEvent = RuntimeEvent;
	type WeightInfo = ();
	type Currency = Balances;
	type RuntimeFreezeReason = RuntimeFreezeReason;
	type RewardCounter = sp_runtime::FixedU128;
	type BalanceToU256 = BalanceToU256;
	type U256ToBalance = U256ToBalance;
	type PostUnbondingPoolsWindow = ConstU32<2>;
	type PalletId = PoolsPalletId;
	type MaxMetadataLen = ConstU32<256>;
	type MaxUnbonding = MaxUnbonding;
	type MaxPointsToBalance = frame_support::traits::ConstU8<10>;
	type StakeAdapter =
		pallet_nomination_pools::adapter::DelegateStake<Self, Staking, DelegatedStaking>;
	type AdminOrigin = frame_system::EnsureRoot<Self::AccountId>;
}

frame_support::construct_runtime!(
	pub enum Runtime {
		System: frame_system,
		Timestamp: pallet_timestamp,
		Balances: pallet_balances,
		Staking: pallet_staking,
		Pools: pallet_nomination_pools,
		DelegatedStaking: delegated_staking,
	}
);

#[derive(Default)]
pub struct ExtBuilder {}

impl ExtBuilder {
	fn build(self) -> sp_io::TestExternalities {
		sp_tracing::try_init_simple();
		let mut storage =
			frame_system::GenesisConfig::<Runtime>::default().build_storage().unwrap();

		let _ = pallet_balances::GenesisConfig::<T> {
			balances: vec![
				(GENESIS_VALIDATOR, 10000),
				(GENESIS_NOMINATOR_ONE, 1000),
				(GENESIS_NOMINATOR_TWO, 2000),
			],
		}
		.assimilate_storage(&mut storage);

		let stakers = vec![
			(
				GENESIS_VALIDATOR,
				GENESIS_VALIDATOR,
				1000,
				sp_staking::StakerStatus::<AccountId>::Validator,
			),
			(
				GENESIS_NOMINATOR_ONE,
				GENESIS_NOMINATOR_ONE,
				100,
				sp_staking::StakerStatus::<AccountId>::Nominator(vec![1]),
			),
			(
				GENESIS_NOMINATOR_TWO,
				GENESIS_NOMINATOR_TWO,
				200,
				sp_staking::StakerStatus::<AccountId>::Nominator(vec![1]),
			),
		];

		let _ = pallet_staking::GenesisConfig::<T> {
			stakers: stakers.clone(),
			// ideal validator count
			validator_count: 2,
			minimum_validator_count: 1,
			invulnerables: vec![],
			slash_reward_fraction: Perbill::from_percent(10),
			min_nominator_bond: ExistentialDeposit::get(),
			min_validator_bond: ExistentialDeposit::get(),
			..Default::default()
		}
		.assimilate_storage(&mut storage);

		let mut ext = sp_io::TestExternalities::from(storage);

		ext.execute_with(|| {
			// for events to be deposited.
			frame_system::Pallet::<Runtime>::set_block_number(1);
			// set era for staking.
			start_era(0);
		});

		ext
	}
	pub fn build_and_execute(self, test: impl FnOnce()) {
		sp_tracing::try_init_simple();
		let mut ext = self.build();
		ext.execute_with(test);
		ext.execute_with(|| {
			#[cfg(feature = "try-runtime")]
			<AllPalletsWithSystem as frame_support::traits::TryState<u64>>::try_state(
				frame_system::Pallet::<Runtime>::block_number(),
				frame_support::traits::TryStateSelect::All,
			)
			.unwrap();
			#[cfg(not(feature = "try-runtime"))]
			DelegatedStaking::do_try_state().unwrap();
		});
	}
}

/// fund and return who.
pub(crate) fn fund(who: &AccountId, amount: Balance) {
	let _ = Balances::deposit_creating(who, amount);
}

/// Sets up delegation for passed delegators, returns total delegated amount.
///
/// `delegate_amount` is incremented by the amount `increment` starting with `base_delegate_amount`
/// from lower index to higher index of delegators.
pub(crate) fn setup_delegation_stake(
	agent: AccountId,
	reward_acc: AccountId,
	delegators: Vec<AccountId>,
	base_delegate_amount: Balance,
	increment: Balance,
) -> Balance {
	fund(&agent, 100);
	assert_ok!(DelegatedStaking::register_agent(RawOrigin::Signed(agent).into(), reward_acc));
	let mut delegated_amount: Balance = 0;
	for (index, delegator) in delegators.iter().enumerate() {
		let amount_to_delegate = base_delegate_amount + increment * index as Balance;
		delegated_amount += amount_to_delegate;

		fund(delegator, amount_to_delegate + ExistentialDeposit::get());
		assert_ok!(DelegatedStaking::delegate_to_agent(
			RawOrigin::Signed(*delegator).into(),
			agent,
			amount_to_delegate
		));
	}

	// sanity checks
	assert_eq!(DelegatedStaking::stakeable_balance(Agent::from(agent)), delegated_amount);
	assert_eq!(AgentLedgerOuter::<T>::get(&agent).unwrap().available_to_bond(), 0);

	delegated_amount
}

pub(crate) fn start_era(era: sp_staking::EraIndex) {
	CurrentEra::<T>::set(Some(era));
	ActiveEra::<T>::set(Some(ActiveEraInfo { index: era, start: None }));
}

pub(crate) fn eq_stake(who: AccountId, total: Balance, active: Balance) -> bool {
	Staking::stake(&who).unwrap() == Stake { total, active } &&
		get_agent_ledger(&who).ledger.stakeable_balance() == total
}

pub(crate) fn get_agent_ledger(agent: &AccountId) -> AgentLedgerOuter<T> {
	AgentLedgerOuter::<T>::get(agent).expect("delegate should exist")
}

parameter_types! {
	static ObservedEventsDelegatedStaking: usize = 0;
	static ObservedEventsPools: usize = 0;
}

pub(crate) fn pool_events_since_last_call() -> Vec<pallet_nomination_pools::Event<Runtime>> {
	let events = System::read_events_for_pallet::<pallet_nomination_pools::Event<Runtime>>();
	let already_seen = ObservedEventsPools::get();
	ObservedEventsPools::set(events.len());
	events.into_iter().skip(already_seen).collect()
}

pub(crate) fn events_since_last_call() -> Vec<crate::Event<Runtime>> {
	let events = System::read_events_for_pallet::<crate::Event<Runtime>>();
	let already_seen = ObservedEventsDelegatedStaking::get();
	ObservedEventsDelegatedStaking::set(events.len());
	events.into_iter().skip(already_seen).collect()
}<|MERGE_RESOLUTION|>--- conflicted
+++ resolved
@@ -98,10 +98,7 @@
 	type WeightInfo = ();
 	type MaxWinnersPerPage = ConstU32<100>;
 	type MaxBackersPerWinner = ConstU32<100>;
-<<<<<<< HEAD
-=======
 	type Sort = ConstBool<true>;
->>>>>>> 90807e22
 	type Bounds = ElectionsBoundsOnChain;
 }
 
