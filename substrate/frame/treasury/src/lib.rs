--- conflicted
+++ resolved
@@ -195,10 +195,6 @@
 
 /// Info regarding an approved treasury spend.
 #[cfg_attr(feature = "std", derive(serde::Serialize, serde::Deserialize))]
-<<<<<<< HEAD
-#[derive(Encode, Decode, Clone, PartialEq, Eq, MaxEncodedLen, RuntimeDebug, TypeInfo)]
-pub struct SpendStatus<AssetKind, Balance, Beneficiary, BlockNumber, PaymentId> {
-=======
 #[derive(
 	Encode,
 	Decode,
@@ -211,15 +207,10 @@
 	TypeInfo,
 )]
 pub struct SpendStatus<AssetKind, AssetBalance, Beneficiary, BlockNumber, PaymentId> {
->>>>>>> 436b4935
 	// The kind of asset to be spent.
 	pub asset_kind: AssetKind,
 	/// The asset amount of the spend.
-<<<<<<< HEAD
-	amount: Balance,
-=======
 	pub amount: AssetBalance,
->>>>>>> 436b4935
 	/// The beneficiary of the spend.
 	pub beneficiary: Beneficiary,
 	/// The block number from which the spend can be claimed.
