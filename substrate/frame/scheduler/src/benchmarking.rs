--- conflicted
+++ resolved
@@ -25,25 +25,18 @@
 	traits::{schedule::Priority, BoundedInline},
 	weights::WeightMeter,
 };
-<<<<<<< HEAD
-use frame_system::RawOrigin;
-=======
 use frame_system::{EventRecord, RawOrigin};
->>>>>>> 7c5224cb
 
 use crate::*;
 
 type SystemCall<T> = frame_system::Call<T>;
 type SystemOrigin<T> = <T as frame_system::Config>::RuntimeOrigin;
 
-<<<<<<< HEAD
+const SEED: u32 = 0;
+
 fn block_number<T: Config>() -> u32 {
 	T::MaxScheduledBlocks::get()
 }
-=======
-const SEED: u32 = 0;
-const BLOCK_NUMBER: u32 = 2;
->>>>>>> 7c5224cb
 
 fn assert_last_event<T: Config>(generic_event: <T as Config>::RuntimeEvent) {
 	let events = frame_system::Pallet::<T>::events();
@@ -153,44 +146,28 @@
 mod benchmarks {
 	use super::*;
 
-	// `service_agendas` when no work is done.
-<<<<<<< HEAD
-	service_agendas_base {
+	// `service_agenda` when no work is done.
+	#[benchmark]
+	fn service_agendas_base() {
 		let now = BlockNumberFor::<T>::from(block_number::<T>());
 		Queue::<T>::put::<BoundedVec<_, _>>(BoundedVec::try_from(vec![now + One::one()]).unwrap());
-	}: {
-		Scheduler::<T>::service_agendas(&mut WeightMeter::new(), now, 0);
-	} verify {
+
+		#[block]
+		{
+			Pallet::<T>::service_agendas(&mut WeightMeter::new(), now, 0);
+		}
+
 		let expected: BoundedVec<BlockNumberFor<T>, T::MaxScheduledBlocks> =
 			BoundedVec::try_from(vec![now + One::one()]).unwrap();
 		assert_eq!(Queue::<T>::get(), expected);
 	}
 
 	// `service_agenda` when no work is done.
-	service_agenda_base {
-		let now = block_number::<T>().into();
-		let s in 0 .. T::MaxScheduledPerBlock::get();
-=======
-	#[benchmark]
-	fn service_agendas_base() {
-		let now = BLOCK_NUMBER.into();
-		IncompleteSince::<T>::put(now - One::one());
-
-		#[block]
-		{
-			Pallet::<T>::service_agendas(&mut WeightMeter::new(), now, 0);
-		}
-
-		assert_eq!(IncompleteSince::<T>::get(), Some(now - One::one()));
-	}
-
-	// `service_agenda` when no work is done.
 	#[benchmark]
 	fn service_agenda_base(
 		s: Linear<0, { T::MaxScheduledPerBlock::get() }>,
 	) -> Result<(), BenchmarkError> {
-		let now = BLOCK_NUMBER.into();
->>>>>>> 7c5224cb
+		let now = block_number::<T>().into();
 		fill_schedule::<T>(now, s)?;
 		let mut executed = 0;
 
@@ -206,14 +183,9 @@
 
 	// `service_task` when the task is a non-periodic, non-named, non-fetched call which is not
 	// dispatched (e.g. due to being overweight).
-<<<<<<< HEAD
-	service_task_base {
+	#[benchmark]
+	fn service_task_base() {
 		let now = block_number::<T>().into();
-=======
-	#[benchmark]
-	fn service_task_base() {
-		let now = BLOCK_NUMBER.into();
->>>>>>> 7c5224cb
 		let task = make_task::<T>(false, false, false, None, 0);
 		// prevent any tasks from actually being executed as we only want the surrounding weight.
 		let mut counter = WeightMeter::with_limit(Weight::zero());
@@ -232,18 +204,11 @@
 	#[benchmark(pov_mode = MaxEncodedLen {
 		// Use measured PoV size for the Preimages since we pass in a length witness.
 		Preimage::PreimageFor: Measured
-<<<<<<< HEAD
-	}]
-	service_task_fetched {
-		let s in (BoundedInline::bound() as u32) .. (T::Preimages::MAX_LENGTH as u32);
-		let now = block_number::<T>().into();
-=======
 	})]
 	fn service_task_fetched(
 		s: Linear<{ BoundedInline::bound() as u32 }, { T::Preimages::MAX_LENGTH as u32 }>,
 	) {
-		let now = BLOCK_NUMBER.into();
->>>>>>> 7c5224cb
+		let now = block_number::<T>().into();
 		let task = make_task::<T>(false, false, false, Some(s), 0);
 		// prevent any tasks from actually being executed as we only want the surrounding weight.
 		let mut counter = WeightMeter::with_limit(Weight::zero());
@@ -259,14 +224,9 @@
 
 	// `service_task` when the task is a non-periodic, named, non-fetched call which is not
 	// dispatched (e.g. due to being overweight).
-<<<<<<< HEAD
-	service_task_named {
+	#[benchmark]
+	fn service_task_named() {
 		let now = block_number::<T>().into();
-=======
-	#[benchmark]
-	fn service_task_named() {
-		let now = BLOCK_NUMBER.into();
->>>>>>> 7c5224cb
 		let task = make_task::<T>(false, true, false, None, 0);
 		// prevent any tasks from actually being executed as we only want the surrounding weight.
 		let mut counter = WeightMeter::with_limit(Weight::zero());
@@ -282,14 +242,9 @@
 
 	// `service_task` when the task is a periodic, non-named, non-fetched call which is not
 	// dispatched (e.g. due to being overweight).
-<<<<<<< HEAD
-	service_task_periodic {
+	#[benchmark]
+	fn service_task_periodic() {
 		let now = block_number::<T>().into();
-=======
-	#[benchmark]
-	fn service_task_periodic() {
-		let now = BLOCK_NUMBER.into();
->>>>>>> 7c5224cb
 		let task = make_task::<T>(true, false, false, None, 0);
 		// prevent any tasks from actually being executed as we only want the surrounding weight.
 		let mut counter = WeightMeter::with_limit(Weight::zero());
@@ -339,54 +294,34 @@
 		Ok(())
 	}
 
-<<<<<<< HEAD
-	schedule {
-		let s in 0 .. (T::MaxScheduledPerBlock::get() - 1);
-		let when = block_number::<T>().into();
-=======
 	#[benchmark]
 	fn schedule(
 		s: Linear<0, { T::MaxScheduledPerBlock::get() - 1 }>,
 	) -> Result<(), BenchmarkError> {
-		let when = BLOCK_NUMBER.into();
->>>>>>> 7c5224cb
+		let when = block_number::<T>().into();
 		let periodic = Some((BlockNumberFor::<T>::one(), 100));
 		let priority = 0;
 		// Essentially a no-op call.
 		let call = Box::new(SystemCall::set_storage { items: vec![] }.into());
 
 		fill_schedule::<T>(when, s)?;
-<<<<<<< HEAD
 		fill_queue::<T>(T::MaxScheduledBlocks::get() - 1);
-	}: _(RawOrigin::Root, when, periodic, priority, call)
-	verify {
-		ensure!(
-			Agenda::<T>::get(when).len() == (s + 1) as usize,
-			"didn't add to schedule"
-		);
+
+		#[extrinsic_call]
+		_(RawOrigin::Root, when, periodic, priority, call);
+
+		ensure!(Agenda::<T>::get(when).len() == (s + 1) as usize, "didn't add to schedule");
 		ensure!(
 			Queue::<T>::get().len() == T::MaxScheduledBlocks::get() as usize,
 			"didn't add to queue"
 		);
-	}
-
-	cancel {
-		let s in 1 .. T::MaxScheduledPerBlock::get();
+
+		Ok(())
+	}
+
+	#[benchmark]
+	fn cancel(s: Linear<1, { T::MaxScheduledPerBlock::get() }>) -> Result<(), BenchmarkError> {
 		let when = (block_number::<T>() - 1).into();
-=======
-
-		#[extrinsic_call]
-		_(RawOrigin::Root, when, periodic, priority, call);
-
-		ensure!(Agenda::<T>::get(when).len() == s as usize + 1, "didn't add to schedule");
-
-		Ok(())
-	}
-
-	#[benchmark]
-	fn cancel(s: Linear<1, { T::MaxScheduledPerBlock::get() }>) -> Result<(), BenchmarkError> {
-		let when = BLOCK_NUMBER.into();
->>>>>>> 7c5224cb
 
 		fill_schedule::<T>(when, s)?;
 		fill_queue::<T>(T::MaxScheduledBlocks::get());
@@ -410,15 +345,12 @@
 			s > 1 || Agenda::<T>::get(when).len() == 0,
 			"remove from schedule if only 1 task scheduled for `when`"
 		);
-<<<<<<< HEAD
 		ensure!(
 			s > 1 || Queue::<T>::get().len() == T::MaxScheduledBlocks::get() as usize - 1,
 			"didn't remove from queue"
 		);
-=======
-
-		Ok(())
->>>>>>> 7c5224cb
+
+		Ok(())
 	}
 
 	#[benchmark]
@@ -433,34 +365,16 @@
 		let call = Box::new(SystemCall::set_storage { items: vec![] }.into());
 
 		fill_schedule::<T>(when, s)?;
-<<<<<<< HEAD
 		fill_queue::<T>(T::MaxScheduledBlocks::get() - 1);
-	}: _(RawOrigin::Root, id, when, periodic, priority, call)
-	verify {
-		ensure!(
-			Agenda::<T>::get(when).len() == (s + 1) as usize,
-			"didn't add to schedule"
-		);
+
+		#[extrinsic_call]
+		_(RawOrigin::Root, id, when, periodic, priority, call);
+
+		ensure!(Agenda::<T>::get(when).len() == (s + 1) as usize, "didn't add to schedule");
 		ensure!(
 			Queue::<T>::get().len() == T::MaxScheduledBlocks::get() as usize,
 			"didn't add to queue"
 		);
-	}
-
-	cancel_named {
-		let s in 1 .. T::MaxScheduledPerBlock::get();
-		let when = (block_number::<T>() - 1).into();
-
-		fill_schedule::<T>(when, s)?;
-		fill_queue::<T>(T::MaxScheduledBlocks::get());
-	}: _(RawOrigin::Root, u32_to_name(0))
-	verify {
-=======
-
-		#[extrinsic_call]
-		_(RawOrigin::Root, id, when, periodic, priority, call);
-
-		ensure!(Agenda::<T>::get(when).len() == s as usize + 1, "didn't add to schedule");
 
 		Ok(())
 	}
@@ -469,14 +383,14 @@
 	fn cancel_named(
 		s: Linear<1, { T::MaxScheduledPerBlock::get() }>,
 	) -> Result<(), BenchmarkError> {
-		let when = BLOCK_NUMBER.into();
-
-		fill_schedule::<T>(when, s)?;
+		let when = (block_number::<T>() - 1).into();
+
+		fill_schedule::<T>(when, s)?;
+		fill_queue::<T>(T::MaxScheduledBlocks::get());
 
 		#[extrinsic_call]
 		_(RawOrigin::Root, u32_to_name(0));
 
->>>>>>> 7c5224cb
 		ensure!(
 			s == 1 || Lookup::<T>::get(u32_to_name(0)).is_none(),
 			"didn't remove from lookup if more than 1 task scheduled for `when`"
@@ -490,17 +404,10 @@
 			s > 1 || Agenda::<T>::get(when).len() == 0,
 			"remove from schedule if only 1 task scheduled for `when`"
 		);
-<<<<<<< HEAD
 		ensure!(
 			s > 1 || Queue::<T>::get().len() == T::MaxScheduledBlocks::get() as usize - 1,
 			"didn't remove from queue"
 		);
-	}
-
-	schedule_retry {
-		let s in 1 .. T::MaxScheduledPerBlock::get();
-		let when = block_number::<T>().into();
-=======
 
 		Ok(())
 	}
@@ -509,8 +416,7 @@
 	fn schedule_retry(
 		s: Linear<1, { T::MaxScheduledPerBlock::get() }>,
 	) -> Result<(), BenchmarkError> {
-		let when = BLOCK_NUMBER.into();
->>>>>>> 7c5224cb
+		let when = block_number::<T>().into();
 
 		fill_schedule::<T>(when, s)?;
 		let name = u32_to_name(s - 1);
