// This file is part of Substrate.

// Copyright (C) Parity Technologies (UK) Ltd.
// SPDX-License-Identifier: Apache-2.0

// Licensed under the Apache License, Version 2.0 (the "License");
// you may not use this file except in compliance with the License.
// You may obtain a copy of the License at
//
// 	http://www.apache.org/licenses/LICENSE-2.0
//
// Unless required by applicable law or agreed to in writing, software
// distributed under the License is distributed on an "AS IS" BASIS,
// WITHOUT WARRANTIES OR CONDITIONS OF ANY KIND, either express or implied.
// See the License for the specific language governing permissions and
// limitations under the License.

//! Benchmarks for Verify Signature Pallet

#![cfg(feature = "runtime-benchmarks")]

extern crate alloc;

use super::*;

#[allow(unused)]
use crate::{extension::VerifySignature, Config, Pallet as VerifySignaturePallet};
use alloc::vec;
use frame_benchmarking::{v2::*, BenchmarkError};
use frame_support::{
	dispatch::{DispatchInfo, GetDispatchInfo},
	pallet_prelude::TransactionSource,
};
use frame_system::{Call as SystemCall, RawOrigin};
use sp_io::hashing::blake2_256;
use sp_runtime::{
	generic::ExtensionVersion,
	traits::{AsTransactionAuthorizedOrigin, DispatchTransaction, Dispatchable},
};

pub trait BenchmarkHelper<Signature, Signer> {
	fn create_signature(entropy: &[u8], msg: &[u8]) -> (Signature, Signer);
}

#[benchmarks(where
	T: Config + Send + Sync,
	T::RuntimeCall: Dispatchable<Info = DispatchInfo> + GetDispatchInfo,
	T::RuntimeOrigin: AsTransactionAuthorizedOrigin,
)]
mod benchmarks {
	use super::*;

	#[benchmark]
	fn verify_signature() -> Result<(), BenchmarkError> {
		let entropy = [42u8; 256];
		let call: T::RuntimeCall = SystemCall::remark { remark: vec![] }.into();
		let ext_version: ExtensionVersion = 0;
		let info = call.get_dispatch_info();
		let msg = (ext_version, &call).using_encoded(blake2_256).to_vec();
		let (signature, signer) = T::BenchmarkHelper::create_signature(&entropy, &msg[..]);
		let ext = VerifySignature::<T>::new_with_signature(signature, signer);

		#[block]
		{
			assert!(ext
<<<<<<< HEAD
				.validate(
=======
				.validate_only(
>>>>>>> ca8beaed
					RawOrigin::None.into(),
					&call,
					&info,
					0,
<<<<<<< HEAD
					(),
					&call,
					TransactionSource::External
=======
					TransactionSource::External,
					ext_version
>>>>>>> ca8beaed
				)
				.is_ok());
		}

		Ok(())
	}

	impl_benchmark_test_suite!(Pallet, crate::tests::new_test_ext(), crate::tests::Test);
}<|MERGE_RESOLUTION|>--- conflicted
+++ resolved
@@ -63,23 +63,13 @@
 		#[block]
 		{
 			assert!(ext
-<<<<<<< HEAD
-				.validate(
-=======
 				.validate_only(
->>>>>>> ca8beaed
 					RawOrigin::None.into(),
 					&call,
 					&info,
 					0,
-<<<<<<< HEAD
-					(),
-					&call,
-					TransactionSource::External
-=======
 					TransactionSource::External,
 					ext_version
->>>>>>> ca8beaed
 				)
 				.is_ok());
 		}
