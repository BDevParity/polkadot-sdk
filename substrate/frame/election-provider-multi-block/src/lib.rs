--- conflicted
+++ resolved
@@ -516,48 +516,12 @@
 
 	#[pallet::hooks]
 	impl<T: Config> Hooks<BlockNumberFor<T>> for Pallet<T> {
-<<<<<<< HEAD
-		fn on_initialize(now: BlockNumberFor<T>) -> Weight {
-			// first, calculate the main phase switches thresholds.
-			let unsigned_deadline = T::UnsignedPhase::get();
-			let signed_validation_deadline =
-				T::SignedValidationPhase::get().saturating_add(unsigned_deadline);
-			let signed_deadline = T::SignedPhase::get().saturating_add(signed_validation_deadline);
-			// add one block to take the target snapshot a block ahead of time.
-			let snapshot_deadline = signed_deadline.saturating_add(T::Pages::get().into()).saturating_add(One::one());
-
-			let next_election = T::DataProvider::next_election_prediction(now)
-				.saturating_sub(T::Lookahead::get())
-				.max(now);
-			let remaining_blocks = next_election.saturating_sub(now);
-			let current_phase = Self::current_phase();
-
-			log!(
-				trace,
-				"current phase {:?}, next election {:?}, remaining: {:?}, deadlines: [snapshot {:?}, signed {:?}, signed_validation {:?}, unsigned {:?}]",
-				current_phase,
-				next_election,
-				remaining_blocks,
-				snapshot_deadline,
-				signed_deadline,
-				signed_validation_deadline,
-				unsigned_deadline,
-			);
-
-			match current_phase {
-				// start and continue snapshot.
-				Phase::Off if remaining_blocks <= snapshot_deadline => {
-					let remaining_pages = Self::msp() + 1;
-					Self::create_targets_snapshot().defensive_unwrap_or_default();
-					Self::phase_transition(Phase::Snapshot(remaining_pages));
-=======
 		fn on_initialize(_now: BlockNumberFor<T>) -> Weight {
 			let current_phase = CurrentPhase::<T>::get();
 			let weight1 = match current_phase {
 				Phase::Snapshot(x) if x == T::Pages::get() => {
 					// create the target snapshot
 					Self::create_targets_snapshot().defensive_unwrap_or_default();
->>>>>>> 2d4ee7e9
 					T::WeightInfo::on_initialize_into_snapshot_msp()
 				},
 				Phase::Snapshot(x) => {
@@ -833,18 +797,8 @@
 	#[allow(unused)]
 	#[cfg(any(test, feature = "runtime-benchmarks", feature = "try-runtime"))]
 	impl<T: Config> Snapshot<T> {
-<<<<<<< HEAD
-		pub(crate) fn ensure_snapshot(
-			exists: bool,
-			mut up_to_page: PageIndex,
-		) -> Result<(), &'static str> {
-			up_to_page = up_to_page.min(T::Pages::get());
-
-			// if any number of pages supposed to exist, these must also exist.
-=======
 		///Ensure target snapshot exists.
 		pub(crate) fn ensure_target_snapshot(exists: bool) -> Result<(), &'static str> {
->>>>>>> 2d4ee7e9
 			ensure!(exists ^ Self::desired_targets().is_none(), "desired target mismatch");
 			ensure!(exists ^ Self::targets().is_none(), "targets mismatch");
 			ensure!(exists ^ Self::targets_hash().is_none(), "targets hash mismatch");
@@ -1465,19 +1419,11 @@
 
 				roll_to(13);
 				assert_eq!(MultiBlock::current_phase(), Phase::Snapshot(1));
-<<<<<<< HEAD
-				assert_ok!(Snapshot::<Runtime>::ensure_snapshot(true, 0));
-
-				roll_to(14);
-				assert_eq!(MultiBlock::current_phase(), Phase::Snapshot(0));
-				assert_ok!(Snapshot::<Runtime>::ensure_snapshot(true, 1));
-=======
 				assert_ok!(Snapshot::<Runtime>::ensure_snapshot(false, 3));
 
 				roll_to(14);
 				assert_eq!(MultiBlock::current_phase(), Phase::Snapshot(0));
 				assert_ok!(Snapshot::<Runtime>::ensure_snapshot(true, 0));
->>>>>>> 2d4ee7e9
 
 				roll_to(15);
 				assert_eq!(MultiBlock::current_phase(), Phase::Signed(SignedPhase::get() - 1));
@@ -1488,14 +1434,10 @@
 					multi_block_events_since_last_call(),
 					vec![
 						Event::PhaseTransitioned { from: Phase::Off, to: Phase::Snapshot(1) },
-<<<<<<< HEAD
-						Event::PhaseTransitioned { from: Phase::Snapshot(0), to: Phase::Signed }
-=======
 						Event::PhaseTransitioned {
 							from: Phase::Snapshot(0),
 							to: Phase::Signed(SignedPhase::get() - 1)
 						}
->>>>>>> 2d4ee7e9
 					]
 				);
 
@@ -1505,20 +1447,8 @@
 
 				roll_to(20);
 				assert_eq!(
-<<<<<<< HEAD
-					multi_block_events(),
-					vec![
-						Event::PhaseTransitioned { from: Phase::Off, to: Phase::Snapshot(1) },
-						Event::PhaseTransitioned { from: Phase::Snapshot(0), to: Phase::Signed },
-						Event::PhaseTransitioned {
-							from: Phase::Signed,
-							to: Phase::SignedValidation(20)
-						}
-					],
-=======
 					MultiBlock::current_phase(),
 					Phase::SignedValidation(SignedValidationPhase::get() - 1)
->>>>>>> 2d4ee7e9
 				);
 				assert_ok!(Snapshot::<Runtime>::ensure_snapshot(true, 1));
 				assert_eq!(MultiBlock::round(), 0);
@@ -1539,27 +1469,11 @@
 				roll_to(25);
 				assert_eq!(MultiBlock::current_phase(), Phase::Unsigned(UnsignedPhase::get() - 1));
 				assert_eq!(
-<<<<<<< HEAD
-					multi_block_events(),
-					vec![
-						Event::PhaseTransitioned { from: Phase::Off, to: Phase::Snapshot(1) },
-						Event::PhaseTransitioned { from: Phase::Snapshot(0), to: Phase::Signed },
-						Event::PhaseTransitioned {
-							from: Phase::Signed,
-							to: Phase::SignedValidation(20)
-						},
-						Event::PhaseTransitioned {
-							from: Phase::SignedValidation(20),
-							to: Phase::Unsigned(25)
-						}
-					],
-=======
 					multi_block_events_since_last_call(),
 					vec![Event::PhaseTransitioned {
 						from: Phase::SignedValidation(0),
 						to: Phase::Unsigned(UnsignedPhase::get() - 1)
 					}],
->>>>>>> 2d4ee7e9
 				);
 
 				roll_to(29);
@@ -1586,24 +1500,6 @@
 
 				roll_to(42);
 				assert_eq!(MultiBlock::current_phase(), Phase::Off);
-<<<<<<< HEAD
-
-				roll_to(43);
-				assert_eq!(MultiBlock::current_phase(), Phase::Snapshot(1));
-
-				roll_to(44);
-				assert_eq!(MultiBlock::current_phase(), Phase::Snapshot(0));
-
-				roll_to(45);
-				assert!(MultiBlock::current_phase().is_signed());
-
-				roll_to(50);
-				assert!(MultiBlock::current_phase().is_signed_validation_open_at(50));
-
-				roll_to(55);
-				assert!(MultiBlock::current_phase().is_unsigned_open_at(55));
-=======
->>>>>>> 2d4ee7e9
 			})
 	}
 
@@ -1627,11 +1523,6 @@
 				assert_eq!(MultiBlock::current_phase(), Phase::Off);
 				assert_eq!(MultiBlock::round(), 0);
 
-<<<<<<< HEAD
-				roll_to(12);
-				assert_eq!(MultiBlock::current_phase(), Phase::Snapshot(2));
-				assert_ok!(Snapshot::<Runtime>::ensure_snapshot(true, 0));
-=======
 				roll_to(11);
 				assert_eq!(MultiBlock::current_phase(), Phase::Off);
 				assert_eq!(MultiBlock::round(), 0);
@@ -1639,7 +1530,6 @@
 				roll_to(12);
 				assert_eq!(MultiBlock::current_phase(), Phase::Snapshot(2));
 				assert_ok!(Snapshot::<Runtime>::ensure_snapshot(false, 2));
->>>>>>> 2d4ee7e9
 
 				roll_to(13);
 				assert_eq!(MultiBlock::current_phase(), Phase::Snapshot(1));
@@ -1658,14 +1548,10 @@
 					multi_block_events_since_last_call(),
 					vec![
 						Event::PhaseTransitioned { from: Phase::Off, to: Phase::Snapshot(2) },
-<<<<<<< HEAD
-						Event::PhaseTransitioned { from: Phase::Snapshot(0), to: Phase::Signed }
-=======
 						Event::PhaseTransitioned {
 							from: Phase::Snapshot(0),
 							to: Phase::Signed(SignedPhase::get() - 1)
 						}
->>>>>>> 2d4ee7e9
 					]
 				);
 
@@ -1678,17 +1564,6 @@
 				assert_ok!(Snapshot::<Runtime>::ensure_snapshot(true, 2));
 				assert_eq!(MultiBlock::round(), 0);
 				assert_eq!(
-<<<<<<< HEAD
-					multi_block_events(),
-					vec![
-						Event::PhaseTransitioned { from: Phase::Off, to: Phase::Snapshot(2) },
-						Event::PhaseTransitioned { from: Phase::Snapshot(0), to: Phase::Signed },
-						Event::PhaseTransitioned {
-							from: Phase::Signed,
-							to: Phase::SignedValidation(20)
-						}
-					],
-=======
 					MultiBlock::current_phase(),
 					Phase::SignedValidation(SignedValidationPhase::get() - 1)
 				);
@@ -1699,7 +1574,6 @@
 						from: Phase::Signed(0),
 						to: Phase::SignedValidation(SignedValidationPhase::get() - 1)
 					}],
->>>>>>> 2d4ee7e9
 				);
 
 				roll_to(24);
@@ -1713,27 +1587,11 @@
 				assert_eq!(MultiBlock::round(), 0);
 
 				assert_eq!(
-<<<<<<< HEAD
-					multi_block_events(),
-					vec![
-						Event::PhaseTransitioned { from: Phase::Off, to: Phase::Snapshot(2) },
-						Event::PhaseTransitioned { from: Phase::Snapshot(0), to: Phase::Signed },
-						Event::PhaseTransitioned {
-							from: Phase::Signed,
-							to: Phase::SignedValidation(20)
-						},
-						Event::PhaseTransitioned {
-							from: Phase::SignedValidation(20),
-							to: Phase::Unsigned(25)
-						}
-					],
-=======
 					multi_block_events_since_last_call(),
 					vec![Event::PhaseTransitioned {
 						from: Phase::SignedValidation(0),
 						to: Phase::Unsigned(UnsignedPhase::get() - 1)
 					}],
->>>>>>> 2d4ee7e9
 				);
 
 				roll_to(29);
@@ -1755,27 +1613,6 @@
 				// all snapshots are gone.
 				assert_ok!(Snapshot::<Runtime>::ensure_snapshot(false, 2));
 				assert_eq!(MultiBlock::round(), 1);
-<<<<<<< HEAD
-
-				roll_to(42);
-				assert_eq!(MultiBlock::current_phase(), Phase::Snapshot(2));
-
-				roll_to(43);
-				assert_eq!(MultiBlock::current_phase(), Phase::Snapshot(1));
-
-				roll_to(44);
-				assert_eq!(MultiBlock::current_phase(), Phase::Snapshot(0));
-
-				roll_to(45);
-				assert!(MultiBlock::current_phase().is_signed());
-
-				roll_to(50);
-				assert!(MultiBlock::current_phase().is_signed_validation_open_at(50));
-
-				roll_to(55);
-				assert!(MultiBlock::current_phase().is_unsigned_open_at(55));
-=======
->>>>>>> 2d4ee7e9
 			})
 	}
 
@@ -1800,12 +1637,8 @@
 
 				roll_to(11);
 				assert_eq!(MultiBlock::current_phase(), Phase::Snapshot(3));
-<<<<<<< HEAD
-				assert_ok!(Snapshot::<Runtime>::ensure_snapshot(true, 0));
-=======
 				// no snapshot is take yet, we start at the next block
 				assert_ok!(Snapshot::<Runtime>::ensure_snapshot(false, 3));
->>>>>>> 2d4ee7e9
 
 				roll_to(12);
 				assert_eq!(MultiBlock::current_phase(), Phase::Snapshot(2));
@@ -1826,14 +1659,10 @@
 					multi_block_events_since_last_call(),
 					vec![
 						Event::PhaseTransitioned { from: Phase::Off, to: Phase::Snapshot(3) },
-<<<<<<< HEAD
-						Event::PhaseTransitioned { from: Phase::Snapshot(0), to: Phase::Signed }
-=======
 						Event::PhaseTransitioned {
 							from: Phase::Snapshot(0),
 							to: Phase::Signed(SignedPhase::get() - 1)
 						}
->>>>>>> 2d4ee7e9
 					]
 				);
 				assert_eq!(MultiBlock::round(), 0);
@@ -1844,17 +1673,6 @@
 
 				roll_to(20);
 				assert_eq!(
-<<<<<<< HEAD
-					multi_block_events(),
-					vec![
-						Event::PhaseTransitioned { from: Phase::Off, to: Phase::Snapshot(3) },
-						Event::PhaseTransitioned { from: Phase::Snapshot(0), to: Phase::Signed },
-						Event::PhaseTransitioned {
-							from: Phase::Signed,
-							to: Phase::SignedValidation(20)
-						}
-					]
-=======
 					MultiBlock::current_phase(),
 					Phase::SignedValidation(SignedValidationPhase::get() - 1)
 				);
@@ -1864,7 +1682,6 @@
 						from: Phase::Signed(0),
 						to: Phase::SignedValidation(SignedValidationPhase::get() - 1)
 					}]
->>>>>>> 2d4ee7e9
 				);
 
 				roll_to(24);
@@ -1874,27 +1691,11 @@
 				roll_to(25);
 				assert_eq!(MultiBlock::current_phase(), Phase::Unsigned(UnsignedPhase::get() - 1));
 				assert_eq!(
-<<<<<<< HEAD
-					multi_block_events(),
-					vec![
-						Event::PhaseTransitioned { from: Phase::Off, to: Phase::Snapshot(3) },
-						Event::PhaseTransitioned { from: Phase::Snapshot(0), to: Phase::Signed },
-						Event::PhaseTransitioned {
-							from: Phase::Signed,
-							to: Phase::SignedValidation(20)
-						},
-						Event::PhaseTransitioned {
-							from: Phase::SignedValidation(20),
-							to: Phase::Unsigned(25)
-						}
-					]
-=======
 					multi_block_events_since_last_call(),
 					vec![Event::PhaseTransitioned {
 						from: Phase::SignedValidation(0),
 						to: Phase::Unsigned(UnsignedPhase::get() - 1)
 					}]
->>>>>>> 2d4ee7e9
 				);
 
 				roll_to(29);
@@ -1913,30 +1714,6 @@
 				// all snapshots are gone.
 				assert_none_snapshot();
 				assert_eq!(MultiBlock::round(), 1);
-<<<<<<< HEAD
-
-				roll_to(41);
-				assert_eq!(MultiBlock::current_phase(), Phase::Snapshot(3));
-
-				roll_to(42);
-				assert_eq!(MultiBlock::current_phase(), Phase::Snapshot(2));
-
-				roll_to(43);
-				assert_eq!(MultiBlock::current_phase(), Phase::Snapshot(1));
-
-				roll_to(44);
-				assert_eq!(MultiBlock::current_phase(), Phase::Snapshot(0));
-
-				roll_to(45);
-				assert!(MultiBlock::current_phase().is_signed());
-
-				roll_to(50);
-				assert!(MultiBlock::current_phase().is_signed_validation_open_at(50));
-
-				roll_to(55);
-				assert!(MultiBlock::current_phase().is_unsigned_open_at(55));
-=======
->>>>>>> 2d4ee7e9
 			})
 	}
 
@@ -1961,15 +1738,8 @@
 				assert_eq!(MultiBlock::current_phase(), Phase::Off);
 				assert_eq!(MultiBlock::round(), 0);
 
-<<<<<<< HEAD
-				roll_to(9);
-				assert_eq!(MultiBlock::current_phase(), Phase::Snapshot(3));
-				// ensure only target snapshot has been taken, and no voter snapshot.
-				assert_ok!(Snapshot::<Runtime>::ensure_snapshot(true, 0));
-=======
 				roll_to(16);
 				assert_eq!(MultiBlock::current_phase(), Phase::Snapshot(3));
->>>>>>> 2d4ee7e9
 
 				roll_to(17);
 				assert_eq!(MultiBlock::current_phase(), Phase::Snapshot(2));
@@ -1980,51 +1750,22 @@
 				roll_to(19);
 				assert_eq!(MultiBlock::current_phase(), Phase::Snapshot(0));
 
-<<<<<<< HEAD
-				roll_to(13);
-				assert_eq!(MultiBlock::current_phase(), Phase::Signed);
-				assert_eq!(
-					multi_block_events(),
-					vec![
-						Event::PhaseTransitioned { from: Phase::Off, to: Phase::Snapshot(3) },
-						Event::PhaseTransitioned { from: Phase::Snapshot(0), to: Phase::Signed }
-					]
-				);
-				assert_eq!(MultiBlock::round(), 0);
-=======
 				roll_to(20);
 				assert_eq!(MultiBlock::current_phase(), Phase::Signed(SignedPhase::get() - 1));
->>>>>>> 2d4ee7e9
 
 				assert_full_snapshot();
 				assert_eq!(MultiBlock::round(), 0);
 
 				roll_to(25);
 				assert_eq!(
-<<<<<<< HEAD
-					multi_block_events(),
-					vec![
-						Event::PhaseTransitioned { from: Phase::Off, to: Phase::Snapshot(3) },
-						Event::PhaseTransitioned { from: Phase::Snapshot(0), to: Phase::Signed },
-						Event::PhaseTransitioned {
-							from: Phase::Signed,
-							to: Phase::SignedValidation(18)
-						}
-					]
-=======
 					MultiBlock::current_phase(),
 					Phase::SignedValidation(SignedValidationPhase::get() - 1)
->>>>>>> 2d4ee7e9
 				);
 
 				assert_eq!(
 					multi_block_events_since_last_call(),
 					vec![
 						Event::PhaseTransitioned { from: Phase::Off, to: Phase::Snapshot(3) },
-<<<<<<< HEAD
-						Event::PhaseTransitioned { from: Phase::Snapshot(0), to: Phase::Signed },
-=======
->>>>>>> 2d4ee7e9
 						Event::PhaseTransitioned {
 							from: Phase::Snapshot(0),
 							to: Phase::Signed(SignedPhase::get() - 1)
@@ -2042,93 +1783,7 @@
 
 				// we are done now
 				roll_to(30);
-<<<<<<< HEAD
-				assert_eq!(MultiBlock::current_phase(), Phase::Unsigned(23));
-
-				MultiBlock::elect(0).unwrap();
-				assert!(MultiBlock::current_phase().is_off());
-
-				// all snapshots are gone.
-				assert_ok!(Snapshot::<Runtime>::ensure_snapshot(false, 3));
-				assert_eq!(MultiBlock::round(), 1);
-
-				roll_to(41 - 2);
-				assert_eq!(MultiBlock::current_phase(), Phase::Snapshot(3));
-
-				roll_to(42 - 2);
-				assert_eq!(MultiBlock::current_phase(), Phase::Snapshot(2));
-
-				roll_to(43 - 2);
-				assert_eq!(MultiBlock::current_phase(), Phase::Snapshot(1));
-
-				roll_to(44 - 2);
-				assert_eq!(MultiBlock::current_phase(), Phase::Snapshot(0));
-
-				roll_to(45 - 2);
-				assert!(MultiBlock::current_phase().is_signed());
-
-				roll_to(50 - 2);
-				assert!(MultiBlock::current_phase().is_signed_validation_open_at(50 - 2));
-
-				roll_to(55 - 2);
-				assert!(MultiBlock::current_phase().is_unsigned_open_at(55 - 2));
-			})
-	}
-
-	#[test]
-	fn no_unsigned_phase() {
-		ExtBuilder::full()
-			.pages(3)
-			.unsigned_phase(0)
-			.fallback_mode(FallbackModes::Onchain)
-			.build_and_execute(|| {
-				// 0 --------------------- 17 ------ 20 ---------25 ------- 30
-				//            |            |         |            |          |
-				//                     Snapshot    Signed  SignedValidation   Elect
-
-				assert_eq!(System::block_number(), 0);
-				assert_eq!(MultiBlock::current_phase(), Phase::Off);
-				assert_none_snapshot();
-				assert_eq!(MultiBlock::round(), 0);
-
-				roll_to(4);
-				assert_eq!(MultiBlock::current_phase(), Phase::Off);
-				assert_eq!(MultiBlock::round(), 0);
-
-				roll_to(16);
-				assert_eq!(MultiBlock::current_phase(), Phase::Snapshot(3));
-
-				roll_to(17);
-				assert_eq!(MultiBlock::current_phase(), Phase::Snapshot(2));
-
-				roll_to(18);
-				assert_eq!(MultiBlock::current_phase(), Phase::Snapshot(1));
-
-				roll_to(19);
-				assert_eq!(MultiBlock::current_phase(), Phase::Snapshot(0));
-
-				assert_full_snapshot();
-				assert_eq!(MultiBlock::round(), 0);
-
-				roll_to(20);
-				assert_eq!(MultiBlock::current_phase(), Phase::Signed);
-				roll_to(25);
-				assert_eq!(MultiBlock::current_phase(), Phase::SignedValidation(25));
-
-				assert_eq!(
-					multi_block_events(),
-					vec![
-						Event::PhaseTransitioned { from: Phase::Off, to: Phase::Snapshot(3) },
-						Event::PhaseTransitioned { from: Phase::Snapshot(0), to: Phase::Signed },
-						Event::PhaseTransitioned {
-							from: Phase::Signed,
-							to: Phase::SignedValidation(25)
-						},
-					]
-				);
-=======
 				assert_eq!(MultiBlock::current_phase(), Phase::Done);
->>>>>>> 2d4ee7e9
 
 				roll_to(31);
 				assert_eq!(MultiBlock::current_phase(), Phase::Done);
@@ -2254,14 +1909,10 @@
 				multi_block_events(),
 				vec![
 					Event::PhaseTransitioned { from: Phase::Off, to: Phase::Snapshot(3) },
-<<<<<<< HEAD
-					Event::PhaseTransitioned { from: Phase::Snapshot(0), to: Phase::Signed },
-=======
 					Event::PhaseTransitioned {
 						from: Phase::Snapshot(0),
 						to: Phase::Signed(SignedPhase::get() - 1)
 					},
->>>>>>> 2d4ee7e9
 					Event::PhaseTransitioned {
 						from: Phase::Signed(0),
 						to: Phase::SignedValidation(SignedValidationPhase::get() - 1)
@@ -2568,11 +2219,6 @@
 			assert_eq!(
 				multi_block_events(),
 				vec![
-<<<<<<< HEAD
-					Event::PhaseTransitioned { from: Phase::Off, to: Phase::Snapshot(3) },
-					Event::PhaseTransitioned { from: Phase::Snapshot(0), to: Phase::Signed },
-					Event::PhaseTransitioned { from: Phase::Signed, to: Phase::Export(2) },
-=======
 					Event::PhaseTransitioned {
 						from: Phase::Off,
 						to: Phase::Snapshot(Pages::get())
@@ -2585,7 +2231,6 @@
 						from: Phase::Signed(SignedPhase::get() - 1),
 						to: Phase::Export(2)
 					},
->>>>>>> 2d4ee7e9
 					Event::PhaseTransitioned { from: Phase::Export(1), to: Phase::Off }
 				]
 			);
@@ -2607,11 +2252,6 @@
 			assert_eq!(
 				multi_block_events(),
 				vec![
-<<<<<<< HEAD
-					Event::PhaseTransitioned { from: Phase::Off, to: Phase::Snapshot(3) },
-					Event::PhaseTransitioned { from: Phase::Snapshot(0), to: Phase::Signed },
-					Event::PhaseTransitioned { from: Phase::Signed, to: Phase::Off }
-=======
 					Event::PhaseTransitioned {
 						from: Phase::Off,
 						to: Phase::Snapshot(Pages::get())
@@ -2624,7 +2264,6 @@
 						from: Phase::Signed(SignedPhase::get() - 1),
 						to: Phase::Off
 					}
->>>>>>> 2d4ee7e9
 				]
 			);
 
@@ -2681,10 +2320,6 @@
 				multi_block_events(),
 				vec![
 					Event::PhaseTransitioned { from: Phase::Off, to: Phase::Snapshot(3) },
-<<<<<<< HEAD
-					Event::PhaseTransitioned { from: Phase::Snapshot(0), to: Phase::Signed },
-					Event::PhaseTransitioned { from: Phase::Signed, to: Phase::Emergency },
-=======
 					Event::PhaseTransitioned {
 						from: Phase::Snapshot(0),
 						to: Phase::Signed(SignedPhase::get() - 1)
@@ -2693,7 +2328,6 @@
 						from: Phase::Signed(SignedPhase::get() - 1),
 						to: Phase::Emergency
 					},
->>>>>>> 2d4ee7e9
 					Event::PhaseTransitioned { from: Phase::Emergency, to: Phase::Off }
 				]
 			);
@@ -2737,10 +2371,6 @@
 					multi_block_events(),
 					vec![
 						Event::PhaseTransitioned { from: Phase::Off, to: Phase::Snapshot(3) },
-<<<<<<< HEAD
-						Event::PhaseTransitioned { from: Phase::Snapshot(0), to: Phase::Signed },
-						Event::PhaseTransitioned { from: Phase::Signed, to: Phase::Emergency },
-=======
 						Event::PhaseTransitioned {
 							from: Phase::Snapshot(0),
 							to: Phase::Signed(SignedPhase::get() - 1)
@@ -2749,7 +2379,6 @@
 							from: Phase::Signed(SignedPhase::get() - 1),
 							to: Phase::Emergency
 						},
->>>>>>> 2d4ee7e9
 						Event::PhaseTransitioned { from: Phase::Emergency, to: Phase::Off }
 					]
 				);
