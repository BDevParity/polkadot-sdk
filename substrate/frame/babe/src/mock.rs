// This file is part of Substrate.

// Copyright (C) Parity Technologies (UK) Ltd.
// SPDX-License-Identifier: Apache-2.0

// Licensed under the Apache License, Version 2.0 (the "License");
// you may not use this file except in compliance with the License.
// You may obtain a copy of the License at
//
// 	http://www.apache.org/licenses/LICENSE-2.0
//
// Unless required by applicable law or agreed to in writing, software
// distributed under the License is distributed on an "AS IS" BASIS,
// WITHOUT WARRANTIES OR CONDITIONS OF ANY KIND, either express or implied.
// See the License for the specific language governing permissions and
// limitations under the License.

//! Test utilities

use crate::{self as pallet_babe, Config, CurrentSlot};
use codec::Encode;
use frame_election_provider_support::{
	bounds::{ElectionBounds, ElectionBoundsBuilder},
	onchain, SequentialPhragmen,
};
use frame_support::{
	derive_impl, parameter_types,
	traits::{ConstU128, ConstU32, ConstU64, OnInitialize},
};
use pallet_session::historical as pallet_session_historical;
use sp_consensus_babe::{AuthorityId, AuthorityPair, Randomness, Slot, VrfSignature};
use sp_core::{
	crypto::{Pair, VrfSecret},
	ConstBool, U256,
};
use sp_io;
use sp_runtime::{
	curve::PiecewiseLinear,
	impl_opaque_keys,
	testing::{Digest, DigestItem, Header, TestXt},
	traits::{Header as _, OpaqueKeys},
	BuildStorage, Perbill,
};
use sp_staking::{EraIndex, SessionIndex};

type DummyValidatorId = u64;

type Block = frame_system::mocking::MockBlock<Test>;

frame_support::construct_runtime!(
	pub enum Test
	{
		System: frame_system,
		Authorship: pallet_authorship,
		Balances: pallet_balances,
		Historical: pallet_session_historical,
		Offences: pallet_offences,
		Babe: pallet_babe,
		Staking: pallet_staking,
		Session: pallet_session,
		Timestamp: pallet_timestamp,
	}
);

#[derive_impl(frame_system::config_preludes::TestDefaultConfig)]
impl frame_system::Config for Test {
	type Block = Block;
	type AccountData = pallet_balances::AccountData<u128>;
}

impl<C> frame_system::offchain::CreateTransactionBase<C> for Test
where
	RuntimeCall: From<C>,
{
	type RuntimeCall = RuntimeCall;
	type Extrinsic = TestXt<RuntimeCall, ()>;
}

impl<C> frame_system::offchain::CreateInherent<C> for Test
where
	RuntimeCall: From<C>,
{
	fn create_inherent(call: Self::RuntimeCall) -> Self::Extrinsic {
		TestXt::new_bare(call)
	}
}

impl_opaque_keys! {
	pub struct MockSessionKeys {
		pub babe_authority: super::Pallet<Test>,
	}
}

impl pallet_session::Config for Test {
	type RuntimeEvent = RuntimeEvent;
	type ValidatorId = <Self as frame_system::Config>::AccountId;
	type ValidatorIdOf = pallet_staking::StashOf<Self>;
	type ShouldEndSession = Babe;
	type NextSessionRotation = Babe;
	type SessionManager = pallet_session::historical::NoteHistoricalRoot<Self, Staking>;
	type SessionHandler = <MockSessionKeys as OpaqueKeys>::KeyTypeIdProviders;
	type Keys = MockSessionKeys;
	type DisablingStrategy = ();
	type WeightInfo = ();
}

impl pallet_session::historical::Config for Test {
<<<<<<< HEAD
	type RuntimeEvent = RuntimeEvent;
	type FullIdentification = ();
	type FullIdentificationOf = pallet_staking::NullIdentity;
=======
	type FullIdentification = pallet_staking::Existence;
	type FullIdentificationOf = pallet_staking::ExistenceOf<Test>;
>>>>>>> 822285e2
}

impl pallet_authorship::Config for Test {
	type FindAuthor = pallet_session::FindAccountFromAuthorIndex<Self, Babe>;
	type EventHandler = ();
}

impl pallet_timestamp::Config for Test {
	type Moment = u64;
	type OnTimestampSet = Babe;
	type MinimumPeriod = ConstU64<1>;
	type WeightInfo = ();
}

#[derive_impl(pallet_balances::config_preludes::TestDefaultConfig)]
impl pallet_balances::Config for Test {
	type Balance = u128;
	type ExistentialDeposit = ConstU128<1>;
	type AccountStore = System;
}

pallet_staking_reward_curve::build! {
	const REWARD_CURVE: PiecewiseLinear<'static> = curve!(
		min_inflation: 0_025_000u64,
		max_inflation: 0_100_000,
		ideal_stake: 0_500_000,
		falloff: 0_050_000,
		max_piece_count: 40,
		test_precision: 0_005_000,
	);
}

parameter_types! {
	pub const SessionsPerEra: SessionIndex = 3;
	pub const BondingDuration: EraIndex = 3;
	pub const RewardCurve: &'static PiecewiseLinear<'static> = &REWARD_CURVE;
	pub static ElectionsBounds: ElectionBounds = ElectionBoundsBuilder::default().build();
}

pub struct OnChainSeqPhragmen;
impl onchain::Config for OnChainSeqPhragmen {
	type System = Test;
	type Solver = SequentialPhragmen<DummyValidatorId, Perbill>;
	type DataProvider = Staking;
	type WeightInfo = ();
	type MaxWinnersPerPage = ConstU32<100>;
	type MaxBackersPerWinner = ConstU32<100>;
	type Sort = ConstBool<true>;
	type Bounds = ElectionsBounds;
}

#[derive_impl(pallet_staking::config_preludes::TestDefaultConfig)]
impl pallet_staking::Config for Test {
	type OldCurrency = Balances;
	type Currency = Balances;
	type SessionsPerEra = SessionsPerEra;
	type BondingDuration = BondingDuration;
	type AdminOrigin = frame_system::EnsureRoot<Self::AccountId>;
	type SessionInterface = Self;
	type UnixTime = pallet_timestamp::Pallet<Test>;
	type EraPayout = pallet_staking::ConvertCurve<RewardCurve>;
	type NextNewSession = Session;
	type ElectionProvider = onchain::OnChainExecution<OnChainSeqPhragmen>;
	type GenesisElectionProvider = Self::ElectionProvider;
	type VoterList = pallet_staking::UseNominatorsAndValidatorsMap<Self>;
	type TargetList = pallet_staking::UseValidatorsMap<Self>;
}

impl pallet_offences::Config for Test {
	type RuntimeEvent = RuntimeEvent;
	type IdentificationTuple = pallet_session::historical::IdentificationTuple<Self>;
	type OnOffenceHandler = Staking;
}

parameter_types! {
	pub const EpochDuration: u64 = 3;
	pub const ReportLongevity: u64 =
		BondingDuration::get() as u64 * SessionsPerEra::get() as u64 * EpochDuration::get();
}

impl Config for Test {
	type EpochDuration = EpochDuration;
	type ExpectedBlockTime = ConstU64<1>;
	type EpochChangeTrigger = crate::ExternalTrigger;
	type DisabledValidators = Session;
	type WeightInfo = ();
	type MaxAuthorities = ConstU32<10>;
	type MaxNominators = ConstU32<100>;
	type KeyOwnerProof = sp_session::MembershipProof;
	type EquivocationReportSystem =
		super::EquivocationReportSystem<Self, Offences, Historical, ReportLongevity>;
}

pub fn go_to_block(n: u64, s: u64) {
	use frame_support::traits::OnFinalize;

	Babe::on_finalize(System::block_number());
	Session::on_finalize(System::block_number());
	Staking::on_finalize(System::block_number());

	let parent_hash = if System::block_number() > 1 {
		let hdr = System::finalize();
		hdr.hash()
	} else {
		System::parent_hash()
	};

	let pre_digest = make_secondary_plain_pre_digest(0, s.into());

	System::reset_events();
	System::initialize(&n, &parent_hash, &pre_digest);

	Babe::on_initialize(n);
	Session::on_initialize(n);
	Staking::on_initialize(n);
}

/// Slots will grow accordingly to blocks
pub fn progress_to_block(n: u64) {
	let mut slot = u64::from(CurrentSlot::<Test>::get()) + 1;
	for i in System::block_number() + 1..=n {
		go_to_block(i, slot);
		slot += 1;
	}
}

/// Progress to the first block at the given session
pub fn start_session(session_index: SessionIndex) {
	let missing = (session_index - Session::current_index()) * 3;
	progress_to_block(System::block_number() + missing as u64 + 1);
	assert_eq!(Session::current_index(), session_index);
}

/// Progress to the first block at the given era
pub fn start_era(era_index: EraIndex) {
	start_session((era_index * 3).into());
	assert_eq!(pallet_staking::CurrentEra::<Test>::get(), Some(era_index));
}

pub fn make_primary_pre_digest(
	authority_index: sp_consensus_babe::AuthorityIndex,
	slot: sp_consensus_babe::Slot,
	vrf_signature: VrfSignature,
) -> Digest {
	let digest_data = sp_consensus_babe::digests::PreDigest::Primary(
		sp_consensus_babe::digests::PrimaryPreDigest { authority_index, slot, vrf_signature },
	);
	let log = DigestItem::PreRuntime(sp_consensus_babe::BABE_ENGINE_ID, digest_data.encode());
	Digest { logs: vec![log] }
}

pub fn make_secondary_plain_pre_digest(
	authority_index: sp_consensus_babe::AuthorityIndex,
	slot: sp_consensus_babe::Slot,
) -> Digest {
	let digest_data = sp_consensus_babe::digests::PreDigest::SecondaryPlain(
		sp_consensus_babe::digests::SecondaryPlainPreDigest { authority_index, slot },
	);
	let log = DigestItem::PreRuntime(sp_consensus_babe::BABE_ENGINE_ID, digest_data.encode());
	Digest { logs: vec![log] }
}

pub fn make_secondary_vrf_pre_digest(
	authority_index: sp_consensus_babe::AuthorityIndex,
	slot: sp_consensus_babe::Slot,
	vrf_signature: VrfSignature,
) -> Digest {
	let digest_data = sp_consensus_babe::digests::PreDigest::SecondaryVRF(
		sp_consensus_babe::digests::SecondaryVRFPreDigest { authority_index, slot, vrf_signature },
	);
	let log = DigestItem::PreRuntime(sp_consensus_babe::BABE_ENGINE_ID, digest_data.encode());
	Digest { logs: vec![log] }
}

pub fn make_vrf_signature_and_randomness(
	slot: Slot,
	pair: &sp_consensus_babe::AuthorityPair,
) -> (VrfSignature, Randomness) {
	let transcript =
		sp_consensus_babe::make_vrf_transcript(&pallet_babe::Randomness::<Test>::get(), slot, 0);

	let randomness =
		pair.as_ref().make_bytes(sp_consensus_babe::RANDOMNESS_VRF_CONTEXT, &transcript);

	let signature = pair.as_ref().vrf_sign(&transcript.into());

	(signature, randomness)
}

pub fn new_test_ext(authorities_len: usize) -> sp_io::TestExternalities {
	new_test_ext_with_pairs(authorities_len).1
}

pub fn new_test_ext_with_pairs(
	authorities_len: usize,
) -> (Vec<AuthorityPair>, sp_io::TestExternalities) {
	let pairs = (0..authorities_len)
		.map(|i| AuthorityPair::from_seed(&U256::from(i).to_little_endian()))
		.collect::<Vec<_>>();

	let public = pairs.iter().map(|p| p.public()).collect();

	(pairs, new_test_ext_raw_authorities(public))
}

pub fn new_test_ext_raw_authorities(authorities: Vec<AuthorityId>) -> sp_io::TestExternalities {
	let mut t = frame_system::GenesisConfig::<Test>::default().build_storage().unwrap();

	let balances: Vec<_> = (0..authorities.len()).map(|i| (i as u64, 10_000_000)).collect();

	pallet_balances::GenesisConfig::<Test> { balances, ..Default::default() }
		.assimilate_storage(&mut t)
		.unwrap();

	// stashes are the index.
	let session_keys: Vec<_> = authorities
		.iter()
		.enumerate()
		.map(|(i, k)| {
			(i as u64, i as u64, MockSessionKeys { babe_authority: AuthorityId::from(k.clone()) })
		})
		.collect();

	// NOTE: this will initialize the babe authorities
	// through OneSessionHandler::on_genesis_session
	pallet_session::GenesisConfig::<Test> { keys: session_keys, ..Default::default() }
		.assimilate_storage(&mut t)
		.unwrap();

	// controllers are same as stash
	let stakers: Vec<_> = (0..authorities.len())
		.map(|i| (i as u64, i as u64, 10_000, pallet_staking::StakerStatus::<u64>::Validator))
		.collect();

	let staking_config = pallet_staking::GenesisConfig::<Test> {
		stakers,
		validator_count: 8,
		force_era: pallet_staking::Forcing::ForceNew,
		minimum_validator_count: 0,
		invulnerables: vec![],
		..Default::default()
	};

	staking_config.assimilate_storage(&mut t).unwrap();

	t.into()
}

/// Creates an equivocation at the current block, by generating two headers.
pub fn generate_equivocation_proof(
	offender_authority_index: u32,
	offender_authority_pair: &AuthorityPair,
	slot: Slot,
) -> sp_consensus_babe::EquivocationProof<Header> {
	use sp_consensus_babe::digests::CompatibleDigestItem;

	let current_block = System::block_number();
	let current_slot = CurrentSlot::<Test>::get();

	let make_header = || {
		let parent_hash = System::parent_hash();
		let pre_digest = make_secondary_plain_pre_digest(offender_authority_index, slot);
		System::reset_events();
		System::initialize(&current_block, &parent_hash, &pre_digest);
		System::set_block_number(current_block);
		Timestamp::set_timestamp(*current_slot * Babe::slot_duration());
		System::finalize()
	};

	// sign the header prehash and sign it, adding it to the block as the seal
	// digest item
	let seal_header = |header: &mut Header| {
		let prehash = header.hash();
		let seal = <DigestItem as CompatibleDigestItem>::babe_seal(
			offender_authority_pair.sign(prehash.as_ref()),
		);
		header.digest_mut().push(seal);
	};

	// generate two headers at the current block
	let mut h1 = make_header();
	let mut h2 = make_header();

	seal_header(&mut h1);
	seal_header(&mut h2);

	// restore previous runtime state
	go_to_block(current_block, *current_slot);

	sp_consensus_babe::EquivocationProof {
		slot,
		offender: offender_authority_pair.public(),
		first_header: h1,
		second_header: h2,
	}
}<|MERGE_RESOLUTION|>--- conflicted
+++ resolved
@@ -105,14 +105,9 @@
 }
 
 impl pallet_session::historical::Config for Test {
-<<<<<<< HEAD
 	type RuntimeEvent = RuntimeEvent;
-	type FullIdentification = ();
-	type FullIdentificationOf = pallet_staking::NullIdentity;
-=======
 	type FullIdentification = pallet_staking::Existence;
 	type FullIdentificationOf = pallet_staking::ExistenceOf<Test>;
->>>>>>> 822285e2
 }
 
 impl pallet_authorship::Config for Test {
