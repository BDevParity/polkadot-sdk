--- conflicted
+++ resolved
@@ -178,6 +178,7 @@
 					unimplemented!()
 				}
 			}
+
 			#[cfg(feature = "try-runtime")]
 			impl frame_try_runtime::TryRuntime<$block> for $runtime {
 				fn on_runtime_upgrade(
@@ -237,16 +238,17 @@
 				}
 			}
 
-<<<<<<< HEAD
-			impl cumulus_primitives_core::SlotSchedule<$block> for $runtime {
-				fn next_slot_schedule(_: u32) -> Vec<std::time::Duration> {
-=======
 			impl sp_statement_store::runtime_api::ValidateStatement<$block> for $runtime {
 				fn validate_statement(
 					_source: sp_statement_store::runtime_api::StatementSource,
 					_statement: sp_statement_store::Statement,
 				) -> Result<sp_statement_store::runtime_api::ValidStatement, sp_statement_store::runtime_api::InvalidStatement> {
->>>>>>> bb39b4ec
+					unimplemented!()
+				}
+			}
+
+			impl cumulus_primitives_core::SlotSchedule<$block> for $runtime {
+				fn next_slot_schedule(_: u32) -> Vec<std::time::Duration> {
 					unimplemented!()
 				}
 			}
