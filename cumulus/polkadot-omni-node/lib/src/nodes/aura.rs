// Copyright (C) Parity Technologies (UK) Ltd.
// This file is part of Cumulus.
// SPDX-License-Identifier: Apache-2.0

// Licensed under the Apache License, Version 2.0 (the "License");
// you may not use this file except in compliance with the License.
// You may obtain a copy of the License at
//
// 	http://www.apache.org/licenses/LICENSE-2.0
//
// Unless required by applicable law or agreed to in writing, software
// distributed under the License is distributed on an "AS IS" BASIS,
// WITHOUT WARRANTIES OR CONDITIONS OF ANY KIND, either express or implied.
// See the License for the specific language governing permissions and
// limitations under the License.

use crate::{
	cli::AuthoringPolicy,
	common::{
		aura::{AuraIdT, AuraRuntimeApi},
		rpc::BuildParachainRpcExtensions,
		spec::{
			BaseNodeSpec, BuildImportQueue, ClientBlockImport, InitBlockImport, NodeSpec,
			StartConsensus,
		},
		types::{
			AccountId, Balance, Hash, Nonce, ParachainBackend, ParachainBlockImport,
			ParachainClient,
		},
		ConstructNodeRuntimeApi, NodeBlock, NodeExtraArgs,
	},
	nodes::DynNodeSpecExt,
};
use cumulus_client_collator::service::{
	CollatorService, ServiceInterface as CollatorServiceInterface,
};
#[docify::export(slot_based_colator_import)]
use cumulus_client_consensus_aura::collators::slot_based::{
	self as slot_based, Params as SlotBasedParams,
};
use cumulus_client_consensus_aura::{
	collators::{
		lookahead::{self as aura, Params as AuraParams},
		slot_based::{SlotBasedBlockImport, SlotBasedBlockImportHandle},
	},
	equivocation_import_queue::Verifier as EquivocationVerifier,
};
use cumulus_client_consensus_proposer::ProposerInterface;
use cumulus_client_consensus_relay_chain::Verifier as RelayChainVerifier;
#[allow(deprecated)]
use cumulus_client_service::CollatorSybilResistance;
use cumulus_primitives_core::{
	relay_chain::ValidationCode, GetParachainInfo, ParaId, SlotSchedule,
};
use cumulus_relay_chain_interface::{OverseerHandle, RelayChainInterface};
use futures::prelude::*;
use polkadot_primitives::CollatorPair;
use prometheus_endpoint::Registry;
use sc_client_api::BlockchainEvents;
use sc_client_db::DbHash;
use sc_consensus::{
	import_queue::{BasicQueue, Verifier as VerifierT},
	BlockImportParams, DefaultImportQueue,
};
use sc_service::{Configuration, Error, TaskManager};
use sc_telemetry::TelemetryHandle;
use sc_transaction_pool::TransactionPoolHandle;
use sp_api::ProvideRuntimeApi;
use sp_core::{traits::SpawnNamed, Pair};
use sp_inherents::CreateInherentDataProviders;
use sp_keystore::KeystorePtr;
use sp_runtime::{
	app_crypto::AppCrypto,
	traits::{Block as BlockT, Header as HeaderT},
};
use std::{fmt::Debug, marker::PhantomData, sync::Arc, time::Duration};

struct Verifier<Block, Client, AuraId> {
	client: Arc<Client>,
	aura_verifier: Box<dyn VerifierT<Block>>,
	relay_chain_verifier: Box<dyn VerifierT<Block>>,
	_phantom: PhantomData<AuraId>,
}

#[async_trait::async_trait]
impl<Block: BlockT, Client, AuraId> VerifierT<Block> for Verifier<Block, Client, AuraId>
where
	Client: ProvideRuntimeApi<Block> + Send + Sync,
	Client::Api: AuraRuntimeApi<Block, AuraId>,
	AuraId: AuraIdT + Sync,
{
	async fn verify(
		&self,
		block_import: BlockImportParams<Block>,
	) -> Result<BlockImportParams<Block>, String> {
		if self.client.runtime_api().has_aura_api(*block_import.header.parent_hash()) {
			self.aura_verifier.verify(block_import).await
		} else {
			self.relay_chain_verifier.verify(block_import).await
		}
	}
}

/// Build the import queue for parachain runtimes that started with relay chain consensus and
/// switched to aura.
pub(crate) struct BuildRelayToAuraImportQueue<Block, RuntimeApi, AuraId, BlockImport>(
	PhantomData<(Block, RuntimeApi, AuraId, BlockImport)>,
);

impl<Block: BlockT, RuntimeApi, AuraId, BlockImport>
	BuildImportQueue<Block, RuntimeApi, BlockImport>
	for BuildRelayToAuraImportQueue<Block, RuntimeApi, AuraId, BlockImport>
where
	RuntimeApi: ConstructNodeRuntimeApi<Block, ParachainClient<Block, RuntimeApi>>,
	RuntimeApi::RuntimeApi: AuraRuntimeApi<Block, AuraId>,
	AuraId: AuraIdT + Sync,
	BlockImport:
		sc_consensus::BlockImport<Block, Error = sp_consensus::Error> + Send + Sync + 'static,
{
	fn build_import_queue(
		client: Arc<ParachainClient<Block, RuntimeApi>>,
		block_import: ParachainBlockImport<Block, BlockImport>,
		config: &Configuration,
		telemetry_handle: Option<TelemetryHandle>,
		task_manager: &TaskManager,
	) -> sc_service::error::Result<DefaultImportQueue<Block>> {
		let inherent_data_providers =
			move |_, _| async move { Ok(sp_timestamp::InherentDataProvider::from_system_time()) };
		let registry = config.prometheus_registry();
		let spawner = task_manager.spawn_essential_handle();

		let relay_chain_verifier =
			Box::new(RelayChainVerifier::new(client.clone(), inherent_data_providers));

		let equivocation_aura_verifier =
			EquivocationVerifier::<<AuraId as AppCrypto>::Pair, _, _, _>::new(
				client.clone(),
				inherent_data_providers,
				telemetry_handle,
			);

		let verifier = Verifier {
			client,
			aura_verifier: Box::new(equivocation_aura_verifier),
			relay_chain_verifier,
			_phantom: Default::default(),
		};

		Ok(BasicQueue::new(verifier, Box::new(block_import), None, &spawner, registry))
	}
}

/// Uses the lookahead collator to support async backing.
///
/// Start an aura powered parachain node. Some system chains use this.
pub(crate) struct AuraNode<Block, RuntimeApi, AuraId, StartConsensus, InitBlockImport>(
	pub PhantomData<(Block, RuntimeApi, AuraId, StartConsensus, InitBlockImport)>,
);

impl<Block, RuntimeApi, AuraId, StartConsensus, InitBlockImport> Default
	for AuraNode<Block, RuntimeApi, AuraId, StartConsensus, InitBlockImport>
{
	fn default() -> Self {
		Self(Default::default())
	}
}

impl<Block, RuntimeApi, AuraId, StartConsensus, InitBlockImport> BaseNodeSpec
	for AuraNode<Block, RuntimeApi, AuraId, StartConsensus, InitBlockImport>
where
	Block: NodeBlock,
	RuntimeApi: ConstructNodeRuntimeApi<Block, ParachainClient<Block, RuntimeApi>>,
	RuntimeApi::RuntimeApi: AuraRuntimeApi<Block, AuraId>
		+ pallet_transaction_payment_rpc::TransactionPaymentRuntimeApi<Block, Balance>
		+ substrate_frame_rpc_system::AccountNonceApi<Block, AccountId, Nonce>,
	AuraId: AuraIdT + Sync,
	InitBlockImport: self::InitBlockImport<Block, RuntimeApi> + Send,
	InitBlockImport::BlockImport:
		sc_consensus::BlockImport<Block, Error = sp_consensus::Error> + 'static,
{
	type Block = Block;
	type RuntimeApi = RuntimeApi;
	type BuildImportQueue =
		BuildRelayToAuraImportQueue<Block, RuntimeApi, AuraId, InitBlockImport::BlockImport>;
	type InitBlockImport = InitBlockImport;
}

impl<Block, RuntimeApi, AuraId, StartConsensus, InitBlockImport> NodeSpec
	for AuraNode<Block, RuntimeApi, AuraId, StartConsensus, InitBlockImport>
where
	Block: NodeBlock,
	RuntimeApi: ConstructNodeRuntimeApi<Block, ParachainClient<Block, RuntimeApi>>,
	RuntimeApi::RuntimeApi: AuraRuntimeApi<Block, AuraId>
		+ pallet_transaction_payment_rpc::TransactionPaymentRuntimeApi<Block, Balance>
		+ substrate_frame_rpc_system::AccountNonceApi<Block, AccountId, Nonce>,
	AuraId: AuraIdT + Sync,
	StartConsensus: self::StartConsensus<
			Block,
			RuntimeApi,
			InitBlockImport::BlockImport,
			InitBlockImport::BlockImportAuxiliaryData,
		> + 'static,
	InitBlockImport: self::InitBlockImport<Block, RuntimeApi> + Send,
	InitBlockImport::BlockImport:
		sc_consensus::BlockImport<Block, Error = sp_consensus::Error> + 'static,
{
	type BuildRpcExtensions = BuildParachainRpcExtensions<Block, RuntimeApi>;
	type StartConsensus = StartConsensus;
	const SYBIL_RESISTANCE: CollatorSybilResistance = CollatorSybilResistance::Resistant;
}

pub fn new_aura_node_spec<Block, RuntimeApi, AuraId>(
	extra_args: &NodeExtraArgs,
) -> Box<dyn DynNodeSpecExt>
where
	Block: NodeBlock,
	RuntimeApi: ConstructNodeRuntimeApi<Block, ParachainClient<Block, RuntimeApi>>,
	RuntimeApi::RuntimeApi: AuraRuntimeApi<Block, AuraId>
		+ pallet_transaction_payment_rpc::TransactionPaymentRuntimeApi<Block, Balance>
		+ substrate_frame_rpc_system::AccountNonceApi<Block, AccountId, Nonce>
		+ SlotSchedule<Block>
		+ GetParachainInfo<Block>,
	AuraId: AuraIdT + Sync + Debug,
{
	if extra_args.authoring_policy == AuthoringPolicy::SlotBased {
		Box::new(AuraNode::<
			Block,
			RuntimeApi,
			AuraId,
			StartSlotBasedAuraConsensus<Block, RuntimeApi, AuraId>,
			StartSlotBasedAuraConsensus<Block, RuntimeApi, AuraId>,
		>::default())
	} else {
		Box::new(AuraNode::<
			Block,
			RuntimeApi,
			AuraId,
			StartLookaheadAuraConsensus<Block, RuntimeApi, AuraId>,
			ClientBlockImport,
		>::default())
	}
}

/// Start consensus using the lookahead aura collator.
pub(crate) struct StartSlotBasedAuraConsensus<Block, RuntimeApi, AuraId>(
	PhantomData<(Block, RuntimeApi, AuraId)>,
);

impl<Block: BlockT<Hash = DbHash>, RuntimeApi, AuraId>
	StartSlotBasedAuraConsensus<Block, RuntimeApi, AuraId>
where
	RuntimeApi: ConstructNodeRuntimeApi<Block, ParachainClient<Block, RuntimeApi>>,
	RuntimeApi::RuntimeApi: AuraRuntimeApi<Block, AuraId> + SlotSchedule<Block>,
	AuraId: AuraIdT + Sync + Debug,
{
	#[docify::export_content]
	fn launch_slot_based_collator<CIDP, CHP, Proposer, CS, Spawner>(
		params_with_export: SlotBasedParams<
			Block,
			ParachainBlockImport<
				Block,
				SlotBasedBlockImport<
					Block,
					Arc<ParachainClient<Block, RuntimeApi>>,
					ParachainClient<Block, RuntimeApi>,
					<AuraId::BoundedPair as Pair>::Public,
				>,
			>,
			CIDP,
			ParachainClient<Block, RuntimeApi>,
			ParachainBackend<Block>,
			Arc<dyn RelayChainInterface>,
			CHP,
			Proposer,
			CS,
			Spawner,
		>,
	) where
		CIDP: CreateInherentDataProviders<Block, ()> + 'static,
		CIDP::InherentDataProviders: Send,
		CHP: cumulus_client_consensus_common::ValidationCodeHashProvider<Hash>
			+ Send
			+ Sync
			+ 'static,
		Proposer: ProposerInterface<Block> + Send + Sync + 'static,
		CS: CollatorServiceInterface<Block> + Send + Sync + Clone + 'static,
		Spawner: SpawnNamed,
	{
		slot_based::run::<Block, <AuraId as AppCrypto>::Pair, _, _, _, _, _, _, _, _, _>(
			params_with_export,
		);
	}
}

impl<Block: BlockT<Hash = DbHash>, RuntimeApi, AuraId>
	StartConsensus<
		Block,
		RuntimeApi,
		SlotBasedBlockImport<
			Block,
			Arc<ParachainClient<Block, RuntimeApi>>,
			ParachainClient<Block, RuntimeApi>,
			<AuraId::BoundedPair as Pair>::Public,
		>,
		SlotBasedBlockImportHandle<Block>,
	> for StartSlotBasedAuraConsensus<Block, RuntimeApi, AuraId>
where
	RuntimeApi: ConstructNodeRuntimeApi<Block, ParachainClient<Block, RuntimeApi>>,
	RuntimeApi::RuntimeApi: AuraRuntimeApi<Block, AuraId> + SlotSchedule<Block>,
	AuraId: AuraIdT + Sync + Debug,
{
	fn start_consensus(
		client: Arc<ParachainClient<Block, RuntimeApi>>,
		block_import: ParachainBlockImport<
			Block,
			SlotBasedBlockImport<
				Block,
				Arc<ParachainClient<Block, RuntimeApi>>,
				ParachainClient<Block, RuntimeApi>,
				<AuraId::BoundedPair as Pair>::Public,
			>,
		>,
		prometheus_registry: Option<&Registry>,
		telemetry: Option<TelemetryHandle>,
		task_manager: &TaskManager,
		relay_chain_interface: Arc<dyn RelayChainInterface>,
		transaction_pool: Arc<TransactionPoolHandle<Block, ParachainClient<Block, RuntimeApi>>>,
		keystore: KeystorePtr,
		relay_chain_slot_duration: Duration,
		para_id: ParaId,
		collator_key: CollatorPair,
		_overseer_handle: OverseerHandle,
		announce_block: Arc<dyn Fn(Hash, Option<Vec<u8>>) + Send + Sync>,
		backend: Arc<ParachainBackend<Block>>,
		node_extra_args: NodeExtraArgs,
		block_import_handle: SlotBasedBlockImportHandle<Block>,
	) -> Result<(), Error> {
		let proposer = sc_basic_authorship::ProposerFactory::with_proof_recording(
			task_manager.spawn_handle(),
			client.clone(),
			transaction_pool,
			prometheus_registry,
			telemetry.clone(),
		);

		let collator_service = CollatorService::new(
			client.clone(),
			Arc::new(task_manager.spawn_handle()),
			announce_block,
			client.clone(),
		);

		let client_for_aura = client.clone();
		let params = SlotBasedParams {
			create_inherent_data_providers: move |_, ()| async move { Ok(()) },
			block_import,
			para_client: client.clone(),
			para_backend: backend.clone(),
			relay_client: relay_chain_interface,
			relay_chain_slot_duration,
			code_hash_provider: move |block_hash| {
				client_for_aura.code_at(block_hash).ok().map(|c| ValidationCode::from(c).hash())
			},
			keystore,
			collator_key,
			para_id,
			proposer,
			collator_service,
			reinitialize: false,
			slot_offset: Duration::from_secs(1),
			block_import_handle,
			spawner: task_manager.spawn_handle(),
			export_pov: node_extra_args.export_pov,
			max_pov_percentage: node_extra_args.max_pov_percentage,
		};

		// We have a separate function only to be able to use `docify::export` on this piece of
		// code.

		Self::launch_slot_based_collator(params);

		Ok(())
	}
}

impl<Block: BlockT<Hash = DbHash>, RuntimeApi, AuraId> InitBlockImport<Block, RuntimeApi>
	for StartSlotBasedAuraConsensus<Block, RuntimeApi, AuraId>
where
	RuntimeApi: ConstructNodeRuntimeApi<Block, ParachainClient<Block, RuntimeApi>>,
	RuntimeApi::RuntimeApi: AuraRuntimeApi<Block, AuraId>,
	AuraId: AuraIdT + Sync,
{
	type BlockImport = SlotBasedBlockImport<
		Block,
		Arc<ParachainClient<Block, RuntimeApi>>,
		ParachainClient<Block, RuntimeApi>,
		<AuraId::BoundedPair as Pair>::Public,
	>;
	type BlockImportAuxiliaryData = SlotBasedBlockImportHandle<Block>;

	fn init_block_import(
		client: Arc<ParachainClient<Block, RuntimeApi>>,
	) -> sc_service::error::Result<(Self::BlockImport, Self::BlockImportAuxiliaryData)> {
		Ok(SlotBasedBlockImport::new(client.clone(), client))
	}
}

/// Wait for the Aura runtime API to appear on chain.
/// This is useful for chains that started out without Aura. Components that
/// are depending on Aura functionality will wait until Aura appears in the runtime.
async fn wait_for_aura<Block: BlockT, RuntimeApi, AuraId>(
	client: Arc<ParachainClient<Block, RuntimeApi>>,
) where
	RuntimeApi: ConstructNodeRuntimeApi<Block, ParachainClient<Block, RuntimeApi>>,
	RuntimeApi::RuntimeApi: AuraRuntimeApi<Block, AuraId>,
	AuraId: AuraIdT + Sync,
{
	let finalized_hash = client.chain_info().finalized_hash;
	if client.runtime_api().has_aura_api(finalized_hash) {
		return;
	};

	let mut stream = client.finality_notification_stream();
	while let Some(notification) = stream.next().await {
		if client.runtime_api().has_aura_api(notification.hash) {
			return;
		}
	}
}

/// Start consensus using the lookahead aura collator.
pub(crate) struct StartLookaheadAuraConsensus<Block, RuntimeApi, AuraId>(
	PhantomData<(Block, RuntimeApi, AuraId)>,
);

impl<Block: BlockT<Hash = DbHash>, RuntimeApi, AuraId>
	StartConsensus<Block, RuntimeApi, Arc<ParachainClient<Block, RuntimeApi>>, ()>
	for StartLookaheadAuraConsensus<Block, RuntimeApi, AuraId>
where
	RuntimeApi: ConstructNodeRuntimeApi<Block, ParachainClient<Block, RuntimeApi>>,
	RuntimeApi::RuntimeApi: AuraRuntimeApi<Block, AuraId>,
	AuraId: AuraIdT + Sync,
{
	fn start_consensus(
		client: Arc<ParachainClient<Block, RuntimeApi>>,
		block_import: ParachainBlockImport<Block, Arc<ParachainClient<Block, RuntimeApi>>>,
		prometheus_registry: Option<&Registry>,
		telemetry: Option<TelemetryHandle>,
		task_manager: &TaskManager,
		relay_chain_interface: Arc<dyn RelayChainInterface>,
		transaction_pool: Arc<TransactionPoolHandle<Block, ParachainClient<Block, RuntimeApi>>>,
		keystore: KeystorePtr,
		relay_chain_slot_duration: Duration,
		para_id: ParaId,
		collator_key: CollatorPair,
		overseer_handle: OverseerHandle,
		announce_block: Arc<dyn Fn(Hash, Option<Vec<u8>>) + Send + Sync>,
		backend: Arc<ParachainBackend<Block>>,
		node_extra_args: NodeExtraArgs,
		_: (),
	) -> Result<(), Error> {
		let proposer = sc_basic_authorship::ProposerFactory::with_proof_recording(
			task_manager.spawn_handle(),
			client.clone(),
			transaction_pool,
			prometheus_registry,
			telemetry.clone(),
		);

		let collator_service = CollatorService::new(
			client.clone(),
			Arc::new(task_manager.spawn_handle()),
			announce_block,
			client.clone(),
		);

		let params = aura::ParamsWithExport {
			export_pov: node_extra_args.export_pov,
			params: AuraParams {
				create_inherent_data_providers: move |_, ()| async move { Ok(()) },
				block_import,
				para_client: client.clone(),
				para_backend: backend,
				relay_client: relay_chain_interface,
				code_hash_provider: {
					let client = client.clone();
					move |block_hash| {
						client.code_at(block_hash).ok().map(|c| ValidationCode::from(c).hash())
					}
				},
				keystore,
				collator_key,
				para_id,
				overseer_handle,
				relay_chain_slot_duration,
<<<<<<< HEAD
				proposer: proposer_factory,
=======
				proposer,
>>>>>>> 56f683fa
				collator_service,
				authoring_duration: Duration::from_millis(2000),
				reinitialize: false,
				max_pov_percentage: node_extra_args.max_pov_percentage,
			},
		};

		let fut = async move {
			wait_for_aura(client).await;
			aura::run_with_export::<Block, <AuraId as AppCrypto>::Pair, _, _, _, _, _, _, _, _>(
				params,
			)
			.await;
		};
		task_manager.spawn_essential_handle().spawn("aura", None, fut);

		Ok(())
	}
}<|MERGE_RESOLUTION|>--- conflicted
+++ resolved
@@ -493,11 +493,7 @@
 				para_id,
 				overseer_handle,
 				relay_chain_slot_duration,
-<<<<<<< HEAD
-				proposer: proposer_factory,
-=======
 				proposer,
->>>>>>> 56f683fa
 				collator_service,
 				authoring_duration: Duration::from_millis(2000),
 				reinitialize: false,
