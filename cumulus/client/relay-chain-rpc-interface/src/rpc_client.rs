--- conflicted
+++ resolved
@@ -599,19 +599,19 @@
 			.await
 	}
 
-<<<<<<< HEAD
 	pub async fn parachain_host_client_features(
 		&self,
 		at: RelayHash,
 	) -> Result<ClientFeatures, RelayChainError> {
 		self.call_remote_runtime_function("ParachainHost_client_features", at, None::<()>)
-=======
+			.await
+	}
+
 	pub async fn parachain_host_disabled_validators(
 		&self,
 		at: RelayHash,
 	) -> Result<Vec<ValidatorIndex>, RelayChainError> {
 		self.call_remote_runtime_function("ParachainHost_disabled_validators", at, None::<()>)
->>>>>>> 91c4360c
 			.await
 	}
 
