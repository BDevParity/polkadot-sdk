// Copyright (C) Parity Technologies (UK) Ltd.
// SPDX-License-Identifier: Apache-2.0

use anyhow::anyhow;
use codec::{Compact, Decode};
use cumulus_primitives_core::{relay_chain, rpsr_digest::RPSR_CONSENSUS_ID};
use futures::stream::StreamExt;
use polkadot_primitives::{vstaging::CandidateReceiptV2, Id as ParaId};
use std::{cmp::max, collections::HashMap, ops::Range};
use tokio::{
	join,
	time::{sleep, Duration},
};
use zombienet_sdk::subxt::{
	blocks::Block, config::substrate::DigestItem, events::Events, ext::scale_value::value,
	tx::DynamicPayload, utils::H256, OnlineClient, PolkadotConfig,
};

// Maximum number of blocks to wait for a session change.
// If it does not arrive for whatever reason, we should not wait forever.
const WAIT_MAX_BLOCKS_FOR_SESSION: u32 = 50;

/// Create a batch call to assign cores to a parachain.
pub fn create_assign_core_call(core_and_para: &[(u32, u32)]) -> DynamicPayload {
	let mut assign_cores = vec![];
	for (core, para_id) in core_and_para.iter() {
		assign_cores.push(value! {
			Coretime(assign_core { core : *core, begin: 0, assignment: ((Task(*para_id), 57600)), end_hint: None() })
		});
	}

	zombienet_sdk::subxt::tx::dynamic(
		"Sudo",
		"sudo",
		vec![value! {
			Utility(batch { calls: assign_cores })
		}],
	)
}

/// Find an event in subxt `Events` and attempt to decode the fields fo the event.
fn find_event_and_decode_fields<T: Decode>(
	events: &Events<PolkadotConfig>,
	pallet: &str,
	variant: &str,
) -> Result<Vec<T>, anyhow::Error> {
	let mut result = vec![];
	for event in events.iter() {
		let event = event?;
		if event.pallet_name() == pallet && event.variant_name() == variant {
			let field_bytes = event.field_bytes().to_vec();
			result.push(T::decode(&mut &field_bytes[..])?);
		}
	}
	Ok(result)
}

// Helper function for asserting the throughput of parachains, after the first session change.
//
// The throughput is measured as total number of backed candidates in a window of relay chain
// blocks. Relay chain blocks with session changes are generally ignores.
pub async fn assert_para_throughput(
	relay_client: &OnlineClient<PolkadotConfig>,
	stop_after: u32,
	expected_candidate_ranges: HashMap<ParaId, Range<u32>>,
) -> Result<(), anyhow::Error> {
	let mut blocks_sub = relay_client.blocks().subscribe_finalized().await?;
	let mut candidate_count: HashMap<ParaId, u32> = HashMap::new();
	let mut current_block_count = 0;

	let valid_para_ids: Vec<ParaId> = expected_candidate_ranges.keys().cloned().collect();

	// Wait for the first session, block production on the parachain will start after that.
	wait_for_first_session_change(&mut blocks_sub).await?;

	while let Some(block) = blocks_sub.next().await {
		let block = block?;
		log::debug!("Finalized relay chain block {}", block.number());
		let events = block.events().await?;
		let is_session_change = events.iter().any(|event| {
			event.as_ref().is_ok_and(|event| {
				event.pallet_name() == "Session" && event.variant_name() == "NewSession"
			})
		});

		// Do not count blocks with session changes, no backed blocks there.
		if is_session_change {
			continue
		}

		current_block_count += 1;

		let receipts = find_event_and_decode_fields::<CandidateReceiptV2<H256>>(
			&events,
			"ParaInclusion",
			"CandidateBacked",
		)?;

		for receipt in receipts {
			let para_id = receipt.descriptor.para_id();
			log::debug!("Block backed for para_id {para_id}");
			if !valid_para_ids.contains(&para_id) {
				return Err(anyhow!("Invalid ParaId detected: {}", para_id));
			};
			*(candidate_count.entry(para_id).or_default()) += 1;
		}

		if current_block_count == stop_after {
			break;
		}
	}

	log::info!(
		"Reached {stop_after} finalized relay chain blocks that contain backed candidates. The per-parachain distribution is: {:#?}",
		candidate_count.iter().map(|(para_id, count)| format!("{para_id} has {count} backed candidates")).collect::<Vec<_>>()
	);

	for (para_id, expected_candidate_range) in expected_candidate_ranges {
		let actual = candidate_count
			.get(&para_id)
			.ok_or_else(|| anyhow!("ParaId did not have any backed candidates"))?;

<<<<<<< HEAD
	Ok(())
}

// Helper function for asserting the throughput of parachains (total number of backed candidates in
// a window of relay chain blocks), after the first session change.
// Blocks with session changes are generally ignores.
pub async fn assert_para_throughput(
	relay_client: &OnlineClient<PolkadotConfig>,
	stop_after: u32,
	expected_candidate_ranges: HashMap<ParaId, Range<u32>>,
) -> Result<(), anyhow::Error> {
	assert!(ensure_para_throughput(relay_client, stop_after, expected_candidate_ranges).await?);
	Ok(())
}

/// Similar to [`assert_para_throughput`], but returns a boolean instead of asserting.
pub async fn ensure_para_throughput(
	relay_client: &OnlineClient<PolkadotConfig>,
	stop_after: u32,
	expected_candidate_ranges: HashMap<ParaId, Range<u32>>,
) -> Result<bool, anyhow::Error> {
	// Check on backed blocks in all imported relay chain blocks. The slot-based collator
	// builds on the best fork currently. It can happen that it builds on a fork which is not
	// getting finalized, in which case we will lose some blocks. This makes it harder to build
	// stable asserts. Once we are building on older relay parents, this can be changed to
	// finalized blocks again.
	let mut blocks_sub = relay_client.blocks().subscribe_all().await?;
	let mut candidate_count: HashMap<ParaId, (u32, u32)> = HashMap::new();
	let mut start_height: Option<u32> = None;

	let valid_para_ids: Vec<ParaId> = expected_candidate_ranges.keys().cloned().collect();

	// Wait for the first session, block production on the parachain will start after that.
	wait_for_first_session_change(&mut blocks_sub).await?;

	let mut session_change_seen_at = 0u32;
	while let Some(block) = blocks_sub.next().await {
		let block = block?;
		let block_number = Into::<u32>::into(block.number());

		let events = block.events().await?;
		let mut para_ids_to_increment: HashSet<ParaId> = Default::default();
		let is_session_change = events.iter().any(|event| {
			event.as_ref().is_ok_and(|event| {
				event.pallet_name() == "Session" && event.variant_name() == "NewSession"
			})
		});

		// Do not count blocks with session changes, no backed blocks there.
		if is_session_change {
			if block_number == session_change_seen_at {
				continue;
			}

			// Increment the start height to account for a block level that has no
			// backed blocks.
			start_height = start_height.map(|h| h + 1);
			session_change_seen_at = block_number;
			continue;
		}

		let receipts = find_event_and_decode_fields::<CandidateReceiptV2<H256>>(
			&events,
			"ParaInclusion",
			"CandidateBacked",
		)?;

		for receipt in receipts {
			let para_id = receipt.descriptor.para_id();
			if !valid_para_ids.contains(&para_id) {
				return Err(anyhow!("Invalid ParaId detected: {}", para_id));
			};
			log::debug!(
				"Block backed for para_id {para_id} at relay: #{} ({})",
				block.number(),
				block.hash()
			);
			let (counter, accounted_block_height) = candidate_count.entry(para_id).or_default();
			if block_number > *accounted_block_height {
				*counter += 1;
				// Increment later to count multiple descriptors in the same block.
				para_ids_to_increment.insert(para_id);
			}
		}

		for para_id in para_ids_to_increment.iter() {
			candidate_count.entry(*para_id).or_default().1 = block_number;
		}

		if block_number - *start_height.get_or_insert_with(|| block_number - 1) >= stop_after {
			log::info!(
				"Finished condition: block_height: {:?}, start_height: {:?}",
				block.number(),
				start_height
			);
			break;
		}
	}

	log::info!(
		"Reached {} relay chain blocks that contain backed candidates. The per-parachain distribution is: {:#?}",
		stop_after,
		candidate_count
	);

	for (para_id, expected_candidate_range) in expected_candidate_ranges {
		let actual = candidate_count
			.get(&para_id)
			.ok_or_else(|| anyhow!("ParaId did not have any backed candidates"))?;
		if !expected_candidate_range.contains(&actual.0) {
			log::error!(
				"Candidate count {} not within range {expected_candidate_range:?}",
				actual.0
			);
			return Ok(false);
		}
=======
		if !expected_candidate_range.contains(actual) {
			return Err(anyhow!(
				"Candidate count {actual} not within range {expected_candidate_range:?}"
			))
		}
>>>>>>> cd39c26a
	}

	Ok(true)
}

/// Wait for the first block with a session change.
///
/// The session change is detected by inspecting the events in the block.
pub async fn wait_for_first_session_change(
	blocks_sub: &mut zombienet_sdk::subxt::backend::StreamOfResults<
		Block<PolkadotConfig, OnlineClient<PolkadotConfig>>,
	>,
) -> Result<(), anyhow::Error> {
	wait_for_nth_session_change(blocks_sub, 1).await
}

/// Wait for the first block with the Nth session change.
///
/// The session change is detected by inspecting the events in the block.
pub async fn wait_for_nth_session_change(
	blocks_sub: &mut zombienet_sdk::subxt::backend::StreamOfResults<
		Block<PolkadotConfig, OnlineClient<PolkadotConfig>>,
	>,
	mut sessions_to_wait: u32,
) -> Result<(), anyhow::Error> {
	let mut waited_block_num = 0;
	while let Some(block) = blocks_sub.next().await {
		let block = block?;
		log::debug!("Finalized relay chain block {}", block.number());
		let events = block.events().await?;
		let is_session_change = events.iter().any(|event| {
			event.as_ref().is_ok_and(|event| {
				event.pallet_name() == "Session" && event.variant_name() == "NewSession"
			})
		});

		if is_session_change {
			sessions_to_wait -= 1;
			if sessions_to_wait == 0 {
				return Ok(())
			}

			waited_block_num = 0;
		} else {
			if waited_block_num >= WAIT_MAX_BLOCKS_FOR_SESSION {
				return Err(anyhow::format_err!("Waited for {WAIT_MAX_BLOCKS_FOR_SESSION}, a new session should have been arrived by now."));
			}

			waited_block_num += 1;
		}
	}
	Ok(())
}

// Helper function that asserts the maximum finality lag.
pub async fn assert_finality_lag(
	client: &OnlineClient<PolkadotConfig>,
	maximum_lag: u32,
) -> Result<(), anyhow::Error> {
	let mut best_stream = client.blocks().subscribe_best().await?;
	let mut fut_stream = client.blocks().subscribe_finalized().await?;
	let (Some(Ok(best)), Some(Ok(finalized))) = join!(best_stream.next(), fut_stream.next()) else {
		return Err(anyhow::format_err!("Unable to fetch best an finalized block!"));
	};
	let finality_lag = best.number() - finalized.number();

	log::info!(
		"Finality lagged by {finality_lag} blocks, maximum expected was {maximum_lag} blocks"
	);

	assert!(finality_lag <= maximum_lag, "Expected finality to lag by a maximum of {maximum_lag} blocks, but was lagging by {finality_lag} blocks.");
	Ok(())
}

/// Assert that finality has not stalled.
pub async fn assert_blocks_are_being_finalized(
	client: &OnlineClient<PolkadotConfig>,
) -> Result<(), anyhow::Error> {
	let sleep_duration = Duration::from_secs(12);
	let mut finalized_blocks = client.blocks().subscribe_finalized().await?;
	let first_measurement = finalized_blocks
		.next()
		.await
		.ok_or(anyhow::anyhow!("Can't get finalized block from stream"))??
		.number();
	sleep(sleep_duration).await;
	let second_measurement = finalized_blocks
		.next()
		.await
		.ok_or(anyhow::anyhow!("Can't get finalized block from stream"))??
		.number();

	log::info!(
		"Finalized {} blocks within {sleep_duration:?}",
		second_measurement - first_measurement
	);
	assert!(second_measurement > first_measurement);

	Ok(())
}

/// Asserts that parachain blocks have the correct relay parent offset.
///
/// # Arguments
///
/// * `relay_client` - Client connected to a relay chain node
/// * `para_client` - Client connected to a parachain node
/// * `offset` - Expected minimum offset between relay parent and highest seen relay block
/// * `block_limit` - Number of parachain blocks to verify before completing
pub async fn assert_relay_parent_offset(
	relay_client: &OnlineClient<PolkadotConfig>,
	para_client: &OnlineClient<PolkadotConfig>,
	offset: u32,
	block_limit: u32,
) -> Result<(), anyhow::Error> {
	let mut relay_block_stream = relay_client.blocks().subscribe_all().await?;

	// First parachain header #0 does not contains RSPR digest item.
	let mut para_block_stream = para_client.blocks().subscribe_all().await?.skip(1);
	let mut highest_relay_block_seen = 0;
	let mut num_para_blocks_seen = 0;
	loop {
		tokio::select! {
			Some(Ok(relay_block)) = relay_block_stream.next() => {
				highest_relay_block_seen = max(relay_block.number(), highest_relay_block_seen);
				if highest_relay_block_seen > 15 && num_para_blocks_seen == 0 {
					return Err(anyhow!("No parachain blocks produced!"))
				}
			},
			Some(Ok(para_block)) = para_block_stream.next() => {
				let logs = &para_block.header().digest.logs;

				let Some((_, relay_parent_number)): Option<(H256, u32)> = logs.iter().find_map(extract_relay_parent_storage_root) else {
					return Err(anyhow!("No RPSR digest found in header #{}", para_block.number()));
				};
				log::debug!("Parachain block #{} was built on relay parent #{relay_parent_number}, highest seen was {highest_relay_block_seen}", para_block.number());
				assert!(highest_relay_block_seen < offset || relay_parent_number <= highest_relay_block_seen.saturating_sub(offset), "Relay parent is not at the correct offset! relay_parent: #{relay_parent_number} highest_seen_relay_block: #{highest_relay_block_seen}");
				num_para_blocks_seen += 1;
				if num_para_blocks_seen >= block_limit {
					log::info!("Successfully verified relay parent offset of {offset} for {num_para_blocks_seen} parachain blocks.");
					break;
				}
			}
		}
	}
	Ok(())
}

/// Extract relay parent information from the digest logs.
fn extract_relay_parent_storage_root(
	digest: &DigestItem,
) -> Option<(relay_chain::Hash, relay_chain::BlockNumber)> {
	match digest {
		DigestItem::Consensus(id, val) if id == &RPSR_CONSENSUS_ID => {
			let (h, n): (relay_chain::Hash, Compact<relay_chain::BlockNumber>) =
				Decode::decode(&mut &val[..]).ok()?;

			Some((h, n.0))
		},
		_ => None,
	}
}<|MERGE_RESOLUTION|>--- conflicted
+++ resolved
@@ -120,130 +120,11 @@
 			.get(&para_id)
 			.ok_or_else(|| anyhow!("ParaId did not have any backed candidates"))?;
 
-<<<<<<< HEAD
-	Ok(())
-}
-
-// Helper function for asserting the throughput of parachains (total number of backed candidates in
-// a window of relay chain blocks), after the first session change.
-// Blocks with session changes are generally ignores.
-pub async fn assert_para_throughput(
-	relay_client: &OnlineClient<PolkadotConfig>,
-	stop_after: u32,
-	expected_candidate_ranges: HashMap<ParaId, Range<u32>>,
-) -> Result<(), anyhow::Error> {
-	assert!(ensure_para_throughput(relay_client, stop_after, expected_candidate_ranges).await?);
-	Ok(())
-}
-
-/// Similar to [`assert_para_throughput`], but returns a boolean instead of asserting.
-pub async fn ensure_para_throughput(
-	relay_client: &OnlineClient<PolkadotConfig>,
-	stop_after: u32,
-	expected_candidate_ranges: HashMap<ParaId, Range<u32>>,
-) -> Result<bool, anyhow::Error> {
-	// Check on backed blocks in all imported relay chain blocks. The slot-based collator
-	// builds on the best fork currently. It can happen that it builds on a fork which is not
-	// getting finalized, in which case we will lose some blocks. This makes it harder to build
-	// stable asserts. Once we are building on older relay parents, this can be changed to
-	// finalized blocks again.
-	let mut blocks_sub = relay_client.blocks().subscribe_all().await?;
-	let mut candidate_count: HashMap<ParaId, (u32, u32)> = HashMap::new();
-	let mut start_height: Option<u32> = None;
-
-	let valid_para_ids: Vec<ParaId> = expected_candidate_ranges.keys().cloned().collect();
-
-	// Wait for the first session, block production on the parachain will start after that.
-	wait_for_first_session_change(&mut blocks_sub).await?;
-
-	let mut session_change_seen_at = 0u32;
-	while let Some(block) = blocks_sub.next().await {
-		let block = block?;
-		let block_number = Into::<u32>::into(block.number());
-
-		let events = block.events().await?;
-		let mut para_ids_to_increment: HashSet<ParaId> = Default::default();
-		let is_session_change = events.iter().any(|event| {
-			event.as_ref().is_ok_and(|event| {
-				event.pallet_name() == "Session" && event.variant_name() == "NewSession"
-			})
-		});
-
-		// Do not count blocks with session changes, no backed blocks there.
-		if is_session_change {
-			if block_number == session_change_seen_at {
-				continue;
-			}
-
-			// Increment the start height to account for a block level that has no
-			// backed blocks.
-			start_height = start_height.map(|h| h + 1);
-			session_change_seen_at = block_number;
-			continue;
-		}
-
-		let receipts = find_event_and_decode_fields::<CandidateReceiptV2<H256>>(
-			&events,
-			"ParaInclusion",
-			"CandidateBacked",
-		)?;
-
-		for receipt in receipts {
-			let para_id = receipt.descriptor.para_id();
-			if !valid_para_ids.contains(&para_id) {
-				return Err(anyhow!("Invalid ParaId detected: {}", para_id));
-			};
-			log::debug!(
-				"Block backed for para_id {para_id} at relay: #{} ({})",
-				block.number(),
-				block.hash()
-			);
-			let (counter, accounted_block_height) = candidate_count.entry(para_id).or_default();
-			if block_number > *accounted_block_height {
-				*counter += 1;
-				// Increment later to count multiple descriptors in the same block.
-				para_ids_to_increment.insert(para_id);
-			}
-		}
-
-		for para_id in para_ids_to_increment.iter() {
-			candidate_count.entry(*para_id).or_default().1 = block_number;
-		}
-
-		if block_number - *start_height.get_or_insert_with(|| block_number - 1) >= stop_after {
-			log::info!(
-				"Finished condition: block_height: {:?}, start_height: {:?}",
-				block.number(),
-				start_height
-			);
-			break;
-		}
-	}
-
-	log::info!(
-		"Reached {} relay chain blocks that contain backed candidates. The per-parachain distribution is: {:#?}",
-		stop_after,
-		candidate_count
-	);
-
-	for (para_id, expected_candidate_range) in expected_candidate_ranges {
-		let actual = candidate_count
-			.get(&para_id)
-			.ok_or_else(|| anyhow!("ParaId did not have any backed candidates"))?;
-		if !expected_candidate_range.contains(&actual.0) {
-			log::error!(
-				"Candidate count {} not within range {expected_candidate_range:?}",
-				actual.0
-			);
-			return Ok(false);
-		}
-=======
 		if !expected_candidate_range.contains(actual) {
 			return Err(anyhow!(
 				"Candidate count {actual} not within range {expected_candidate_range:?}"
 			))
 		}
->>>>>>> cd39c26a
 	}
 
 	Ok(true)
