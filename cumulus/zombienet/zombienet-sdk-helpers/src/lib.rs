--- conflicted
+++ resolved
@@ -2,38 +2,29 @@
 // SPDX-License-Identifier: Apache-2.0
 
 use anyhow::anyhow;
-<<<<<<< HEAD
-use codec::{Decode, Encode};
-use cumulus_primitives_core::{CoreInfo, CumulusDigestItem, RelayBlockIdentifier};
+use codec::{Compact, Decode, Encode};
+use cumulus_primitives_core::{
+	relay_chain, rpsr_digest::RPSR_CONSENSUS_ID, CoreInfo, CumulusDigestItem, RelayBlockIdentifier,
+};
 use futures::{pin_mut, select, stream::StreamExt, TryStreamExt};
 use polkadot_primitives::{vstaging::CandidateReceiptV2, BlakeTwo256, HashT, Id as ParaId};
 use sp_runtime::traits::Zero;
-=======
-use codec::{Compact, Decode};
-use cumulus_primitives_core::{relay_chain, rpsr_digest::RPSR_CONSENSUS_ID};
-use futures::stream::StreamExt;
-use polkadot_primitives::{vstaging::CandidateReceiptV2, Id as ParaId};
->>>>>>> bb39b4ec
 use std::{cmp::max, collections::HashMap, ops::Range};
 use tokio::{
 	join,
 	time::{sleep, Duration},
 };
 use zombienet_sdk::subxt::{
-<<<<<<< HEAD
-	backend::legacy::LegacyRpcMethods, blocks::Block, config::Header, events::Events,
-	ext::scale_value::value, tx::DynamicPayload, utils::H256, OnlineClient, PolkadotConfig,
-=======
 	self,
+	backend::legacy::LegacyRpcMethods,
 	blocks::Block,
-	config::{substrate::DigestItem, ExtrinsicParams},
+	config::{substrate::DigestItem, ExtrinsicParams, Header},
 	dynamic::Value,
 	events::Events,
 	ext::scale_value::value,
 	tx::{signer::Signer, DynamicPayload, TxStatus},
 	utils::H256,
 	Config, OnlineClient, PolkadotConfig,
->>>>>>> bb39b4ec
 };
 
 // Maximum number of blocks to wait for a session change.
@@ -127,13 +118,8 @@
 		let events = block.events().await?;
 
 		// Do not count blocks with session changes, no backed blocks there.
-<<<<<<< HEAD
 		if is_session_change(&block).await? {
 			continue
-=======
-		if is_session_change {
-			continue;
->>>>>>> bb39b4ec
 		}
 
 		current_block_count += 1;
@@ -162,11 +148,7 @@
 
 	log::info!(
 		"Reached {stop_after} finalized relay chain blocks that contain backed candidates. The per-parachain distribution is: {:#?}",
-<<<<<<< HEAD
 		candidate_count.iter().map(|(para_id, receipts)| format!("{para_id} has {} backed candidates", receipts.len())).collect::<Vec<_>>()
-=======
-		candidate_count.iter().map(|(para_id, count)| format!("{para_id} has {count} backed candidates")).collect::<Vec<_>>()
->>>>>>> bb39b4ec
 	);
 
 	for (para_id, expected_candidate_range) in expected_candidate_ranges {
@@ -186,7 +168,6 @@
 		let receipts = candidate_count
 			.get(&para_id)
 			.ok_or_else(|| anyhow!("ParaId did not have any backed candidates"))?;
-<<<<<<< HEAD
 
 		let mut num_blocks = 0;
 
@@ -436,14 +417,6 @@
 
 	if !expected_relay_blocks.contains(&occupied_relay_chain_blocks) {
 		return Err(anyhow!("{occupied_relay_chain_blocks} did not match the expected {expected_candidates_per_relay_block:?} relay chain blocks"))
-=======
-
-		if !expected_candidate_range.contains(actual) {
-			return Err(anyhow!(
-				"Candidate count {actual} not within range {expected_candidate_range:?}"
-			))
-		}
->>>>>>> bb39b4ec
 	}
 
 	Ok(())
@@ -591,9 +564,9 @@
 		}
 	}
 
-<<<<<<< HEAD
 	Ok(())
-=======
+}
+
 /// Extract relay parent information from the digest logs.
 fn extract_relay_parent_storage_root(
 	digest: &DigestItem,
@@ -707,5 +680,4 @@
 		blocks_cnt += 1;
 	}
 	Err(anyhow!("No more blocks to check"))
->>>>>>> bb39b4ec
 }