// Copyright (C) Parity Technologies (UK) Ltd.
// SPDX-License-Identifier: Apache-2.0

#[cfg(feature = "zombie-ci")]
mod elastic_scaling;

#[cfg(feature = "zombie-ci")]
<<<<<<< HEAD
mod sync_blocks;
=======
mod bootnodes;
>>>>>>> 98cefb87
<|MERGE_RESOLUTION|>--- conflicted
+++ resolved
@@ -5,8 +5,7 @@
 mod elastic_scaling;
 
 #[cfg(feature = "zombie-ci")]
-<<<<<<< HEAD
 mod sync_blocks;
-=======
-mod bootnodes;
->>>>>>> 98cefb87
+
+#[cfg(feature = "zombie-ci")]
+mod bootnodes;