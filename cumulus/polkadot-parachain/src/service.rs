--- conflicted
+++ resolved
@@ -19,11 +19,7 @@
 use cumulus_client_collator::service::CollatorService;
 use cumulus_client_consensus_aura::collators::{
 	lookahead::{self as aura, Params as AuraParams},
-<<<<<<< HEAD
-	slot_based::{self, Params as SlotBasedParams},
-=======
 	slot_based::{self as slot_based, Params as SlotBasedParams},
->>>>>>> 9d149896
 };
 use cumulus_client_consensus_common::ParachainBlockImport as TParachainBlockImport;
 use cumulus_client_consensus_proposer::Proposer;
@@ -427,7 +423,7 @@
 		para_id,
 		build_parachain_rpc_extensions::<FakeRuntimeApi>,
 		build_aura_import_queue,
-		start_slot_based_consensus,
+		start_slot_based_aura_consensus,
 		hwbench,
 	)
 	.await
@@ -731,32 +727,6 @@
 
 				// Move to Aura consensus.
 				let proposer = Proposer::new(proposer_factory);
-<<<<<<< HEAD
-
-				let params = AuraParams {
-					create_inherent_data_providers: move |_, ()| async move { Ok(()) },
-					block_import,
-					para_client: client.clone(),
-					para_backend: backend,
-					relay_client: relay_chain_interface2,
-					code_hash_provider: move |block_hash| {
-						client.code_at(block_hash).ok().map(|c| ValidationCode::from(c).hash())
-					},
-					keystore,
-					collator_key,
-					para_id,
-					overseer_handle,
-					relay_chain_slot_duration,
-					proposer,
-					collator_service,
-					authoring_duration: Duration::from_millis(1500),
-					reinitialize: true, /* we need to always re-initialize for asset-hub moving
-					                     * to aura */
-				};
-
-				aura::run::<Block, <AuraId as AppCrypto>::Pair, _, _, _, _, _, _, _, _>(params)
-					.await
-=======
 				if use_experimental_slot_based {
 					let client_for_aura = client.clone();
 					let params = SlotBasedParams {
@@ -825,7 +795,6 @@
 					aura::run::<Block, <AuraId as AppCrypto>::Pair, _, _, _, _, _, _, _, _>(params)
 						.await
 				};
->>>>>>> 9d149896
 			});
 
 			let spawner = task_manager.spawn_essential_handle();
@@ -913,70 +882,6 @@
 	Ok(())
 }
 
-fn start_slot_based_consensus(
-	client: Arc<ParachainClient<FakeRuntimeApi>>,
-	block_import: ParachainBlockImport<FakeRuntimeApi>,
-	prometheus_registry: Option<&Registry>,
-	telemetry: Option<TelemetryHandle>,
-	task_manager: &TaskManager,
-	relay_chain_interface: Arc<dyn RelayChainInterface>,
-	transaction_pool: Arc<sc_transaction_pool::FullPool<Block, ParachainClient<FakeRuntimeApi>>>,
-	keystore: KeystorePtr,
-	relay_chain_slot_duration: Duration,
-	para_id: ParaId,
-	collator_key: CollatorPair,
-	_overseer_handle: OverseerHandle,
-	announce_block: Arc<dyn Fn(Hash, Option<Vec<u8>>) + Send + Sync>,
-	backend: Arc<ParachainBackend>,
-) -> Result<(), sc_service::Error> {
-	log::info!("Starting block authoring with slot based authoring.");
-	let proposer_factory = sc_basic_authorship::ProposerFactory::with_proof_recording(
-		task_manager.spawn_handle(),
-		client.clone(),
-		transaction_pool,
-		prometheus_registry,
-		telemetry.clone(),
-	);
-
-	let collator_service = CollatorService::new(
-		client.clone(),
-		Arc::new(task_manager.spawn_handle()),
-		announce_block,
-		client.clone(),
-	);
-
-	let params = SlotBasedParams {
-		create_inherent_data_providers: move |_, ()| async move { Ok(()) },
-		block_import,
-		para_client: client.clone(),
-		para_backend: backend.clone(),
-		relay_client: relay_chain_interface,
-		code_hash_provider: move |block_hash| {
-			client.code_at(block_hash).ok().map(|c| ValidationCode::from(c).hash())
-		},
-		keystore,
-		collator_key,
-		para_id,
-		relay_chain_slot_duration,
-		proposer: Proposer::new(proposer_factory),
-		collator_service,
-		authoring_duration: Duration::from_millis(2000),
-		reinitialize: false,
-		slot_drift: Duration::from_secs(1),
-	};
-
-	let (collation_future, block_builer_future) =
-		slot_based::run::<Block, <AuraId as AppCrypto>::Pair, _, _, _, _, _, _, _, _>(params);
-	task_manager
-		.spawn_essential_handle()
-		.spawn("collation-task", None, collation_future);
-	task_manager
-		.spawn_essential_handle()
-		.spawn("block-builder-task", None, block_builer_future);
-
-	Ok(())
-}
-
 /// Start consensus using the lookahead aura collator.
 fn start_lookahead_aura_consensus<RuntimeApi>(
 	client: Arc<ParachainClient<RuntimeApi>>,
@@ -985,11 +890,7 @@
 	telemetry: Option<TelemetryHandle>,
 	task_manager: &TaskManager,
 	relay_chain_interface: Arc<dyn RelayChainInterface>,
-<<<<<<< HEAD
-	transaction_pool: Arc<sc_transaction_pool::FullPool<Block, ParachainClient<FakeRuntimeApi>>>,
-=======
 	transaction_pool: Arc<sc_transaction_pool::FullPool<Block, ParachainClient<RuntimeApi>>>,
->>>>>>> 9d149896
 	keystore: KeystorePtr,
 	relay_chain_slot_duration: Duration,
 	para_id: ParaId,
@@ -1047,6 +948,7 @@
 
 	Ok(())
 }
+
 /// Start consensus using the lookahead aura collator.
 fn start_slot_based_aura_consensus(
 	client: Arc<ParachainClient<FakeRuntimeApi>>,
@@ -1117,8 +1019,6 @@
 	Ok(())
 }
 
-<<<<<<< HEAD
-=======
 /// Start an aura powered parachain node which uses the lookahead collator to support async backing.
 /// This node is basic in the sense that its runtime api doesn't include common contents such as
 /// transaction payment. Used for aura glutton.
@@ -1149,7 +1049,6 @@
 	.await
 }
 
->>>>>>> 9d149896
 /// Start a parachain node for Rococo Contracts.
 pub async fn start_contracts_rococo_node<Net: NetworkBackend<Block, Hash>>(
 	parachain_config: Configuration,
