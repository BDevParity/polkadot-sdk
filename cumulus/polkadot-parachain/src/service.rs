--- conflicted
+++ resolved
@@ -300,6 +300,27 @@
 		})
 	};
 
+	if parachain_config.offchain_worker.enabled {
+		task_manager.spawn_handle().spawn(
+			"offchain-workers-runner",
+			"offchain-worker",
+			sc_offchain::OffchainWorkers::new(sc_offchain::OffchainWorkerOptions {
+				runtime_api_provider: client.clone(),
+				is_validator: parachain_config.role.is_authority(),
+				keystore: Some(params.keystore_container.keystore()),
+				offchain_db: backend.offchain_storage(),
+				transaction_pool: Some(OffchainTransactionPoolFactory::new(
+					transaction_pool.clone(),
+				)),
+				network_provider: network.clone(),
+				enable_http_requests: true,
+				custom_extensions: |_| vec![],
+			})
+			.run(client.clone(), task_manager.spawn_handle())
+			.boxed(),
+		);
+	}
+
 	sc_service::spawn_tasks(sc_service::SpawnTasksParams {
 		rpc_builder,
 		client: client.clone(),
@@ -540,48 +561,6 @@
 	_phantom: PhantomData<AuraId>,
 }
 
-<<<<<<< HEAD
-	if parachain_config.offchain_worker.enabled {
-		task_manager.spawn_handle().spawn(
-			"offchain-workers-runner",
-			"offchain-worker",
-			sc_offchain::OffchainWorkers::new(sc_offchain::OffchainWorkerOptions {
-				runtime_api_provider: client.clone(),
-				is_validator: parachain_config.role.is_authority(),
-				keystore: Some(params.keystore_container.keystore()),
-				offchain_db: backend.offchain_storage(),
-				transaction_pool: Some(OffchainTransactionPoolFactory::new(
-					transaction_pool.clone(),
-				)),
-				network_provider: network.clone(),
-				enable_http_requests: true,
-				custom_extensions: |_| vec![],
-			})
-			.run(client.clone(), task_manager.spawn_handle())
-			.boxed(),
-		);
-	}
-
-	sc_service::spawn_tasks(sc_service::SpawnTasksParams {
-		rpc_builder,
-		client: client.clone(),
-		transaction_pool: transaction_pool.clone(),
-		task_manager: &mut task_manager,
-		config: parachain_config,
-		keystore: params.keystore_container.keystore(),
-		backend: backend.clone(),
-		network: network.clone(),
-		sync_service: sync_service.clone(),
-		system_rpc_tx,
-		tx_handler_controller,
-		telemetry: telemetry.as_mut(),
-	})?;
-
-	if let Some(hwbench) = hwbench {
-		sc_sysinfo::print_hwbench(&hwbench);
-		if validator {
-			warn_if_slow_hardware(&hwbench);
-=======
 impl<Client, AuraId> Clone for WaitForAuraConsensus<Client, AuraId> {
 	fn clone(&self) -> Self {
 		Self {
@@ -589,7 +568,6 @@
 			aura_consensus: self.aura_consensus.clone(),
 			relay_chain_consensus: self.relay_chain_consensus.clone(),
 			_phantom: PhantomData,
->>>>>>> 31dc8bb1
 		}
 	}
 }
