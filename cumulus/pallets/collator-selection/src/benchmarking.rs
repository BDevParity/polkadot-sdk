// Copyright (C) Parity Technologies (UK) Ltd.
// SPDX-License-Identifier: Apache-2.0

// Licensed under the Apache License, Version 2.0 (the "License");
// you may not use this file except in compliance with the License.
// You may obtain a copy of the License at
//
// 	http://www.apache.org/licenses/LICENSE-2.0
//
// Unless required by applicable law or agreed to in writing, software
// distributed under the License is distributed on an "AS IS" BASIS,
// WITHOUT WARRANTIES OR CONDITIONS OF ANY KIND, either express or implied.
// See the License for the specific language governing permissions and
// limitations under the License.

//! Benchmarking setup for pallet-collator-selection

#![cfg(feature = "runtime-benchmarks")]

use super::*;

#[allow(unused)]
use crate::Pallet as CollatorSelection;
<<<<<<< HEAD
use cumulus_pallet_session_benchmarking as session_benchmarking;
use frame_benchmarking::{
	account, impl_benchmark_test_suite, v2::*, whitelisted_caller, BenchmarkError,
};
use frame_support::{
	dispatch::DispatchResult,
	traits::{Currency, EnsureOrigin, Get, ReservableCurrency},
};
=======
use alloc::vec::Vec;
use codec::Decode;
use core::cmp;
use frame_benchmarking::{account, v2::*, whitelisted_caller, BenchmarkError};
use frame_support::traits::{Currency, EnsureOrigin, Get, ReservableCurrency};
>>>>>>> 4def82e7
use frame_system::{pallet_prelude::BlockNumberFor, EventRecord, RawOrigin};
use pallet_authorship::EventHandler;
use pallet_session::{self as session, SessionManager};

pub type BalanceOf<T> =
	<<T as super::Config>::Currency as Currency<<T as frame_system::Config>::AccountId>>::Balance;

const SEED: u32 = 0;

fn assert_last_event<T: Config>(generic_event: <T as super::Config>::RuntimeEvent) {
	let events = frame_system::Pallet::<T>::events();
	let system_event: <T as frame_system::Config>::RuntimeEvent = generic_event.into();
	// compare to the last event record
	let EventRecord { event, .. } = &events[events.len() - 1];
	assert_eq!(event, &system_event);
}

fn create_funded_user<T: Config>(
	string: &'static str,
	n: u32,
	balance_factor: u32,
) -> T::AccountId {
	let user = account(string, n, SEED);
	let balance = T::Currency::minimum_balance() * balance_factor.into();
	let _ = T::Currency::make_free_balance_be(&user, balance);
	user
}

fn validator<T: Config + session_benchmarking::Config>(
	c: u32,
) -> (T::AccountId, <T as session::Config>::Keys, Vec<u8>) {
	let validator = create_funded_user::<T>("candidate", c, 1000);
	let (keys, proof) = T::generate_session_keys_and_proof(validator.clone());

	(validator, keys, proof)
}

fn register_validators<T: Config + session_benchmarking::Config>(count: u32) -> Vec<T::AccountId> {
	let validators = (0..count).map(|c| validator::<T>(c)).collect::<Vec<_>>();

	for (who, keys, proof) in validators.clone() {
		<session::Pallet<T>>::set_keys(RawOrigin::Signed(who).into(), keys, proof).unwrap();
	}

	validators.into_iter().map(|(who, _, _)| who).collect()
}

fn register_candidates<T: Config>(count: u32) {
	let candidates = (0..count).map(|c| account("candidate", c, SEED)).collect::<Vec<_>>();
	assert!(CandidacyBond::<T>::get() > 0u32.into(), "Bond cannot be zero!");

	for who in candidates {
		T::Currency::make_free_balance_be(&who, CandidacyBond::<T>::get() * 3u32.into());
		<CollatorSelection<T>>::register_as_candidate(RawOrigin::Signed(who).into()).unwrap();
	}
}

fn min_candidates<T: Config>() -> u32 {
	let min_collators = T::MinEligibleCollators::get();
	let invulnerable_length = Invulnerables::<T>::get().len();
	min_collators.saturating_sub(invulnerable_length.try_into().unwrap())
}

fn min_invulnerables<T: Config>() -> u32 {
	let min_collators = T::MinEligibleCollators::get();
	let candidates_length = CandidateList::<T>::decode_len()
		.unwrap_or_default()
		.try_into()
		.unwrap_or_default();
	min_collators.saturating_sub(candidates_length)
}

#[benchmarks(where T: pallet_authorship::Config + session_benchmarking::Config)]
mod benchmarks {
	use super::*;

	#[benchmark]
	fn set_invulnerables(
		b: Linear<1, { T::MaxInvulnerables::get() }>,
	) -> Result<(), BenchmarkError> {
		let origin =
			T::UpdateOrigin::try_successful_origin().map_err(|_| BenchmarkError::Weightless)?;

		let new_invulnerables = register_validators::<T>(b);
		let mut sorted_new_invulnerables = new_invulnerables.clone();
		sorted_new_invulnerables.sort();

		#[extrinsic_call]
		_(origin as T::RuntimeOrigin, new_invulnerables.clone());

		// assert that it comes out sorted
		assert_last_event::<T>(
			Event::NewInvulnerables { invulnerables: sorted_new_invulnerables }.into(),
		);
		Ok(())
	}

	#[benchmark]
	fn add_invulnerable(
		b: Linear<1, { T::MaxInvulnerables::get() - 1 }>,
		c: Linear<1, { T::MaxCandidates::get() - 1 }>,
	) -> Result<(), BenchmarkError> {
		let origin =
			T::UpdateOrigin::try_successful_origin().map_err(|_| BenchmarkError::Weightless)?;

		// need to fill up candidates
		CandidacyBond::<T>::put(T::Currency::minimum_balance());
		DesiredCandidates::<T>::put(c);
		// get accounts and keys for the `c` candidates
		let mut candidates = (0..c).map(|cc| validator::<T>(cc)).collect::<Vec<_>>();
		// add one more to the list. should not be in `b` (invulnerables) because it's the account
		// we will _add_ to invulnerables. we want it to be in `candidates` because we need the
		// weight associated with removing it.
		let (new_invulnerable, new_invulnerable_keys, new_proof) = validator::<T>(b.max(c) + 1);
		candidates.push((new_invulnerable.clone(), new_invulnerable_keys, new_proof));
		// set their keys ...
		for (who, keys, proof) in candidates.clone() {
			<session::Pallet<T>>::set_keys(RawOrigin::Signed(who).into(), keys, proof).unwrap();
		}
		// ... and register them.
<<<<<<< HEAD
		for (who, _, _) in candidates {
			let deposit = <CandidacyBond<T>>::get();
			T::Currency::make_free_balance_be(&who, deposit * 1000_u32.into());
			let incoming = CandidateInfo { who: who.clone(), deposit };
			<Candidates<T>>::try_mutate(|candidates| -> DispatchResult {
				if !candidates.iter().any(|candidate| candidate.who == who) {
					T::Currency::reserve(&who, deposit)?;
					candidates.try_push(incoming).expect("we've respected the bounded vec limit");
					<LastAuthoredBlock<T>>::insert(
						who.clone(),
						frame_system::Pallet::<T>::block_number() + T::KickThreshold::get(),
					);
				}
				Ok(())
=======
		for (who, _) in candidates.iter() {
			let deposit = CandidacyBond::<T>::get();
			T::Currency::make_free_balance_be(who, deposit * 1000_u32.into());
			CandidateList::<T>::try_mutate(|list| {
				list.try_push(CandidateInfo { who: who.clone(), deposit }).unwrap();
				Ok::<(), BenchmarkError>(())
>>>>>>> 4def82e7
			})
			.unwrap();
			T::Currency::reserve(who, deposit)?;
			LastAuthoredBlock::<T>::insert(
				who.clone(),
				frame_system::Pallet::<T>::block_number() + T::KickThreshold::get(),
			);
		}

		// now we need to fill up invulnerables
		let mut invulnerables = register_validators::<T>(b);
		invulnerables.sort();
		let invulnerables: frame_support::BoundedVec<_, T::MaxInvulnerables> =
			frame_support::BoundedVec::try_from(invulnerables).unwrap();
		Invulnerables::<T>::put(invulnerables);

		#[extrinsic_call]
		_(origin as T::RuntimeOrigin, new_invulnerable.clone());

		assert_last_event::<T>(Event::InvulnerableAdded { account_id: new_invulnerable }.into());
		Ok(())
	}

	#[benchmark]
	fn remove_invulnerable(
		b: Linear<{ min_invulnerables::<T>() + 1 }, { T::MaxInvulnerables::get() }>,
	) -> Result<(), BenchmarkError> {
		let origin =
			T::UpdateOrigin::try_successful_origin().map_err(|_| BenchmarkError::Weightless)?;
		let mut invulnerables = register_validators::<T>(b);
		invulnerables.sort();
		let invulnerables: frame_support::BoundedVec<_, T::MaxInvulnerables> =
			frame_support::BoundedVec::try_from(invulnerables).unwrap();
		Invulnerables::<T>::put(invulnerables);
		let to_remove = Invulnerables::<T>::get().first().unwrap().clone();

		#[extrinsic_call]
		_(origin as T::RuntimeOrigin, to_remove.clone());

		assert_last_event::<T>(Event::InvulnerableRemoved { account_id: to_remove }.into());
		Ok(())
	}

	#[benchmark]
	fn set_desired_candidates() -> Result<(), BenchmarkError> {
		let max: u32 = T::MaxCandidates::get();
		let origin =
			T::UpdateOrigin::try_successful_origin().map_err(|_| BenchmarkError::Weightless)?;

		#[extrinsic_call]
		_(origin as T::RuntimeOrigin, max);

		assert_last_event::<T>(Event::NewDesiredCandidates { desired_candidates: max }.into());
		Ok(())
	}

	#[benchmark]
	fn set_candidacy_bond(
		c: Linear<0, { T::MaxCandidates::get() }>,
		k: Linear<0, { T::MaxCandidates::get() }>,
	) -> Result<(), BenchmarkError> {
		let initial_bond_amount: BalanceOf<T> = T::Currency::minimum_balance() * 2u32.into();
		CandidacyBond::<T>::put(initial_bond_amount);
		register_validators::<T>(c);
		register_candidates::<T>(c);
		let kicked = cmp::min(k, c);
		let origin =
			T::UpdateOrigin::try_successful_origin().map_err(|_| BenchmarkError::Weightless)?;
		let bond_amount = if k > 0 {
			CandidateList::<T>::mutate(|candidates| {
				for info in candidates.iter_mut().skip(kicked as usize) {
					info.deposit = T::Currency::minimum_balance() * 3u32.into();
				}
			});
			T::Currency::minimum_balance() * 3u32.into()
		} else {
			T::Currency::minimum_balance()
		};

		#[extrinsic_call]
		_(origin as T::RuntimeOrigin, bond_amount);

		assert_last_event::<T>(Event::NewCandidacyBond { bond_amount }.into());
		Ok(())
	}

	#[benchmark]
	fn update_bond(
		c: Linear<{ min_candidates::<T>() + 1 }, { T::MaxCandidates::get() }>,
	) -> Result<(), BenchmarkError> {
		CandidacyBond::<T>::put(T::Currency::minimum_balance());
		DesiredCandidates::<T>::put(c);

		register_validators::<T>(c);
		register_candidates::<T>(c);

		let caller = CandidateList::<T>::get()[0].who.clone();
		v2::whitelist!(caller);

		let bond_amount: BalanceOf<T> =
			T::Currency::minimum_balance() + T::Currency::minimum_balance();

		#[extrinsic_call]
		_(RawOrigin::Signed(caller.clone()), bond_amount);

		assert_last_event::<T>(
			Event::CandidateBondUpdated { account_id: caller, deposit: bond_amount }.into(),
		);
		assert!(
			CandidateList::<T>::get().iter().last().unwrap().deposit ==
				T::Currency::minimum_balance() * 2u32.into()
		);
		Ok(())
	}

	// worse case is when we have all the max-candidate slots filled except one, and we fill that
	// one.
	#[benchmark]
	fn register_as_candidate(c: Linear<1, { T::MaxCandidates::get() - 1 }>) {
		CandidacyBond::<T>::put(T::Currency::minimum_balance());
		DesiredCandidates::<T>::put(c + 1);

		register_validators::<T>(c);
		register_candidates::<T>(c);

		let caller: T::AccountId = whitelisted_caller();
		let bond: BalanceOf<T> = T::Currency::minimum_balance() * 2u32.into();
		T::Currency::make_free_balance_be(&caller, bond);
		let (keys, proof) = T::generate_session_keys_and_proof(caller.clone());

		<session::Pallet<T>>::set_keys(RawOrigin::Signed(caller.clone()).into(), keys, proof)
			.unwrap();

		#[extrinsic_call]
		_(RawOrigin::Signed(caller.clone()));

		assert_last_event::<T>(
			Event::CandidateAdded { account_id: caller, deposit: bond / 2u32.into() }.into(),
		);
	}

	#[benchmark]
	fn take_candidate_slot(c: Linear<{ min_candidates::<T>() + 1 }, { T::MaxCandidates::get() }>) {
		CandidacyBond::<T>::put(T::Currency::minimum_balance());
		DesiredCandidates::<T>::put(1);

		register_validators::<T>(c);
		register_candidates::<T>(c);

		let caller: T::AccountId = whitelisted_caller();
		let bond: BalanceOf<T> = T::Currency::minimum_balance() * 10u32.into();
		T::Currency::make_free_balance_be(&caller, bond);

		<session::Pallet<T>>::set_keys(
			RawOrigin::Signed(caller.clone()).into(),
			keys::<T>(c + 1),
			Vec::new(),
		)
		.unwrap();

		let target = CandidateList::<T>::get().iter().last().unwrap().who.clone();

		#[extrinsic_call]
		_(RawOrigin::Signed(caller.clone()), bond / 2u32.into(), target.clone());

		assert_last_event::<T>(
			Event::CandidateReplaced { old: target, new: caller, deposit: bond / 2u32.into() }
				.into(),
		);
	}

	// worse case is the last candidate leaving.
	#[benchmark]
	fn leave_intent(c: Linear<{ min_candidates::<T>() + 1 }, { T::MaxCandidates::get() }>) {
		CandidacyBond::<T>::put(T::Currency::minimum_balance());
		DesiredCandidates::<T>::put(c);

		register_validators::<T>(c);
		register_candidates::<T>(c);

		let leaving = CandidateList::<T>::get().iter().last().unwrap().who.clone();
		v2::whitelist!(leaving);

		#[extrinsic_call]
		_(RawOrigin::Signed(leaving.clone()));

		assert_last_event::<T>(Event::CandidateRemoved { account_id: leaving }.into());
	}

	// worse case is paying a non-existing candidate account.
	#[benchmark]
	fn note_author() {
		CandidacyBond::<T>::put(T::Currency::minimum_balance());
		T::Currency::make_free_balance_be(
			&<CollatorSelection<T>>::account_id(),
			T::Currency::minimum_balance() * 4u32.into(),
		);
		let author = account("author", 0, SEED);
		let new_block: BlockNumberFor<T> = 10u32.into();

		frame_system::Pallet::<T>::set_block_number(new_block);
		assert!(T::Currency::free_balance(&author) == 0u32.into());

		#[block]
		{
			<CollatorSelection<T> as EventHandler<_, _>>::note_author(author.clone())
		}

		assert!(T::Currency::free_balance(&author) > 0u32.into());
		assert_eq!(frame_system::Pallet::<T>::block_number(), new_block);
	}

	// worst case for new session.
	#[benchmark]
	fn new_session(
		r: Linear<1, { T::MaxCandidates::get() }>,
		c: Linear<1, { T::MaxCandidates::get() }>,
	) {
		CandidacyBond::<T>::put(T::Currency::minimum_balance());
		DesiredCandidates::<T>::put(c);
		frame_system::Pallet::<T>::set_block_number(0u32.into());

		register_validators::<T>(c);
		register_candidates::<T>(c);

		let new_block: BlockNumberFor<T> = T::KickThreshold::get();
		let zero_block: BlockNumberFor<T> = 0u32.into();
		let candidates: Vec<T::AccountId> = CandidateList::<T>::get()
			.iter()
			.map(|candidate_info| candidate_info.who.clone())
			.collect();

		let non_removals = c.saturating_sub(r);

		for i in 0..c {
			LastAuthoredBlock::<T>::insert(candidates[i as usize].clone(), zero_block);
		}

		if non_removals > 0 {
			for i in 0..non_removals {
				LastAuthoredBlock::<T>::insert(candidates[i as usize].clone(), new_block);
			}
		} else {
			for i in 0..c {
				LastAuthoredBlock::<T>::insert(candidates[i as usize].clone(), new_block);
			}
		}

		let min_candidates = min_candidates::<T>();
		let pre_length = CandidateList::<T>::decode_len().unwrap_or_default();

		frame_system::Pallet::<T>::set_block_number(new_block);

		let current_length: u32 = CandidateList::<T>::decode_len()
			.unwrap_or_default()
			.try_into()
			.unwrap_or_default();
		assert!(c == current_length);
		#[block]
		{
			<CollatorSelection<T> as SessionManager<_>>::new_session(0);
		}

		if c > r && non_removals >= min_candidates {
			// candidates > removals and remaining candidates > min candidates
			// => remaining candidates should be shorter than before removal, i.e. some were
			//    actually removed.
			assert!(CandidateList::<T>::decode_len().unwrap_or_default() < pre_length);
		} else if c > r && non_removals < min_candidates {
			// candidates > removals and remaining candidates would be less than min candidates
			// => remaining candidates should equal min candidates, i.e. some were removed up to
			//    the minimum, but then any more were "forced" to stay in candidates.
			let current_length: u32 = CandidateList::<T>::decode_len()
				.unwrap_or_default()
				.try_into()
				.unwrap_or_default();
			assert!(min_candidates == current_length);
		} else {
			// removals >= candidates, non removals must == 0
			// can't remove more than exist
			assert!(CandidateList::<T>::decode_len().unwrap_or_default() == pre_length);
		}
	}

	impl_benchmark_test_suite!(CollatorSelection, crate::mock::new_test_ext(), crate::mock::Test,);
}<|MERGE_RESOLUTION|>--- conflicted
+++ resolved
@@ -21,22 +21,12 @@
 
 #[allow(unused)]
 use crate::Pallet as CollatorSelection;
-<<<<<<< HEAD
-use cumulus_pallet_session_benchmarking as session_benchmarking;
-use frame_benchmarking::{
-	account, impl_benchmark_test_suite, v2::*, whitelisted_caller, BenchmarkError,
-};
-use frame_support::{
-	dispatch::DispatchResult,
-	traits::{Currency, EnsureOrigin, Get, ReservableCurrency},
-};
-=======
 use alloc::vec::Vec;
 use codec::Decode;
 use core::cmp;
+use cumulus_pallet_session_benchmarking as session_benchmarking;
 use frame_benchmarking::{account, v2::*, whitelisted_caller, BenchmarkError};
 use frame_support::traits::{Currency, EnsureOrigin, Get, ReservableCurrency};
->>>>>>> 4def82e7
 use frame_system::{pallet_prelude::BlockNumberFor, EventRecord, RawOrigin};
 use pallet_authorship::EventHandler;
 use pallet_session::{self as session, SessionManager};
@@ -157,29 +147,12 @@
 			<session::Pallet<T>>::set_keys(RawOrigin::Signed(who).into(), keys, proof).unwrap();
 		}
 		// ... and register them.
-<<<<<<< HEAD
-		for (who, _, _) in candidates {
-			let deposit = <CandidacyBond<T>>::get();
-			T::Currency::make_free_balance_be(&who, deposit * 1000_u32.into());
-			let incoming = CandidateInfo { who: who.clone(), deposit };
-			<Candidates<T>>::try_mutate(|candidates| -> DispatchResult {
-				if !candidates.iter().any(|candidate| candidate.who == who) {
-					T::Currency::reserve(&who, deposit)?;
-					candidates.try_push(incoming).expect("we've respected the bounded vec limit");
-					<LastAuthoredBlock<T>>::insert(
-						who.clone(),
-						frame_system::Pallet::<T>::block_number() + T::KickThreshold::get(),
-					);
-				}
-				Ok(())
-=======
-		for (who, _) in candidates.iter() {
+		for (who, _, _) in candidates.iter() {
 			let deposit = CandidacyBond::<T>::get();
 			T::Currency::make_free_balance_be(who, deposit * 1000_u32.into());
 			CandidateList::<T>::try_mutate(|list| {
 				list.try_push(CandidateInfo { who: who.clone(), deposit }).unwrap();
 				Ok::<(), BenchmarkError>(())
->>>>>>> 4def82e7
 			})
 			.unwrap();
 			T::Currency::reserve(who, deposit)?;
@@ -333,12 +306,10 @@
 		let bond: BalanceOf<T> = T::Currency::minimum_balance() * 10u32.into();
 		T::Currency::make_free_balance_be(&caller, bond);
 
-		<session::Pallet<T>>::set_keys(
-			RawOrigin::Signed(caller.clone()).into(),
-			keys::<T>(c + 1),
-			Vec::new(),
-		)
-		.unwrap();
+		let (keys, proof) = T::generate_session_keys_and_proof(caller.clone());
+
+		<session::Pallet<T>>::set_keys(RawOrigin::Signed(caller.clone()).into(), keys, proof)
+			.unwrap();
 
 		let target = CandidateList::<T>::get().iter().last().unwrap().who.clone();
 
