--- conflicted
+++ resolved
@@ -155,15 +155,12 @@
 	let info = call.get_dispatch_info();
 	let xt = construct_extrinsic(Alice, call);
 	TransactionPayment::compute_fee(xt.encoded_size() as _, &info, 0)
-<<<<<<< HEAD
-=======
 }
 
 /// Build a bare_instantiate call.
 fn bare_instantiate(origin: &AccountId, code: Vec<u8>) -> BareInstantiateBuilder<Runtime> {
 	let origin = RuntimeOrigin::signed(origin.clone());
 	BareInstantiateBuilder::<Runtime>::bare_instantiate(origin, Code::Upload(code))
->>>>>>> 8d6f747d
 }
 
 #[test]
