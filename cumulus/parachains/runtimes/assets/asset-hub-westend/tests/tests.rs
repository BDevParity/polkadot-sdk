--- conflicted
+++ resolved
@@ -22,29 +22,17 @@
 	sol_types::{sol_data, SolType},
 };
 use asset_hub_westend_runtime::{
-<<<<<<< HEAD
 	bridge_common_config::{BridgeRelayersInstance, BridgeReward},
-	bridge_to_rococo_config,
+	bridge_to_rococo_config, governance,
 	xcm_config::{
-		self, bridging, CheckingAccount, GovernanceLocation, LocationToAccountId, StakingPot,
+		self, bridging, CheckingAccount, LocationToAccountId, StakingPot,
 		TrustBackedAssetsPalletLocation, WestendLocation, XcmConfig,
 	},
 	AllPalletsWithoutSystem, Assets, Balances, Block, BridgeRejectObsoleteHeadersAndMessages,
 	BridgeRelayers, ExistentialDeposit, ForeignAssets, ForeignAssetsInstance, MetadataDepositBase,
-	MetadataDepositPerByte, ParachainSystem, PolkadotXcm, Runtime, RuntimeCall, RuntimeEvent,
-	RuntimeOrigin, SessionKeys, ToRococoXcmRouterInstance, TransactionPayment,
+	MetadataDepositPerByte, ParachainSystem, PolkadotXcm, Revive, Runtime, RuntimeCall,
+	RuntimeEvent, RuntimeOrigin, SessionKeys, ToRococoXcmRouterInstance, TransactionPayment,
 	TrustBackedAssetsInstance, TxExtension, UncheckedExtrinsic, XcmpQueue,
-=======
-	governance, xcm_config,
-	xcm_config::{
-		bridging, CheckingAccount, LocationToAccountId, StakingPot,
-		TrustBackedAssetsPalletLocation, WestendLocation, XcmConfig,
-	},
-	AllPalletsWithoutSystem, Assets, Balances, Block, ExistentialDeposit, ForeignAssets,
-	ForeignAssetsInstance, MetadataDepositBase, MetadataDepositPerByte, ParachainSystem,
-	PolkadotXcm, Revive, Runtime, RuntimeCall, RuntimeEvent, RuntimeOrigin, SessionKeys,
-	ToRococoXcmRouterInstance, TrustBackedAssetsInstance, XcmpQueue,
->>>>>>> b804c5d7
 };
 pub use asset_hub_westend_runtime::{AssetConversion, AssetDeposit, CollatorSelection, System};
 use asset_test_utils::{
@@ -1566,11 +1554,299 @@
 		Runtime,
 		RuntimeOrigin,
 	>(GovernanceOrigin::Location(Location::parent())));
-<<<<<<< HEAD
-	assert_ok!(parachains_runtimes_test_utils::test_cases::can_governance_authorize_upgrade::<
-		Runtime,
-		RuntimeOrigin,
-	>(GovernanceOrigin::Location(GovernanceLocation::get())));
+}
+
+#[test]
+fn weight_of_message_increases_when_dealing_with_erc20s() {
+	use xcm::VersionedXcm;
+	use xcm_runtime_apis::fees::runtime_decl_for_xcm_payment_api::XcmPaymentApiV1;
+	let message = Xcm::<()>::builder_unsafe().withdraw_asset((Parent, 100u128)).build();
+	let versioned = VersionedXcm::<()>::V5(message);
+	let regular_asset_weight = Runtime::query_xcm_weight(versioned).unwrap();
+
+	let message = Xcm::<()>::builder_unsafe()
+		.withdraw_asset((AccountKey20 { network: None, key: [1u8; 20] }, 100u128))
+		.build();
+	let versioned = VersionedXcm::<()>::V5(message);
+	let weight = Runtime::query_xcm_weight(versioned).unwrap();
+	assert!(
+		weight.ref_time() > regular_asset_weight.ref_time()
+			// The proof size really blows up.
+			&& weight.proof_size() > 10 * regular_asset_weight.proof_size()
+	);
+	assert_eq!(weight, crate::xcm_config::ERC20TransferGasLimit::get());
+}
+
+#[test]
+fn withdraw_and_deposit_erc20s() {
+	let sender: AccountId = ALICE.into();
+	let beneficiary: AccountId = BOB.into();
+	let checking_account =
+		asset_hub_westend_runtime::xcm_config::ERC20TransfersCheckingAccount::get();
+	let initial_wnd_amount = 10_000_000_000_000u128;
+
+	ExtBuilder::<Runtime>::default().build().execute_with(|| {
+		// We need to give enough funds for every account involved so they
+		// can call `Revive::map_account`.
+		assert_ok!(Balances::mint_into(&sender, initial_wnd_amount));
+		assert_ok!(Balances::mint_into(&beneficiary, initial_wnd_amount));
+		assert_ok!(Balances::mint_into(&checking_account, initial_wnd_amount));
+
+		// We need to map all accounts.
+		assert_ok!(Revive::map_account(RuntimeOrigin::signed(checking_account.clone())));
+		assert_ok!(Revive::map_account(RuntimeOrigin::signed(sender.clone())));
+		assert_ok!(Revive::map_account(RuntimeOrigin::signed(beneficiary.clone())));
+
+		let code = include_bytes!(
+			"../../../../../../substrate/frame/revive/fixtures/contracts/erc20.polkavm"
+		)
+		.to_vec();
+
+		let initial_amount_u256 = U256::from(1_000_000_000_000u128);
+		let constructor_data = sol_data::Uint::<256>::abi_encode(&initial_amount_u256);
+		let Contract { addr: erc20_address, .. } = bare_instantiate(&sender, code)
+			.gas_limit(Weight::from_parts(2_000_000_000, 200_000))
+			.storage_deposit_limit(DepositLimit::Balance(Balance::MAX))
+			.data(constructor_data)
+			.build_and_unwrap_contract();
+
+		let sender_balance_before = <Balances as fungible::Inspect<_>>::balance(&sender);
+
+		let erc20_transfer_amount = 100u128;
+		let wnd_amount_for_fees = 1_000_000_000_000u128;
+		// Actual XCM to execute locally.
+		let message = Xcm::<RuntimeCall>::builder()
+			.withdraw_asset((Parent, wnd_amount_for_fees))
+			.pay_fees((Parent, wnd_amount_for_fees))
+			.withdraw_asset((
+				AccountKey20 { key: erc20_address.into(), network: None },
+				erc20_transfer_amount,
+			))
+			.deposit_asset(AllCounted(1), beneficiary.clone())
+			.refund_surplus()
+			.deposit_asset(AllCounted(1), sender.clone())
+			.build();
+		assert_ok!(PolkadotXcm::execute(
+			RuntimeOrigin::signed(sender.clone()),
+			Box::new(VersionedXcm::V5(message)),
+			Weight::from_parts(2_500_000_000, 220_000),
+		));
+
+		// Revive is not taking any fees.
+		let sender_balance_after = <Balances as fungible::Inspect<_>>::balance(&sender);
+		// Balance after is larger than the difference between balance before and transferred
+		// amount because of the refund.
+		assert!(sender_balance_after > sender_balance_before - wnd_amount_for_fees);
+
+		// Beneficiary receives the ERC20.
+		let beneficiary_amount =
+			<Revive as fungibles::Inspect<_>>::balance(erc20_address, &beneficiary);
+		assert_eq!(beneficiary_amount, erc20_transfer_amount);
+	});
+}
+
+#[test]
+fn non_existent_erc20_will_error() {
+	let sender: AccountId = ALICE.into();
+	let beneficiary: AccountId = BOB.into();
+	let checking_account =
+		asset_hub_westend_runtime::xcm_config::ERC20TransfersCheckingAccount::get();
+	let initial_wnd_amount = 10_000_000_000_000u128;
+	// We try to withdraw an ERC20 token but the address doesn't exist.
+	let non_existent_contract_address = [1u8; 20];
+
+	ExtBuilder::<Runtime>::default().build().execute_with(|| {
+		// We need to give enough funds for every account involved so they
+		// can call `Revive::map_account`.
+		assert_ok!(Balances::mint_into(&sender, initial_wnd_amount));
+		assert_ok!(Balances::mint_into(&beneficiary, initial_wnd_amount));
+		assert_ok!(Balances::mint_into(&checking_account, initial_wnd_amount));
+
+		// We need to map all accounts.
+		assert_ok!(Revive::map_account(RuntimeOrigin::signed(checking_account.clone())));
+		assert_ok!(Revive::map_account(RuntimeOrigin::signed(sender.clone())));
+		assert_ok!(Revive::map_account(RuntimeOrigin::signed(beneficiary.clone())));
+
+		let wnd_amount_for_fees = 1_000_000_000_000u128;
+		let erc20_transfer_amount = 100u128;
+		let message = Xcm::<RuntimeCall>::builder()
+			.withdraw_asset((Parent, wnd_amount_for_fees))
+			.pay_fees((Parent, wnd_amount_for_fees))
+			.withdraw_asset((
+				AccountKey20 { key: non_existent_contract_address, network: None },
+				erc20_transfer_amount,
+			))
+			.deposit_asset(AllCounted(1), beneficiary.clone())
+			.build();
+		// Execution fails but doesn't panic.
+		assert!(PolkadotXcm::execute(
+			RuntimeOrigin::signed(sender.clone()),
+			Box::new(VersionedXcm::V5(message)),
+			Weight::from_parts(2_500_000_000, 120_000),
+		)
+		.is_err());
+	});
+}
+
+#[test]
+fn smart_contract_not_erc20_will_error() {
+	let sender: AccountId = ALICE.into();
+	let beneficiary: AccountId = BOB.into();
+	let checking_account =
+		asset_hub_westend_runtime::xcm_config::ERC20TransfersCheckingAccount::get();
+	let initial_wnd_amount = 10_000_000_000_000u128;
+
+	ExtBuilder::<Runtime>::default().build().execute_with(|| {
+		// We need to give enough funds for every account involved so they
+		// can call `Revive::map_account`.
+		assert_ok!(Balances::mint_into(&sender, initial_wnd_amount));
+		assert_ok!(Balances::mint_into(&beneficiary, initial_wnd_amount));
+		assert_ok!(Balances::mint_into(&checking_account, initial_wnd_amount));
+
+		// We need to map all accounts.
+		assert_ok!(Revive::map_account(RuntimeOrigin::signed(checking_account.clone())));
+		assert_ok!(Revive::map_account(RuntimeOrigin::signed(sender.clone())));
+		assert_ok!(Revive::map_account(RuntimeOrigin::signed(beneficiary.clone())));
+
+		let (code, _) = compile_module("dummy").unwrap();
+
+		let Contract { addr: non_erc20_address, .. } = bare_instantiate(&sender, code)
+			.gas_limit(Weight::from_parts(2_000_000_000, 200_000))
+			.storage_deposit_limit(DepositLimit::Balance(Balance::MAX))
+			.build_and_unwrap_contract();
+
+		let wnd_amount_for_fees = 1_000_000_000_000u128;
+		let erc20_transfer_amount = 100u128;
+		let message = Xcm::<RuntimeCall>::builder()
+			.withdraw_asset((Parent, wnd_amount_for_fees))
+			.pay_fees((Parent, wnd_amount_for_fees))
+			.withdraw_asset((
+				AccountKey20 { key: non_erc20_address.into(), network: None },
+				erc20_transfer_amount,
+			))
+			.deposit_asset(AllCounted(1), beneficiary.clone())
+			.build();
+		// Execution fails but doesn't panic.
+		assert!(PolkadotXcm::execute(
+			RuntimeOrigin::signed(sender.clone()),
+			Box::new(VersionedXcm::V5(message)),
+			Weight::from_parts(2_500_000_000, 120_000),
+		)
+		.is_err());
+	});
+}
+
+// Here the contract returns a number but because it can be cast to true
+// it still succeeds.
+#[test]
+fn smart_contract_does_not_return_bool_fails() {
+	let sender: AccountId = ALICE.into();
+	let beneficiary: AccountId = BOB.into();
+	let checking_account =
+		asset_hub_westend_runtime::xcm_config::ERC20TransfersCheckingAccount::get();
+	let initial_wnd_amount = 10_000_000_000_000u128;
+
+	ExtBuilder::<Runtime>::default().build().execute_with(|| {
+		// We need to give enough funds for every account involved so they
+		// can call `Revive::map_account`.
+		assert_ok!(Balances::mint_into(&sender, initial_wnd_amount));
+		assert_ok!(Balances::mint_into(&beneficiary, initial_wnd_amount));
+		assert_ok!(Balances::mint_into(&checking_account, initial_wnd_amount));
+
+		// We need to map all accounts.
+		assert_ok!(Revive::map_account(RuntimeOrigin::signed(checking_account.clone())));
+		assert_ok!(Revive::map_account(RuntimeOrigin::signed(sender.clone())));
+		assert_ok!(Revive::map_account(RuntimeOrigin::signed(beneficiary.clone())));
+
+		// This contract implements the ERC20 interface for `transfer` except it returns a uint256.
+		let code = include_bytes!(
+			"../../../../../../substrate/frame/revive/fixtures/contracts/fake_erc20.polkavm"
+		)
+		.to_vec();
+
+		let initial_amount_u256 = U256::from(1_000_000_000_000u128);
+		let constructor_data = sol_data::Uint::<256>::abi_encode(&initial_amount_u256);
+
+		let Contract { addr: non_erc20_address, .. } = bare_instantiate(&sender, code)
+			.gas_limit(Weight::from_parts(2_000_000_000, 200_000))
+			.storage_deposit_limit(DepositLimit::Balance(Balance::MAX))
+			.data(constructor_data)
+			.build_and_unwrap_contract();
+
+		let wnd_amount_for_fees = 1_000_000_000_000u128;
+		let erc20_transfer_amount = 100u128;
+		let message = Xcm::<RuntimeCall>::builder()
+			.withdraw_asset((Parent, wnd_amount_for_fees))
+			.pay_fees((Parent, wnd_amount_for_fees))
+			.withdraw_asset((
+				AccountKey20 { key: non_erc20_address.into(), network: None },
+				erc20_transfer_amount,
+			))
+			.deposit_asset(AllCounted(1), beneficiary.clone())
+			.build();
+		// Execution fails but doesn't panic.
+		assert!(PolkadotXcm::execute(
+			RuntimeOrigin::signed(sender.clone()),
+			Box::new(VersionedXcm::V5(message)),
+			Weight::from_parts(2_500_000_000, 220_000),
+		)
+		.is_err());
+	});
+}
+
+#[test]
+fn expensive_erc20_runs_out_of_gas() {
+	let sender: AccountId = ALICE.into();
+	let beneficiary: AccountId = BOB.into();
+	let checking_account =
+		asset_hub_westend_runtime::xcm_config::ERC20TransfersCheckingAccount::get();
+	let initial_wnd_amount = 10_000_000_000_000u128;
+
+	ExtBuilder::<Runtime>::default().build().execute_with(|| {
+		// We need to give enough funds for every account involved so they
+		// can call `Revive::map_account`.
+		assert_ok!(Balances::mint_into(&sender, initial_wnd_amount));
+		assert_ok!(Balances::mint_into(&beneficiary, initial_wnd_amount));
+		assert_ok!(Balances::mint_into(&checking_account, initial_wnd_amount));
+
+		// We need to map all accounts.
+		assert_ok!(Revive::map_account(RuntimeOrigin::signed(checking_account.clone())));
+		assert_ok!(Revive::map_account(RuntimeOrigin::signed(sender.clone())));
+		assert_ok!(Revive::map_account(RuntimeOrigin::signed(beneficiary.clone())));
+
+		// This contract does a lot more storage writes in `transfer`.
+		let code = include_bytes!(
+			"../../../../../../substrate/frame/revive/fixtures/contracts/expensive_erc20.polkavm"
+		)
+		.to_vec();
+
+		let initial_amount_u256 = U256::from(1_000_000_000_000u128);
+		let constructor_data = sol_data::Uint::<256>::abi_encode(&initial_amount_u256);
+		let Contract { addr: non_erc20_address, .. } = bare_instantiate(&sender, code)
+			.gas_limit(Weight::from_parts(2_000_000_000, 200_000))
+			.storage_deposit_limit(DepositLimit::Balance(Balance::MAX))
+			.data(constructor_data)
+			.build_and_unwrap_contract();
+
+		let wnd_amount_for_fees = 1_000_000_000_000u128;
+		let erc20_transfer_amount = 100u128;
+		let message = Xcm::<RuntimeCall>::builder()
+			.withdraw_asset((Parent, wnd_amount_for_fees))
+			.pay_fees((Parent, wnd_amount_for_fees))
+			.withdraw_asset((
+				AccountKey20 { key: non_erc20_address.into(), network: None },
+				erc20_transfer_amount,
+			))
+			.deposit_asset(AllCounted(1), beneficiary.clone())
+			.build();
+		// Execution fails but doesn't panic.
+		assert!(PolkadotXcm::execute(
+			RuntimeOrigin::signed(sender.clone()),
+			Box::new(VersionedXcm::V5(message)),
+			Weight::from_parts(2_500_000_000, 120_000),
+		)
+		.is_err());
+	});
 }
 
 mod bridge_to_rococo_tests {
@@ -2040,299 +2316,4 @@
 			);
 		},
 	);
-=======
-}
-
-#[test]
-fn weight_of_message_increases_when_dealing_with_erc20s() {
-	use xcm::VersionedXcm;
-	use xcm_runtime_apis::fees::runtime_decl_for_xcm_payment_api::XcmPaymentApiV1;
-	let message = Xcm::<()>::builder_unsafe().withdraw_asset((Parent, 100u128)).build();
-	let versioned = VersionedXcm::<()>::V5(message);
-	let regular_asset_weight = Runtime::query_xcm_weight(versioned).unwrap();
-
-	let message = Xcm::<()>::builder_unsafe()
-		.withdraw_asset((AccountKey20 { network: None, key: [1u8; 20] }, 100u128))
-		.build();
-	let versioned = VersionedXcm::<()>::V5(message);
-	let weight = Runtime::query_xcm_weight(versioned).unwrap();
-	assert!(
-		weight.ref_time() > regular_asset_weight.ref_time()
-			// The proof size really blows up.
-			&& weight.proof_size() > 10 * regular_asset_weight.proof_size()
-	);
-	assert_eq!(weight, crate::xcm_config::ERC20TransferGasLimit::get());
-}
-
-#[test]
-fn withdraw_and_deposit_erc20s() {
-	let sender: AccountId = ALICE.into();
-	let beneficiary: AccountId = BOB.into();
-	let checking_account =
-		asset_hub_westend_runtime::xcm_config::ERC20TransfersCheckingAccount::get();
-	let initial_wnd_amount = 10_000_000_000_000u128;
-
-	ExtBuilder::<Runtime>::default().build().execute_with(|| {
-		// We need to give enough funds for every account involved so they
-		// can call `Revive::map_account`.
-		assert_ok!(Balances::mint_into(&sender, initial_wnd_amount));
-		assert_ok!(Balances::mint_into(&beneficiary, initial_wnd_amount));
-		assert_ok!(Balances::mint_into(&checking_account, initial_wnd_amount));
-
-		// We need to map all accounts.
-		assert_ok!(Revive::map_account(RuntimeOrigin::signed(checking_account.clone())));
-		assert_ok!(Revive::map_account(RuntimeOrigin::signed(sender.clone())));
-		assert_ok!(Revive::map_account(RuntimeOrigin::signed(beneficiary.clone())));
-
-		let code = include_bytes!(
-			"../../../../../../substrate/frame/revive/fixtures/contracts/erc20.polkavm"
-		)
-		.to_vec();
-
-		let initial_amount_u256 = U256::from(1_000_000_000_000u128);
-		let constructor_data = sol_data::Uint::<256>::abi_encode(&initial_amount_u256);
-		let Contract { addr: erc20_address, .. } = bare_instantiate(&sender, code)
-			.gas_limit(Weight::from_parts(2_000_000_000, 200_000))
-			.storage_deposit_limit(DepositLimit::Balance(Balance::MAX))
-			.data(constructor_data)
-			.build_and_unwrap_contract();
-
-		let sender_balance_before = <Balances as fungible::Inspect<_>>::balance(&sender);
-
-		let erc20_transfer_amount = 100u128;
-		let wnd_amount_for_fees = 1_000_000_000_000u128;
-		// Actual XCM to execute locally.
-		let message = Xcm::<RuntimeCall>::builder()
-			.withdraw_asset((Parent, wnd_amount_for_fees))
-			.pay_fees((Parent, wnd_amount_for_fees))
-			.withdraw_asset((
-				AccountKey20 { key: erc20_address.into(), network: None },
-				erc20_transfer_amount,
-			))
-			.deposit_asset(AllCounted(1), beneficiary.clone())
-			.refund_surplus()
-			.deposit_asset(AllCounted(1), sender.clone())
-			.build();
-		assert_ok!(PolkadotXcm::execute(
-			RuntimeOrigin::signed(sender.clone()),
-			Box::new(VersionedXcm::V5(message)),
-			Weight::from_parts(2_500_000_000, 220_000),
-		));
-
-		// Revive is not taking any fees.
-		let sender_balance_after = <Balances as fungible::Inspect<_>>::balance(&sender);
-		// Balance after is larger than the difference between balance before and transferred
-		// amount because of the refund.
-		assert!(sender_balance_after > sender_balance_before - wnd_amount_for_fees);
-
-		// Beneficiary receives the ERC20.
-		let beneficiary_amount =
-			<Revive as fungibles::Inspect<_>>::balance(erc20_address, &beneficiary);
-		assert_eq!(beneficiary_amount, erc20_transfer_amount);
-	});
-}
-
-#[test]
-fn non_existent_erc20_will_error() {
-	let sender: AccountId = ALICE.into();
-	let beneficiary: AccountId = BOB.into();
-	let checking_account =
-		asset_hub_westend_runtime::xcm_config::ERC20TransfersCheckingAccount::get();
-	let initial_wnd_amount = 10_000_000_000_000u128;
-	// We try to withdraw an ERC20 token but the address doesn't exist.
-	let non_existent_contract_address = [1u8; 20];
-
-	ExtBuilder::<Runtime>::default().build().execute_with(|| {
-		// We need to give enough funds for every account involved so they
-		// can call `Revive::map_account`.
-		assert_ok!(Balances::mint_into(&sender, initial_wnd_amount));
-		assert_ok!(Balances::mint_into(&beneficiary, initial_wnd_amount));
-		assert_ok!(Balances::mint_into(&checking_account, initial_wnd_amount));
-
-		// We need to map all accounts.
-		assert_ok!(Revive::map_account(RuntimeOrigin::signed(checking_account.clone())));
-		assert_ok!(Revive::map_account(RuntimeOrigin::signed(sender.clone())));
-		assert_ok!(Revive::map_account(RuntimeOrigin::signed(beneficiary.clone())));
-
-		let wnd_amount_for_fees = 1_000_000_000_000u128;
-		let erc20_transfer_amount = 100u128;
-		let message = Xcm::<RuntimeCall>::builder()
-			.withdraw_asset((Parent, wnd_amount_for_fees))
-			.pay_fees((Parent, wnd_amount_for_fees))
-			.withdraw_asset((
-				AccountKey20 { key: non_existent_contract_address, network: None },
-				erc20_transfer_amount,
-			))
-			.deposit_asset(AllCounted(1), beneficiary.clone())
-			.build();
-		// Execution fails but doesn't panic.
-		assert!(PolkadotXcm::execute(
-			RuntimeOrigin::signed(sender.clone()),
-			Box::new(VersionedXcm::V5(message)),
-			Weight::from_parts(2_500_000_000, 120_000),
-		)
-		.is_err());
-	});
-}
-
-#[test]
-fn smart_contract_not_erc20_will_error() {
-	let sender: AccountId = ALICE.into();
-	let beneficiary: AccountId = BOB.into();
-	let checking_account =
-		asset_hub_westend_runtime::xcm_config::ERC20TransfersCheckingAccount::get();
-	let initial_wnd_amount = 10_000_000_000_000u128;
-
-	ExtBuilder::<Runtime>::default().build().execute_with(|| {
-		// We need to give enough funds for every account involved so they
-		// can call `Revive::map_account`.
-		assert_ok!(Balances::mint_into(&sender, initial_wnd_amount));
-		assert_ok!(Balances::mint_into(&beneficiary, initial_wnd_amount));
-		assert_ok!(Balances::mint_into(&checking_account, initial_wnd_amount));
-
-		// We need to map all accounts.
-		assert_ok!(Revive::map_account(RuntimeOrigin::signed(checking_account.clone())));
-		assert_ok!(Revive::map_account(RuntimeOrigin::signed(sender.clone())));
-		assert_ok!(Revive::map_account(RuntimeOrigin::signed(beneficiary.clone())));
-
-		let (code, _) = compile_module("dummy").unwrap();
-
-		let Contract { addr: non_erc20_address, .. } = bare_instantiate(&sender, code)
-			.gas_limit(Weight::from_parts(2_000_000_000, 200_000))
-			.storage_deposit_limit(DepositLimit::Balance(Balance::MAX))
-			.build_and_unwrap_contract();
-
-		let wnd_amount_for_fees = 1_000_000_000_000u128;
-		let erc20_transfer_amount = 100u128;
-		let message = Xcm::<RuntimeCall>::builder()
-			.withdraw_asset((Parent, wnd_amount_for_fees))
-			.pay_fees((Parent, wnd_amount_for_fees))
-			.withdraw_asset((
-				AccountKey20 { key: non_erc20_address.into(), network: None },
-				erc20_transfer_amount,
-			))
-			.deposit_asset(AllCounted(1), beneficiary.clone())
-			.build();
-		// Execution fails but doesn't panic.
-		assert!(PolkadotXcm::execute(
-			RuntimeOrigin::signed(sender.clone()),
-			Box::new(VersionedXcm::V5(message)),
-			Weight::from_parts(2_500_000_000, 120_000),
-		)
-		.is_err());
-	});
-}
-
-// Here the contract returns a number but because it can be cast to true
-// it still succeeds.
-#[test]
-fn smart_contract_does_not_return_bool_fails() {
-	let sender: AccountId = ALICE.into();
-	let beneficiary: AccountId = BOB.into();
-	let checking_account =
-		asset_hub_westend_runtime::xcm_config::ERC20TransfersCheckingAccount::get();
-	let initial_wnd_amount = 10_000_000_000_000u128;
-
-	ExtBuilder::<Runtime>::default().build().execute_with(|| {
-		// We need to give enough funds for every account involved so they
-		// can call `Revive::map_account`.
-		assert_ok!(Balances::mint_into(&sender, initial_wnd_amount));
-		assert_ok!(Balances::mint_into(&beneficiary, initial_wnd_amount));
-		assert_ok!(Balances::mint_into(&checking_account, initial_wnd_amount));
-
-		// We need to map all accounts.
-		assert_ok!(Revive::map_account(RuntimeOrigin::signed(checking_account.clone())));
-		assert_ok!(Revive::map_account(RuntimeOrigin::signed(sender.clone())));
-		assert_ok!(Revive::map_account(RuntimeOrigin::signed(beneficiary.clone())));
-
-		// This contract implements the ERC20 interface for `transfer` except it returns a uint256.
-		let code = include_bytes!(
-			"../../../../../../substrate/frame/revive/fixtures/contracts/fake_erc20.polkavm"
-		)
-		.to_vec();
-
-		let initial_amount_u256 = U256::from(1_000_000_000_000u128);
-		let constructor_data = sol_data::Uint::<256>::abi_encode(&initial_amount_u256);
-
-		let Contract { addr: non_erc20_address, .. } = bare_instantiate(&sender, code)
-			.gas_limit(Weight::from_parts(2_000_000_000, 200_000))
-			.storage_deposit_limit(DepositLimit::Balance(Balance::MAX))
-			.data(constructor_data)
-			.build_and_unwrap_contract();
-
-		let wnd_amount_for_fees = 1_000_000_000_000u128;
-		let erc20_transfer_amount = 100u128;
-		let message = Xcm::<RuntimeCall>::builder()
-			.withdraw_asset((Parent, wnd_amount_for_fees))
-			.pay_fees((Parent, wnd_amount_for_fees))
-			.withdraw_asset((
-				AccountKey20 { key: non_erc20_address.into(), network: None },
-				erc20_transfer_amount,
-			))
-			.deposit_asset(AllCounted(1), beneficiary.clone())
-			.build();
-		// Execution fails but doesn't panic.
-		assert!(PolkadotXcm::execute(
-			RuntimeOrigin::signed(sender.clone()),
-			Box::new(VersionedXcm::V5(message)),
-			Weight::from_parts(2_500_000_000, 220_000),
-		)
-		.is_err());
-	});
-}
-
-#[test]
-fn expensive_erc20_runs_out_of_gas() {
-	let sender: AccountId = ALICE.into();
-	let beneficiary: AccountId = BOB.into();
-	let checking_account =
-		asset_hub_westend_runtime::xcm_config::ERC20TransfersCheckingAccount::get();
-	let initial_wnd_amount = 10_000_000_000_000u128;
-
-	ExtBuilder::<Runtime>::default().build().execute_with(|| {
-		// We need to give enough funds for every account involved so they
-		// can call `Revive::map_account`.
-		assert_ok!(Balances::mint_into(&sender, initial_wnd_amount));
-		assert_ok!(Balances::mint_into(&beneficiary, initial_wnd_amount));
-		assert_ok!(Balances::mint_into(&checking_account, initial_wnd_amount));
-
-		// We need to map all accounts.
-		assert_ok!(Revive::map_account(RuntimeOrigin::signed(checking_account.clone())));
-		assert_ok!(Revive::map_account(RuntimeOrigin::signed(sender.clone())));
-		assert_ok!(Revive::map_account(RuntimeOrigin::signed(beneficiary.clone())));
-
-		// This contract does a lot more storage writes in `transfer`.
-		let code = include_bytes!(
-			"../../../../../../substrate/frame/revive/fixtures/contracts/expensive_erc20.polkavm"
-		)
-		.to_vec();
-
-		let initial_amount_u256 = U256::from(1_000_000_000_000u128);
-		let constructor_data = sol_data::Uint::<256>::abi_encode(&initial_amount_u256);
-		let Contract { addr: non_erc20_address, .. } = bare_instantiate(&sender, code)
-			.gas_limit(Weight::from_parts(2_000_000_000, 200_000))
-			.storage_deposit_limit(DepositLimit::Balance(Balance::MAX))
-			.data(constructor_data)
-			.build_and_unwrap_contract();
-
-		let wnd_amount_for_fees = 1_000_000_000_000u128;
-		let erc20_transfer_amount = 100u128;
-		let message = Xcm::<RuntimeCall>::builder()
-			.withdraw_asset((Parent, wnd_amount_for_fees))
-			.pay_fees((Parent, wnd_amount_for_fees))
-			.withdraw_asset((
-				AccountKey20 { key: non_erc20_address.into(), network: None },
-				erc20_transfer_amount,
-			))
-			.deposit_asset(AllCounted(1), beneficiary.clone())
-			.build();
-		// Execution fails but doesn't panic.
-		assert!(PolkadotXcm::execute(
-			RuntimeOrigin::signed(sender.clone()),
-			Box::new(VersionedXcm::V5(message)),
-			Weight::from_parts(2_500_000_000, 120_000),
-		)
-		.is_err());
-	});
->>>>>>> b804c5d7
 }