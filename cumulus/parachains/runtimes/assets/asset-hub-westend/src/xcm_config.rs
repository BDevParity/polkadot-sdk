--- conflicted
+++ resolved
@@ -25,20 +25,13 @@
 	TrustBackedAssetsAsLocation,
 };
 use frame_support::{
-<<<<<<< HEAD
-	match_types, parameter_types,
-	traits::{
-		tokens::imbalance::ResolveTo, ConstU32, Contains, Equals, Everything, Nothing,
-=======
 	parameter_types,
 	traits::{
-		tokens::imbalance::ResolveAssetTo, ConstU32, Contains, Equals, Everything, Nothing,
->>>>>>> 8428f678
-		PalletInfoAccess,
+		tokens::imbalance::{ResolveAssetTo, ResolveTo},
+		ConstU32, Contains, Equals, Everything, Nothing, PalletInfoAccess,
 	},
 };
 use frame_system::EnsureRoot;
-use pallet_collator_selection::StakingPotAccountId;
 use pallet_xcm::XcmPassthrough;
 use parachains_common::{
 	xcm_config::{
@@ -602,19 +595,13 @@
 		MaxInstructions,
 	>;
 	type Trader = (
-<<<<<<< HEAD
 		UsingComponents<
 			WeightToFee,
 			WestendLocation,
 			AccountId,
 			Balances,
-			ResolveTo<StakingPotAccountId<Runtime>, Balances>,
+			ResolveTo<StakingPot, Balances>,
 		>,
-		// This trader allows to pay with `is_sufficient=true` "Trust Backed" assets from dedicated
-		// `pallet_assets` instance - `Assets`.
-		cumulus_primitives_utility::TakeFirstAssetTrader<
-=======
-		UsingComponents<WeightToFee, WestendLocation, AccountId, Balances, ToStakingPot<Runtime>>,
 		cumulus_primitives_utility::SwapFirstAssetTrader<
 			WestendLocationV3,
 			crate::AssetConversion,
@@ -625,7 +612,6 @@
 				ForeignAssetsConvertedConcreteId,
 			),
 			ResolveAssetTo<StakingPot, crate::NativeAndAssets>,
->>>>>>> 8428f678
 			AccountId,
 		>,
 	);
