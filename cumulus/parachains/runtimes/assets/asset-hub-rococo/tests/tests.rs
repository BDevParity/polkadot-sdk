// This file is part of Cumulus.

// Copyright (C) Parity Technologies (UK) Ltd.
// SPDX-License-Identifier: Apache-2.0

// Licensed under the Apache License, Version 2.0 (the "License");
// you may not use this file except in compliance with the License.
// You may obtain a copy of the License at
//
// 	http://www.apache.org/licenses/LICENSE-2.0
//
// Unless required by applicable law or agreed to in writing, software
// distributed under the License is distributed on an "AS IS" BASIS,
// WITHOUT WARRANTIES OR CONDITIONS OF ANY KIND, either express or implied.
// See the License for the specific language governing permissions and
// limitations under the License.

//! Tests for the Rococo Assets Hub chain.

use asset_hub_rococo_runtime::{
	bridge_to_westend_config,
	xcm_config::{
		self, bridging, CheckingAccount, GovernanceLocation, LocationToAccountId, StakingPot,
		TokenLocation, TrustBackedAssetsPalletLocation, XcmConfig,
	},
	AllPalletsWithoutSystem, AssetConversion, AssetDeposit, Assets, Balances, Block,
	BridgeRejectObsoleteHeadersAndMessages, CollatorSelection, Executive, ExistentialDeposit,
	ForeignAssets, ForeignAssetsInstance, MetadataDepositBase, MetadataDepositPerByte,
	ParachainSystem, Runtime, RuntimeCall, RuntimeEvent, RuntimeOrigin, SessionKeys,
	TransactionPayment, TrustBackedAssetsInstance, TxExtension, UncheckedExtrinsic, XcmpQueue,
};
use asset_test_utils::{
	test_cases_over_bridge::TestBridgingConfig, CollatorSessionKey, CollatorSessionKeys,
	ExtBuilder, GovernanceOrigin, SlotDurations,
};
use codec::{Decode, Encode};
use frame_support::{
	assert_noop, assert_ok,
	dispatch::GetDispatchInfo,
	parameter_types,
	traits::{
		fungible::{Inspect, Mutate},
		fungibles::{
			Create, Inspect as FungiblesInspect, InspectEnumerable, Mutate as FungiblesMutate,
		},
		SignedTransactionBuilder,
	},
	weights::{Weight, WeightToFee as WeightToFeeT},
};
use hex_literal::hex;
use parachains_common::{AccountId, AssetIdForTrustBackedAssets, AuraId, Balance, Signature};
use sp_consensus_aura::SlotDuration;
use sp_core::crypto::Ss58Codec;
use sp_keyring::Sr25519Keyring::Alice;
use sp_runtime::{generic, traits::MaybeEquivalence};
use std::convert::Into;
use testnet_parachains_constants::rococo::{consensus::*, currency::UNITS, fee::WeightToFee};
use xcm::latest::{
	prelude::{Assets as XcmAssets, *},
	WESTEND_GENESIS_HASH,
};
use xcm_builder::WithLatestLocationConverter;
use xcm_executor::traits::{JustTry, WeightTrader};
use xcm_runtime_apis::conversions::LocationToAccountHelper;

const ALICE: [u8; 32] = [1u8; 32];
const SOME_ASSET_ADMIN: [u8; 32] = [5u8; 32];

parameter_types! {
	pub Governance: GovernanceOrigin<RuntimeOrigin> = GovernanceOrigin::Location(GovernanceLocation::get());
}

type AssetIdForTrustBackedAssetsConvert =
	assets_common::AssetIdForTrustBackedAssetsConvert<TrustBackedAssetsPalletLocation>;

type RuntimeHelper = asset_test_utils::RuntimeHelper<Runtime, AllPalletsWithoutSystem>;

fn collator_session_key(account: [u8; 32]) -> CollatorSessionKey<Runtime> {
	CollatorSessionKey::new(
		AccountId::from(account),
		AccountId::from(account),
		SessionKeys { aura: AuraId::from(sp_core::sr25519::Public::from_raw(account)) },
	)
}

fn collator_session_keys() -> CollatorSessionKeys<Runtime> {
	CollatorSessionKeys::default().add(collator_session_key(ALICE))
}

fn slot_durations() -> SlotDurations {
	SlotDurations {
		relay: SlotDuration::from_millis(RELAY_CHAIN_SLOT_DURATION_MILLIS.into()),
		para: SlotDuration::from_millis(SLOT_DURATION),
	}
}

fn construct_extrinsic(
	sender: sp_keyring::Sr25519Keyring,
	call: RuntimeCall,
) -> UncheckedExtrinsic {
	let account_id = sp_core::crypto::AccountId32::from(sender.public());
	let tx_ext: TxExtension = (
		frame_system::AuthorizeCall::<Runtime>::new(),
		frame_system::CheckNonZeroSender::<Runtime>::new(),
		frame_system::CheckSpecVersion::<Runtime>::new(),
		frame_system::CheckTxVersion::<Runtime>::new(),
		frame_system::CheckGenesis::<Runtime>::new(),
		frame_system::CheckMortality::from(generic::Era::Immortal),
		frame_system::CheckNonce::<Runtime>::from(
			frame_system::Pallet::<Runtime>::account(&account_id).nonce,
		),
		frame_system::CheckWeight::<Runtime>::new(),
		pallet_asset_conversion_tx_payment::ChargeAssetTxPayment::<Runtime>::from(0, None),
		frame_metadata_hash_extension::CheckMetadataHash::<Runtime>::new(false),
		BridgeRejectObsoleteHeadersAndMessages,
		(bridge_to_westend_config::OnAssetHubRococoRefundAssetHubWestendMessages::default(),),
	)
		.into();
	let payload = generic::SignedPayload::new(call.clone(), tx_ext.clone()).unwrap();
	let signature = payload.using_encoded(|e| sender.sign(e));
	UncheckedExtrinsic::new_signed_transaction(
		call,
		account_id.into(),
		Signature::Sr25519(signature),
		tx_ext,
	)
}

fn construct_and_apply_extrinsic(
	relayer_at_target: sp_keyring::Sr25519Keyring,
	call: RuntimeCall,
) -> sp_runtime::DispatchOutcome {
	let xt = construct_extrinsic(relayer_at_target, call);
	let r = Executive::apply_extrinsic(xt);
	r.unwrap()
}

fn construct_and_estimate_extrinsic_fee(call: RuntimeCall) -> Balance {
    let info = call.get_dispatch_info();
    let xt = construct_extrinsic(Alice, call);
    TransactionPayment::compute_fee(xt.encoded_size() as _, &info, 0)
}

#[test]
fn test_buy_and_refund_weight_in_native() {
	ExtBuilder::<Runtime>::default()
		.with_collators(vec![AccountId::from(ALICE)])
		.with_session_keys(vec![(
			AccountId::from(ALICE),
			AccountId::from(ALICE),
			SessionKeys { aura: AuraId::from(sp_core::sr25519::Public::from_raw(ALICE)) },
		)])
		.build()
		.execute_with(|| {
			let bob: AccountId = SOME_ASSET_ADMIN.into();
			let staking_pot = CollatorSelection::account_id();
			let native_location = TokenLocation::get();
			let initial_balance = 200 * UNITS;

			assert_ok!(Balances::mint_into(&bob, initial_balance));
			assert_ok!(Balances::mint_into(&staking_pot, initial_balance));

			// keep initial total issuance to assert later.
			let total_issuance = Balances::total_issuance();

			// prepare input to buy weight.
			let weight = Weight::from_parts(4_000_000_000, 0);
			let fee = WeightToFee::weight_to_fee(&weight);
			let extra_amount = 100;
			let ctx = XcmContext { origin: None, message_id: XcmHash::default(), topic: None };
			let payment: Asset = (native_location.clone(), fee + extra_amount).into();

			// init trader and buy weight.
			let mut trader = <XcmConfig as xcm_executor::Config>::Trader::new();
			let unused_asset =
				trader.buy_weight(weight, payment.into(), &ctx).expect("Expected Ok");

			// assert.
			let unused_amount =
				unused_asset.fungible.get(&native_location.clone().into()).map_or(0, |a| *a);
			assert_eq!(unused_amount, extra_amount);
			assert_eq!(Balances::total_issuance(), total_issuance);

			// prepare input to refund weight.
			let refund_weight = Weight::from_parts(1_000_000_000, 0);
			let refund = WeightToFee::weight_to_fee(&refund_weight);

			// refund.
			let actual_refund = trader.refund_weight(refund_weight, &ctx).unwrap();
			assert_eq!(actual_refund, (native_location, refund).into());

			// assert.
			assert_eq!(Balances::balance(&staking_pot), initial_balance);
			// only after `trader` is dropped we expect the fee to be resolved into the treasury
			// account.
			drop(trader);
			assert_eq!(Balances::balance(&staking_pot), initial_balance + fee - refund);
			assert_eq!(Balances::total_issuance(), total_issuance + fee - refund);
		})
}

#[test]
fn test_buy_and_refund_weight_with_swap_local_asset_xcm_trader() {
	ExtBuilder::<Runtime>::default()
		.with_collators(vec![AccountId::from(ALICE)])
		.with_session_keys(vec![(
			AccountId::from(ALICE),
			AccountId::from(ALICE),
			SessionKeys { aura: AuraId::from(sp_core::sr25519::Public::from_raw(ALICE)) },
		)])
		.build()
		.execute_with(|| {
			let bob: AccountId = SOME_ASSET_ADMIN.into();
			let staking_pot = CollatorSelection::account_id();
			let asset_1: u32 = 1;
			let native_location = TokenLocation::get();
			let asset_1_location =
				AssetIdForTrustBackedAssetsConvert::convert_back(&asset_1).unwrap();
			// bob's initial balance for native and `asset1` assets.
			let initial_balance = 200 * UNITS;
			// liquidity for both arms of (native, asset1) pool.
			let pool_liquidity = 100 * UNITS;

			// init asset, balances and pool.
			assert_ok!(<Assets as Create<_>>::create(asset_1, bob.clone(), true, 10));

			assert_ok!(Assets::mint_into(asset_1, &bob, initial_balance));
			assert_ok!(Balances::mint_into(&bob, initial_balance));
			assert_ok!(Balances::mint_into(&staking_pot, initial_balance));

			assert_ok!(AssetConversion::create_pool(
				RuntimeHelper::origin_of(bob.clone()),
				Box::new(Location::try_from(native_location.clone()).expect("conversion works")),
				Box::new(Location::try_from(asset_1_location.clone()).expect("conversion works"))
			));

			assert_ok!(AssetConversion::add_liquidity(
				RuntimeHelper::origin_of(bob.clone()),
				Box::new(Location::try_from(native_location.clone()).expect("conversion works")),
				Box::new(Location::try_from(asset_1_location.clone()).expect("conversion works")),
				pool_liquidity,
				pool_liquidity,
				1,
				1,
				bob,
			));

			// keep initial total issuance to assert later.
			let asset_total_issuance = Assets::total_issuance(asset_1);
			let native_total_issuance = Balances::total_issuance();

			// prepare input to buy weight.
			let weight = Weight::from_parts(4_000_000_000, 0);
			let fee = WeightToFee::weight_to_fee(&weight);
			let asset_fee =
				AssetConversion::get_amount_in(&fee, &pool_liquidity, &pool_liquidity).unwrap();
			let extra_amount = 100;
			let ctx = XcmContext { origin: None, message_id: XcmHash::default(), topic: None };
			let payment: Asset = (asset_1_location.clone(), asset_fee + extra_amount).into();

			// init trader and buy weight.
			let mut trader = <XcmConfig as xcm_executor::Config>::Trader::new();
			let unused_asset =
				trader.buy_weight(weight, payment.into(), &ctx).expect("Expected Ok");

			// assert.
			let unused_amount =
				unused_asset.fungible.get(&asset_1_location.clone().into()).map_or(0, |a| *a);
			assert_eq!(unused_amount, extra_amount);
			assert_eq!(Assets::total_issuance(asset_1), asset_total_issuance + asset_fee);

			// prepare input to refund weight.
			let refund_weight = Weight::from_parts(1_000_000_000, 0);
			let refund = WeightToFee::weight_to_fee(&refund_weight);
			let (reserve1, reserve2) = AssetConversion::get_reserves(
				Location::try_from(native_location).expect("conversion works"),
				Location::try_from(asset_1_location.clone()).expect("conversion works"),
			)
			.unwrap();
			let asset_refund =
				AssetConversion::get_amount_out(&refund, &reserve1, &reserve2).unwrap();

			// refund.
			let actual_refund = trader.refund_weight(refund_weight, &ctx).unwrap();
			assert_eq!(actual_refund, (asset_1_location, asset_refund).into());

			// assert.
			assert_eq!(Balances::balance(&staking_pot), initial_balance);
			// only after `trader` is dropped we expect the fee to be resolved into the treasury
			// account.
			drop(trader);
			assert_eq!(Balances::balance(&staking_pot), initial_balance + fee - refund);
			assert_eq!(
				Assets::total_issuance(asset_1),
				asset_total_issuance + asset_fee - asset_refund
			);
			assert_eq!(Balances::total_issuance(), native_total_issuance);
		})
}

#[test]
fn test_buy_and_refund_weight_with_swap_foreign_asset_xcm_trader() {
	ExtBuilder::<Runtime>::default()
		.with_collators(vec![AccountId::from(ALICE)])
		.with_session_keys(vec![(
			AccountId::from(ALICE),
			AccountId::from(ALICE),
			SessionKeys { aura: AuraId::from(sp_core::sr25519::Public::from_raw(ALICE)) },
		)])
		.build()
		.execute_with(|| {
			let bob: AccountId = SOME_ASSET_ADMIN.into();
			let staking_pot = CollatorSelection::account_id();
			let native_location =
				Location::try_from(TokenLocation::get()).expect("conversion works");
			let foreign_location = Location {
				parents: 1,
				interior: (Junction::Parachain(1234), Junction::GeneralIndex(12345)).into(),
			};
			// bob's initial balance for native and `asset1` assets.
			let initial_balance = 200 * UNITS;
			// liquidity for both arms of (native, asset1) pool.
			let pool_liquidity = 100 * UNITS;

			// init asset, balances and pool.
			assert_ok!(<ForeignAssets as Create<_>>::create(
				foreign_location.clone(),
				bob.clone(),
				true,
				10
			));

			assert_ok!(ForeignAssets::mint_into(foreign_location.clone(), &bob, initial_balance));
			assert_ok!(Balances::mint_into(&bob, initial_balance));
			assert_ok!(Balances::mint_into(&staking_pot, initial_balance));

			assert_ok!(AssetConversion::create_pool(
				RuntimeHelper::origin_of(bob.clone()),
				Box::new(native_location.clone()),
				Box::new(foreign_location.clone())
			));

			assert_ok!(AssetConversion::add_liquidity(
				RuntimeHelper::origin_of(bob.clone()),
				Box::new(native_location.clone()),
				Box::new(foreign_location.clone()),
				pool_liquidity,
				pool_liquidity,
				1,
				1,
				bob,
			));

			// keep initial total issuance to assert later.
			let asset_total_issuance = ForeignAssets::total_issuance(foreign_location.clone());
			let native_total_issuance = Balances::total_issuance();

			// prepare input to buy weight.
			let weight = Weight::from_parts(4_000_000_000, 0);
			let fee = WeightToFee::weight_to_fee(&weight);
			let asset_fee =
				AssetConversion::get_amount_in(&fee, &pool_liquidity, &pool_liquidity).unwrap();
			let extra_amount = 100;
			let ctx = XcmContext { origin: None, message_id: XcmHash::default(), topic: None };
			let payment: Asset = (foreign_location.clone(), asset_fee + extra_amount).into();

			// init trader and buy weight.
			let mut trader = <XcmConfig as xcm_executor::Config>::Trader::new();
			let unused_asset =
				trader.buy_weight(weight, payment.into(), &ctx).expect("Expected Ok");

			// assert.
			let unused_amount =
				unused_asset.fungible.get(&foreign_location.clone().into()).map_or(0, |a| *a);
			assert_eq!(unused_amount, extra_amount);
			assert_eq!(
				ForeignAssets::total_issuance(foreign_location.clone()),
				asset_total_issuance + asset_fee
			);

			// prepare input to refund weight.
			let refund_weight = Weight::from_parts(1_000_000_000, 0);
			let refund = WeightToFee::weight_to_fee(&refund_weight);
			let (reserve1, reserve2) =
				AssetConversion::get_reserves(native_location, foreign_location.clone()).unwrap();
			let asset_refund =
				AssetConversion::get_amount_out(&refund, &reserve1, &reserve2).unwrap();

			// refund.
			let actual_refund = trader.refund_weight(refund_weight, &ctx).unwrap();
			assert_eq!(actual_refund, (foreign_location.clone(), asset_refund).into());

			// assert.
			assert_eq!(Balances::balance(&staking_pot), initial_balance);
			// only after `trader` is dropped we expect the fee to be resolved into the treasury
			// account.
			drop(trader);
			assert_eq!(Balances::balance(&staking_pot), initial_balance + fee - refund);
			assert_eq!(
				ForeignAssets::total_issuance(foreign_location),
				asset_total_issuance + asset_fee - asset_refund
			);
			assert_eq!(Balances::total_issuance(), native_total_issuance);
		})
}

#[test]
fn test_asset_xcm_take_first_trader_refund_not_possible_since_amount_less_than_ed() {
	ExtBuilder::<Runtime>::default()
		.with_collators(vec![AccountId::from(ALICE)])
		.with_session_keys(vec![(
			AccountId::from(ALICE),
			AccountId::from(ALICE),
			SessionKeys { aura: AuraId::from(sp_core::sr25519::Public::from_raw(ALICE)) },
		)])
		.build()
		.execute_with(|| {
			// We need root origin to create a sufficient asset
			// We set existential deposit to be identical to the one for Balances first
			assert_ok!(Assets::force_create(
				RuntimeHelper::root_origin(),
				1.into(),
				AccountId::from(ALICE).into(),
				true,
				ExistentialDeposit::get()
			));

			let mut trader = <XcmConfig as xcm_executor::Config>::Trader::new();
			let ctx = XcmContext { origin: None, message_id: XcmHash::default(), topic: None };

			// Set Alice as block author, who will receive fees
			RuntimeHelper::run_to_block(2, AccountId::from(ALICE));

			// We are going to buy small amount
			let bought = Weight::from_parts(500_000_000u64, 0);

			let asset_location = AssetIdForTrustBackedAssetsConvert::convert_back(&1).unwrap();

			let amount_bought = WeightToFee::weight_to_fee(&bought);

			assert!(
				amount_bought < ExistentialDeposit::get(),
				"we are testing what happens when the amount does not exceed ED"
			);

			let asset: Asset = (asset_location, amount_bought).into();

			// Buy weight should return an error
			assert_noop!(trader.buy_weight(bought, asset.into(), &ctx), XcmError::TooExpensive);

			// not credited since the ED is higher than this value
			assert_eq!(Assets::balance(1, AccountId::from(ALICE)), 0);

			// We also need to ensure the total supply did not increase
			assert_eq!(Assets::total_supply(1), 0);
		});
}

#[test]
fn test_asset_xcm_trader_not_possible_for_non_sufficient_assets() {
	ExtBuilder::<Runtime>::default()
		.with_collators(vec![AccountId::from(ALICE)])
		.with_session_keys(vec![(
			AccountId::from(ALICE),
			AccountId::from(ALICE),
			SessionKeys { aura: AuraId::from(sp_core::sr25519::Public::from_raw(ALICE)) },
		)])
		.build()
		.execute_with(|| {
			// Create a non-sufficient asset with specific existential deposit
			let minimum_asset_balance = 1_000_000_u128;
			assert_ok!(Assets::force_create(
				RuntimeHelper::root_origin(),
				1.into(),
				AccountId::from(ALICE).into(),
				false,
				minimum_asset_balance
			));

			// We first mint enough asset for the account to exist for assets
			assert_ok!(Assets::mint(
				RuntimeHelper::origin_of(AccountId::from(ALICE)),
				1.into(),
				AccountId::from(ALICE).into(),
				minimum_asset_balance
			));

			let mut trader = <XcmConfig as xcm_executor::Config>::Trader::new();
			let ctx = XcmContext { origin: None, message_id: XcmHash::default(), topic: None };

			// Set Alice as block author, who will receive fees
			RuntimeHelper::run_to_block(2, AccountId::from(ALICE));

			// We are going to buy 4e9 weight
			let bought = Weight::from_parts(4_000_000_000u64, 0);

			// lets calculate amount needed
			let asset_amount_needed = WeightToFee::weight_to_fee(&bought);

			let asset_location = AssetIdForTrustBackedAssetsConvert::convert_back(&1).unwrap();

			let asset: Asset = (asset_location, asset_amount_needed).into();

			// Make sure again buy_weight does return an error
			assert_noop!(trader.buy_weight(bought, asset.into(), &ctx), XcmError::TooExpensive);

			// Drop trader
			drop(trader);

			// Make sure author(Alice) has NOT received the amount
			assert_eq!(Assets::balance(1, AccountId::from(ALICE)), minimum_asset_balance);

			// We also need to ensure the total supply NOT increased
			assert_eq!(Assets::total_supply(1), minimum_asset_balance);
		});
}

#[test]
fn test_assets_balances_api_works() {
	use assets_common::runtime_api::runtime_decl_for_fungibles_api::FungiblesApi;

	ExtBuilder::<Runtime>::default()
		.with_collators(vec![AccountId::from(ALICE)])
		.with_session_keys(vec![(
			AccountId::from(ALICE),
			AccountId::from(ALICE),
			SessionKeys { aura: AuraId::from(sp_core::sr25519::Public::from_raw(ALICE)) },
		)])
		.build()
		.execute_with(|| {
			let local_asset_id = 1;
			let foreign_asset_id_location =
				Location::new(1, [Junction::Parachain(1234), Junction::GeneralIndex(12345)]);

			// check before
			assert_eq!(Assets::balance(local_asset_id, AccountId::from(ALICE)), 0);
			assert_eq!(
				ForeignAssets::balance(foreign_asset_id_location.clone(), AccountId::from(ALICE)),
				0
			);
			assert_eq!(Balances::free_balance(AccountId::from(ALICE)), 0);
			assert!(Runtime::query_account_balances(AccountId::from(ALICE))
				.unwrap()
				.try_as::<XcmAssets>()
				.unwrap()
				.is_none());

			// Drip some balance
			use frame_support::traits::fungible::Mutate;
			let some_currency = ExistentialDeposit::get();
			Balances::mint_into(&AccountId::from(ALICE), some_currency).unwrap();

			// We need root origin to create a sufficient asset
			let minimum_asset_balance = 3333333_u128;
			assert_ok!(Assets::force_create(
				RuntimeHelper::root_origin(),
				local_asset_id.into(),
				AccountId::from(ALICE).into(),
				true,
				minimum_asset_balance
			));

			// We first mint enough asset for the account to exist for assets
			assert_ok!(Assets::mint(
				RuntimeHelper::origin_of(AccountId::from(ALICE)),
				local_asset_id.into(),
				AccountId::from(ALICE).into(),
				minimum_asset_balance
			));

			// create foreign asset
			let foreign_asset_minimum_asset_balance = 3333333_u128;
			assert_ok!(ForeignAssets::force_create(
				RuntimeHelper::root_origin(),
				foreign_asset_id_location.clone(),
				AccountId::from(SOME_ASSET_ADMIN).into(),
				false,
				foreign_asset_minimum_asset_balance
			));

			// We first mint enough asset for the account to exist for assets
			assert_ok!(ForeignAssets::mint(
				RuntimeHelper::origin_of(AccountId::from(SOME_ASSET_ADMIN)),
				foreign_asset_id_location.clone(),
				AccountId::from(ALICE).into(),
				6 * foreign_asset_minimum_asset_balance
			));

			// check after
			assert_eq!(
				Assets::balance(local_asset_id, AccountId::from(ALICE)),
				minimum_asset_balance
			);
			assert_eq!(
				ForeignAssets::balance(foreign_asset_id_location.clone(), AccountId::from(ALICE)),
				6 * minimum_asset_balance
			);
			assert_eq!(Balances::free_balance(AccountId::from(ALICE)), some_currency);

			let result: XcmAssets = Runtime::query_account_balances(AccountId::from(ALICE))
				.unwrap()
				.try_into()
				.unwrap();
			assert_eq!(result.len(), 3);

			// check currency
			assert!(result.inner().iter().any(|asset| asset.eq(
				&assets_common::fungible_conversion::convert_balance::<TokenLocation, Balance>(
					some_currency
				)
				.unwrap()
			)));
			// check trusted asset
			assert!(result.inner().iter().any(|asset| asset.eq(&(
				AssetIdForTrustBackedAssetsConvert::convert_back(&local_asset_id).unwrap(),
				minimum_asset_balance
			)
				.into())));
			// check foreign asset
			assert!(result.inner().iter().any(|asset| asset.eq(&(
				WithLatestLocationConverter::<Location>::convert_back(&foreign_asset_id_location)
					.unwrap(),
				6 * foreign_asset_minimum_asset_balance
			)
				.into())));
		});
}

asset_test_utils::include_teleports_for_native_asset_works!(
	Runtime,
	AllPalletsWithoutSystem,
	XcmConfig,
	CheckingAccount,
	WeightToFee,
	ParachainSystem,
	collator_session_keys(),
	slot_durations(),
	ExistentialDeposit::get(),
	Box::new(|runtime_event_encoded: Vec<u8>| {
		match RuntimeEvent::decode(&mut &runtime_event_encoded[..]) {
			Ok(RuntimeEvent::PolkadotXcm(event)) => Some(event),
			_ => None,
		}
	}),
	1000
);

asset_test_utils::include_teleports_for_foreign_assets_works!(
	Runtime,
	AllPalletsWithoutSystem,
	XcmConfig,
	CheckingAccount,
	WeightToFee,
	ParachainSystem,
	LocationToAccountId,
	ForeignAssetsInstance,
	collator_session_keys(),
	slot_durations(),
	ExistentialDeposit::get(),
	Box::new(|runtime_event_encoded: Vec<u8>| {
		match RuntimeEvent::decode(&mut &runtime_event_encoded[..]) {
			Ok(RuntimeEvent::PolkadotXcm(event)) => Some(event),
			_ => None,
		}
	}),
	Box::new(|runtime_event_encoded: Vec<u8>| {
		match RuntimeEvent::decode(&mut &runtime_event_encoded[..]) {
			Ok(RuntimeEvent::XcmpQueue(event)) => Some(event),
			_ => None,
		}
	})
);

asset_test_utils::include_asset_transactor_transfer_with_local_consensus_currency_works!(
	Runtime,
	XcmConfig,
	collator_session_keys(),
	ExistentialDeposit::get(),
	Box::new(|| {
		assert!(Assets::asset_ids().collect::<Vec<_>>().is_empty());
		assert!(ForeignAssets::asset_ids().collect::<Vec<_>>().is_empty());
	}),
	Box::new(|| {
		assert!(Assets::asset_ids().collect::<Vec<_>>().is_empty());
		assert!(ForeignAssets::asset_ids().collect::<Vec<_>>().is_empty());
	})
);

asset_test_utils::include_asset_transactor_transfer_with_pallet_assets_instance_works!(
	asset_transactor_transfer_with_trust_backed_assets_works,
	Runtime,
	XcmConfig,
	TrustBackedAssetsInstance,
	AssetIdForTrustBackedAssets,
	AssetIdForTrustBackedAssetsConvert,
	collator_session_keys(),
	ExistentialDeposit::get(),
	12345,
	Box::new(|| {
		assert!(ForeignAssets::asset_ids().collect::<Vec<_>>().is_empty());
	}),
	Box::new(|| {
		assert!(ForeignAssets::asset_ids().collect::<Vec<_>>().is_empty());
	})
);

asset_test_utils::include_asset_transactor_transfer_with_pallet_assets_instance_works!(
	asset_transactor_transfer_with_foreign_assets_works,
	Runtime,
	XcmConfig,
	ForeignAssetsInstance,
	Location,
	JustTry,
	collator_session_keys(),
	ExistentialDeposit::get(),
	Location::new(1, [Junction::Parachain(1313), Junction::GeneralIndex(12345)]),
	Box::new(|| {
		assert!(Assets::asset_ids().collect::<Vec<_>>().is_empty());
	}),
	Box::new(|| {
		assert!(Assets::asset_ids().collect::<Vec<_>>().is_empty());
	})
);

asset_test_utils::include_create_and_manage_foreign_assets_for_local_consensus_parachain_assets_works!(
	Runtime,
	XcmConfig,
	WeightToFee,
	LocationToAccountId,
	ForeignAssetsInstance,
	Location,
	WithLatestLocationConverter<Location>,
	collator_session_keys(),
	ExistentialDeposit::get(),
	AssetDeposit::get(),
	MetadataDepositBase::get(),
	MetadataDepositPerByte::get(),
	Box::new(|pallet_asset_call| RuntimeCall::ForeignAssets(pallet_asset_call).encode()),
	Box::new(|runtime_event_encoded: Vec<u8>| {
		match RuntimeEvent::decode(&mut &runtime_event_encoded[..]) {
			Ok(RuntimeEvent::ForeignAssets(pallet_asset_event)) => Some(pallet_asset_event),
			_ => None,
		}
	}),
	Box::new(|| {
		assert!(Assets::asset_ids().collect::<Vec<_>>().is_empty());
		assert!(ForeignAssets::asset_ids().collect::<Vec<_>>().is_empty());
	}),
	Box::new(|| {
		assert!(Assets::asset_ids().collect::<Vec<_>>().is_empty());
		assert_eq!(ForeignAssets::asset_ids().collect::<Vec<_>>().len(), 1);
	})
);

fn limited_reserve_transfer_assets_for_native_asset_over_bridge_works(
	bridging_configuration: fn() -> TestBridgingConfig,
) {
	asset_test_utils::test_cases_over_bridge::limited_reserve_transfer_assets_for_native_asset_works::<
		Runtime,
		AllPalletsWithoutSystem,
		XcmConfig,
		ParachainSystem,
		XcmpQueue,
		LocationToAccountId,
	>(
		collator_session_keys(),
		slot_durations(),
		ExistentialDeposit::get(),
		AccountId::from(ALICE),
		Box::new(|runtime_event_encoded: Vec<u8>| {
			match RuntimeEvent::decode(&mut &runtime_event_encoded[..]) {
				Ok(RuntimeEvent::PolkadotXcm(event)) => Some(event),
				_ => None,
			}
		}),
		Box::new(|runtime_event_encoded: Vec<u8>| {
			match RuntimeEvent::decode(&mut &runtime_event_encoded[..]) {
				Ok(RuntimeEvent::XcmpQueue(event)) => Some(event),
				_ => None,
			}
		}),
		bridging_configuration,
		WeightLimit::Unlimited,
		Some(xcm_config::bridging::XcmBridgeHubRouterFeeAssetId::get()),
		Some(xcm_config::TreasuryAccount::get()),
	)
}

mod asset_hub_rococo_tests {
	use super::*;
	use asset_hub_rococo_runtime::{
		bridge_to_westend_config::WestendGlobalConsensusNetwork, PolkadotXcm,
		ToWestendXcmRouterInstance,
	};
	use xcm_executor::traits::ConvertLocation;

	/// The bridge over BridgeHubs: AHW <-> BHW <-> BHR <-> AHR
	fn bridging_to_asset_hub_westend() -> TestBridgingConfig {
		let _ = PolkadotXcm::force_xcm_version(
			RuntimeOrigin::root(),
			Box::new(bridging::to_westend::AssetHubWestend::get()),
			XCM_VERSION,
		)
		.expect("version saved!");
		TestBridgingConfig {
			bridged_network: bridging::to_westend::WestendNetwork::get(),
			local_bridge_hub_para_id: bridging::SiblingBridgeHubParaId::get(),
			local_bridge_hub_location: bridging::SiblingBridgeHub::get(),
			bridged_target_location: bridging::to_westend::AssetHubWestend::get(),
		}
	}

	/// The direct bridge over AssetHubs: AHW <-> AHR
	fn direct_bridging_to_asset_hub_westend() -> TestBridgingConfig {
		let _ = PolkadotXcm::force_xcm_version(
			RuntimeOrigin::root(),
			Box::new(bridging::to_westend::AssetHubWestend::get()),
			XCM_VERSION,
		)
		.expect("version saved!");
		TestBridgingConfig {
			bridged_network: bridging::to_westend::WestendNetwork::get(),
			// Local AH para_id.
			local_bridge_hub_para_id: bp_asset_hub_rococo::ASSET_HUB_ROCOCO_PARACHAIN_ID,
			// The bridge is deployed `Here` on the AH chain.
			local_bridge_hub_location: Location::here(),
			bridged_target_location: bridging::to_westend::AssetHubWestend::get(),
		}
	}

	#[test]
	fn limited_reserve_transfer_assets_for_native_asset_to_asset_hub_westend_works() {
		limited_reserve_transfer_assets_for_native_asset_over_bridge_works(
			bridging_to_asset_hub_westend,
		)
	}

	#[test]
	fn receive_reserve_asset_deposited_wnd_from_asset_hub_westend_fees_paid_by_pool_swap_works() {
		fn test_with(
			bridging_cfg: impl Fn() -> TestBridgingConfig,
			bridge_instance: InteriorLocation,
		) {
			const BLOCK_AUTHOR_ACCOUNT: [u8; 32] = [13; 32];
			let block_author_account = AccountId::from(BLOCK_AUTHOR_ACCOUNT);
			let staking_pot = StakingPot::get();

			let foreign_asset_id_location =
				Location::new(2, [GlobalConsensus(WestendGlobalConsensusNetwork::get())]);
			let foreign_asset_id_minimum_balance = 1_000_000_000;
			// sovereign account as foreign asset owner (can be whoever for this scenario)
			let foreign_asset_owner =
				LocationToAccountId::convert_location(&Location::parent()).unwrap();
			let foreign_asset_create_params = (
				foreign_asset_owner,
				foreign_asset_id_location.clone(),
				foreign_asset_id_minimum_balance,
			);

			asset_test_utils::test_cases_over_bridge::receive_reserve_asset_deposited_from_different_consensus_works::<
				Runtime,
				AllPalletsWithoutSystem,
				XcmConfig,
				ForeignAssetsInstance,
			>(
				collator_session_keys().add(collator_session_key(BLOCK_AUTHOR_ACCOUNT)),
				ExistentialDeposit::get(),
				AccountId::from([73; 32]),
				block_author_account,
				// receiving WNDs
				foreign_asset_create_params.clone(),
				1000000000000,
				|| {
					// setup pool for paying fees to touch `SwapFirstAssetTrader`
					asset_test_utils::test_cases::setup_pool_for_paying_fees_with_foreign_assets::<Runtime, RuntimeOrigin>(ExistentialDeposit::get(), foreign_asset_create_params);
					// staking pot account for collecting local native fees from `BuyExecution`
					let _ = Balances::force_set_balance(RuntimeOrigin::root(), StakingPot::get().into(), ExistentialDeposit::get());
					// prepare bridge configuration
					bridging_cfg()
				},
				(
					bridge_instance,
					GlobalConsensus(WestendGlobalConsensusNetwork::get()),
					[Parachain(1000)].into()
				),
				|| {
					// check staking pot for ED
					assert_eq!(Balances::free_balance(&staking_pot), ExistentialDeposit::get());
					// check now foreign asset for staking pot
					assert_eq!(
						ForeignAssets::balance(
							foreign_asset_id_location.clone().into(),
							&staking_pot
						),
						0
					);
				},
				|| {
					// `SwapFirstAssetTrader` - staking pot receives xcm fees in ROCs
					assert!(
						Balances::free_balance(&staking_pot) > ExistentialDeposit::get()
					);
					// staking pot receives no foreign assets
					assert_eq!(
						ForeignAssets::balance(
							foreign_asset_id_location.clone().into(),
							&staking_pot
						),
						0
					);
				}
			)
		}

		// The bridge with BHs is working.
		test_with(
			bridging_to_asset_hub_westend,
			[PalletInstance(
				bp_bridge_hub_rococo::WITH_BRIDGE_ROCOCO_TO_WESTEND_MESSAGES_PALLET_INDEX,
			)]
			.into(),
		);
		// The bridge with direct AHs is working.
		test_with(
			direct_bridging_to_asset_hub_westend,
			[PalletInstance(
				bp_asset_hub_rococo::WITH_BRIDGE_ROCOCO_TO_WESTEND_MESSAGES_PALLET_INDEX,
			)]
			.into(),
		);
	}

	#[test]
	fn receive_reserve_asset_deposited_wnd_from_asset_hub_westend_fees_paid_by_sufficient_asset_works(
	) {
		const BLOCK_AUTHOR_ACCOUNT: [u8; 32] = [13; 32];
		let block_author_account = AccountId::from(BLOCK_AUTHOR_ACCOUNT);
		let staking_pot = StakingPot::get();

		let foreign_asset_id_location =
			Location::new(2, [Junction::GlobalConsensus(WestendGlobalConsensusNetwork::get())]);
		let foreign_asset_id_minimum_balance = 1_000_000_000;
		// sovereign account as foreign asset owner (can be whoever for this scenario)
		let foreign_asset_owner =
			LocationToAccountId::convert_location(&Location::parent()).unwrap();
		let foreign_asset_create_params = (
			foreign_asset_owner,
			foreign_asset_id_location.clone(),
			foreign_asset_id_minimum_balance,
		);

		asset_test_utils::test_cases_over_bridge::receive_reserve_asset_deposited_from_different_consensus_works::<
			Runtime,
			AllPalletsWithoutSystem,
			XcmConfig,
			ForeignAssetsInstance,
		>(
			collator_session_keys().add(collator_session_key(BLOCK_AUTHOR_ACCOUNT)),
			ExistentialDeposit::get(),
			AccountId::from([73; 32]),
			block_author_account.clone(),
			// receiving WNDs
			foreign_asset_create_params.clone(),
			1000000000000,
			|| {
				asset_test_utils::test_cases::setup_pool_for_paying_fees_with_foreign_assets::<Runtime, RuntimeOrigin>(ExistentialDeposit::get(), foreign_asset_create_params);
				bridging_to_asset_hub_westend()
			},
			(
				[PalletInstance(bp_bridge_hub_rococo::WITH_BRIDGE_ROCOCO_TO_WESTEND_MESSAGES_PALLET_INDEX)].into(),
				GlobalConsensus(WestendGlobalConsensusNetwork::get()),
				[Parachain(1000)].into()
			),
			|| {
				// check block author before
				assert_eq!(
					ForeignAssets::balance(
						foreign_asset_id_location.clone().into(),
						&block_author_account
					),
					0
				);
			},
			|| {
				// check staking pot has at least ED
				assert!(Balances::free_balance(&staking_pot) >= ExistentialDeposit::get());
				// check now foreign asset for staking pot
				assert_eq!(
					ForeignAssets::balance(
						foreign_asset_id_location.clone().into(),
						&staking_pot
					),
					0
				);
			}
		)
	}

	#[test]
	fn update_bridge_status_from_xcm_bridge_router_for_westend_works() {
		asset_test_utils::test_cases_over_bridge::update_bridge_status_from_xcm_bridge_router_works::<
			Runtime,
			AllPalletsWithoutSystem,
			XcmConfig,
			LocationToAccountId,
			ToWestendXcmRouterInstance,
		>(collator_session_keys(), bridging_to_asset_hub_westend, |bridge_id, is_congested| {
			bp_asset_hub_rococo::build_congestion_message(bridge_id.inner(), is_congested).into()
		})
	}

	#[test]
	fn test_report_bridge_status_call_compatibility() {
		let bridge_id = bp_xcm_bridge::BridgeId::new(
			&InteriorLocation::from([GlobalConsensus(ByGenesis([0; 32]))]),
			&InteriorLocation::from([GlobalConsensus(ByGenesis([1; 32]))]),
		);

		// if this test fails, make sure `bp_asset_hub_rococo` has valid encoding
		assert_eq!(
			RuntimeCall::ToWestendXcmRouter(pallet_xcm_bridge_router::Call::update_bridge_status {
				bridge_id,
				is_congested: true,
			})
			.encode(),
			bp_asset_hub_rococo::Call::ToWestendXcmRouter(
				bp_asset_hub_rococo::XcmBridgeHubCall::update_bridge_status {
					bridge_id: bridge_id.inner(),
					is_congested: true,
				}
			)
			.encode()
		);
	}

	#[test]
	fn check_sane_weight_report_bridge_status_for_westend() {
		use pallet_xcm_bridge_router::WeightInfo;
		let actual = <Runtime as pallet_xcm_bridge_router::Config<
			ToWestendXcmRouterInstance,
		>>::WeightInfo::update_bridge_status();
		let max_weight = bp_asset_hub_rococo::XcmBridgeHubRouterTransactCallMaxWeight::get();
		assert!(
			actual.all_lte(max_weight),
			"max_weight: {:?} should be adjusted to actual {:?}",
			max_weight,
			actual
		);
	}

	#[test]
	fn reserve_transfer_native_asset_to_non_teleport_para_works() {
		asset_test_utils::test_cases::reserve_transfer_native_asset_to_non_teleport_para_works::<
			Runtime,
			AllPalletsWithoutSystem,
			XcmConfig,
			ParachainSystem,
			XcmpQueue,
			LocationToAccountId,
		>(
			collator_session_keys(),
			slot_durations(),
			ExistentialDeposit::get(),
			AccountId::from(ALICE),
			Box::new(|runtime_event_encoded: Vec<u8>| {
				match RuntimeEvent::decode(&mut &runtime_event_encoded[..]) {
					Ok(RuntimeEvent::PolkadotXcm(event)) => Some(event),
					_ => None,
				}
			}),
			Box::new(|runtime_event_encoded: Vec<u8>| {
				match RuntimeEvent::decode(&mut &runtime_event_encoded[..]) {
					Ok(RuntimeEvent::XcmpQueue(event)) => Some(event),
					_ => None,
				}
			}),
			WeightLimit::Unlimited,
		);
	}
}

#[test]
fn change_xcm_bridge_hub_router_byte_fee_by_governance_works() {
	asset_test_utils::test_cases::change_storage_constant_by_governance_works::<
		Runtime,
		bridging::XcmBridgeHubRouterByteFee,
		Balance,
	>(
		collator_session_keys(),
		1000,
		Governance::get(),
		|| {
			(
				bridging::XcmBridgeHubRouterByteFee::key().to_vec(),
				bridging::XcmBridgeHubRouterByteFee::get(),
			)
		},
		|old_value| {
			if let Some(new_value) = old_value.checked_add(1) {
				new_value
			} else {
				old_value.checked_sub(1).unwrap()
			}
		},
	)
}

#[test]
fn change_xcm_bridge_hub_router_base_fee_by_governance_works() {
	asset_test_utils::test_cases::change_storage_constant_by_governance_works::<
		Runtime,
		bridging::XcmBridgeHubRouterBaseFee,
		Balance,
	>(
		collator_session_keys(),
		1000,
		Governance::get(),
		|| {
			log::error!(
				target: "bridges::estimate",
				"`bridging::XcmBridgeHubRouterBaseFee` actual value: {} for runtime: {}",
				bridging::XcmBridgeHubRouterBaseFee::get(),
				<Runtime as frame_system::Config>::Version::get(),
			);
			(
				bridging::XcmBridgeHubRouterBaseFee::key().to_vec(),
				bridging::XcmBridgeHubRouterBaseFee::get(),
			)
		},
		|old_value| {
			if let Some(new_value) = old_value.checked_add(1) {
				new_value
			} else {
				old_value.checked_sub(1).unwrap()
			}
		},
	)
}

#[test]
fn change_xcm_bridge_hub_ethereum_base_fee_by_governance_works() {
	asset_test_utils::test_cases::change_storage_constant_by_governance_works::<
		Runtime,
		bridging::to_ethereum::BridgeHubEthereumBaseFee,
		Balance,
	>(
		collator_session_keys(),
		1000,
		Governance::get(),
		|| {
			log::error!(
				target: "bridges::estimate",
				"`bridging::BridgeHubEthereumBaseFee` actual value: {} for runtime: {}",
				bridging::to_ethereum::BridgeHubEthereumBaseFee::get(),
				<Runtime as frame_system::Config>::Version::get(),
			);
			(
				bridging::to_ethereum::BridgeHubEthereumBaseFee::key().to_vec(),
				bridging::to_ethereum::BridgeHubEthereumBaseFee::get(),
			)
		},
		|old_value| {
			if let Some(new_value) = old_value.checked_add(1) {
				new_value
			} else {
				old_value.checked_sub(1).unwrap()
			}
		},
	)
}

#[test]
fn location_conversion_works() {
	// the purpose of hardcoded values is to catch an unintended location conversion logic change.
	struct TestCase {
		description: &'static str,
		location: Location,
		expected_account_id_str: &'static str,
	}

	let test_cases = vec![
		// DescribeTerminus
		TestCase {
			description: "DescribeTerminus Parent",
			location: Location::new(1, Here),
			expected_account_id_str: "5Dt6dpkWPwLaH4BBCKJwjiWrFVAGyYk3tLUabvyn4v7KtESG",
		},
		TestCase {
			description: "DescribeTerminus Sibling",
			location: Location::new(1, [Parachain(1111)]),
			expected_account_id_str: "5Eg2fnssmmJnF3z1iZ1NouAuzciDaaDQH7qURAy3w15jULDk",
		},
		// DescribePalletTerminal
		TestCase {
			description: "DescribePalletTerminal Parent",
			location: Location::new(1, [PalletInstance(50)]),
			expected_account_id_str: "5CnwemvaAXkWFVwibiCvf2EjqwiqBi29S5cLLydZLEaEw6jZ",
		},
		TestCase {
			description: "DescribePalletTerminal Sibling",
			location: Location::new(1, [Parachain(1111), PalletInstance(50)]),
			expected_account_id_str: "5GFBgPjpEQPdaxEnFirUoa51u5erVx84twYxJVuBRAT2UP2g",
		},
		// DescribeAccountId32Terminal
		TestCase {
			description: "DescribeAccountId32Terminal Parent",
			location: Location::new(
				1,
				[AccountId32 { network: None, id: AccountId::from(ALICE).into() }],
			),
			expected_account_id_str: "5DN5SGsuUG7PAqFL47J9meViwdnk9AdeSWKFkcHC45hEzVz4",
		},
		TestCase {
			description: "DescribeAccountId32Terminal Sibling",
			location: Location::new(
				1,
				[
					Parachain(1111),
					Junction::AccountId32 { network: None, id: AccountId::from(ALICE).into() },
				],
			),
			expected_account_id_str: "5DGRXLYwWGce7wvm14vX1Ms4Vf118FSWQbJkyQigY2pfm6bg",
		},
		// DescribeAccountKey20Terminal
		TestCase {
			description: "DescribeAccountKey20Terminal Parent",
			location: Location::new(1, [AccountKey20 { network: None, key: [0u8; 20] }]),
			expected_account_id_str: "5F5Ec11567pa919wJkX6VHtv2ZXS5W698YCW35EdEbrg14cg",
		},
		TestCase {
			description: "DescribeAccountKey20Terminal Sibling",
			location: Location::new(
				1,
				[Parachain(1111), AccountKey20 { network: None, key: [0u8; 20] }],
			),
			expected_account_id_str: "5CB2FbUds2qvcJNhDiTbRZwiS3trAy6ydFGMSVutmYijpPAg",
		},
		// DescribeTreasuryVoiceTerminal
		TestCase {
			description: "DescribeTreasuryVoiceTerminal Parent",
			location: Location::new(1, [Plurality { id: BodyId::Treasury, part: BodyPart::Voice }]),
			expected_account_id_str: "5CUjnE2vgcUCuhxPwFoQ5r7p1DkhujgvMNDHaF2bLqRp4D5F",
		},
		TestCase {
			description: "DescribeTreasuryVoiceTerminal Sibling",
			location: Location::new(
				1,
				[Parachain(1111), Plurality { id: BodyId::Treasury, part: BodyPart::Voice }],
			),
			expected_account_id_str: "5G6TDwaVgbWmhqRUKjBhRRnH4ry9L9cjRymUEmiRsLbSE4gB",
		},
		// DescribeBodyTerminal
		TestCase {
			description: "DescribeBodyTerminal Parent",
			location: Location::new(1, [Plurality { id: BodyId::Unit, part: BodyPart::Voice }]),
			expected_account_id_str: "5EBRMTBkDisEXsaN283SRbzx9Xf2PXwUxxFCJohSGo4jYe6B",
		},
		TestCase {
			description: "DescribeBodyTerminal Sibling",
			location: Location::new(
				1,
				[Parachain(1111), Plurality { id: BodyId::Unit, part: BodyPart::Voice }],
			),
			expected_account_id_str: "5DBoExvojy8tYnHgLL97phNH975CyT45PWTZEeGoBZfAyRMH",
		},
		// ExternalConsensusLocationsConverterFor
		TestCase {
			description: "Describe Ethereum Location",
			location: Location::new(2, [GlobalConsensus(Ethereum { chain_id: 11155111 })]),
			expected_account_id_str: "5GjRnmh5o3usSYzVmsxBWzHEpvJyHK4tKNPhjpUR3ASrruBy",
		},
		TestCase {
			description: "Describe Ethereum AccountKey",
			location: Location::new(
				2,
				[
					GlobalConsensus(Ethereum { chain_id: 11155111 }),
					AccountKey20 {
						network: None,
						key: hex!("87d1f7fdfEe7f651FaBc8bFCB6E086C278b77A7d"),
					},
				],
			),
			expected_account_id_str: "5HV4j4AsqT349oLRZmTjhGKDofPBWmWaPUfWGaRkuvzkjW9i",
		},
		TestCase {
			description: "Describe Westend Location",
			location: Location::new(2, [GlobalConsensus(ByGenesis(WESTEND_GENESIS_HASH))]),
			expected_account_id_str: "5Fb4pyqFuYLZ43USEAcVUBhFTfTckG9zv9kUaVnmR79YgBCe",
		},
		TestCase {
			description: "Describe Westend AccountID",
			location: Location::new(
				2,
				[
					GlobalConsensus(ByGenesis(WESTEND_GENESIS_HASH)),
					AccountId32 { network: None, id: AccountId::from(ALICE).into() },
				],
			),
			expected_account_id_str: "5CpcvNFY6jkMJrd7XQt3yTweRD1WxUeHXvHnbWuVM1MHKHPe",
		},
		TestCase {
			description: "Describe Westend AccountKey",
			location: Location::new(
				2,
				[
					GlobalConsensus(ByGenesis(WESTEND_GENESIS_HASH)),
					AccountKey20 { network: None, key: [0u8; 20] },
				],
			),
			expected_account_id_str: "5FzaTcFwUMyX5Sfe7wRGuc3zw1cbpGAGZpmAsxS4tBX6x6U3",
		},
		TestCase {
			description: "Describe Westend Treasury Plurality",
			location: Location::new(
				2,
				[
					GlobalConsensus(ByGenesis(WESTEND_GENESIS_HASH)),
					Plurality { id: BodyId::Treasury, part: BodyPart::Voice },
				],
			),
			expected_account_id_str: "5CpdRCmCYwnxS1mifwEddYHDJR8ydDfTpi1gwAQKQvfAjjzu",
		},
		TestCase {
			description: "Describe Westend Parachain Location",
			location: Location::new(
				2,
				[GlobalConsensus(ByGenesis(WESTEND_GENESIS_HASH)), Parachain(1000)],
			),
			expected_account_id_str: "5CkWf1L181BiSbvoofnzfSg8ZLiBK3i1U4sknzETHk8QS2mA",
		},
		TestCase {
			description: "Describe Westend Parachain AccountID",
			location: Location::new(
				2,
				[
					GlobalConsensus(ByGenesis(WESTEND_GENESIS_HASH)),
					Parachain(1000),
					AccountId32 { network: None, id: AccountId::from(ALICE).into() },
				],
			),
			expected_account_id_str: "5G6JJUm6tgsxJhRn76VGme8WGukdUNiBBK6ABUtH9YXEjEk9",
		},
		TestCase {
			description: "Describe Westend Parachain AccountKey",
			location: Location::new(
				2,
				[
					GlobalConsensus(ByGenesis(WESTEND_GENESIS_HASH)),
					Parachain(1000),
					AccountKey20 { network: None, key: [0u8; 20] },
				],
			),
			expected_account_id_str: "5EFpSvq8BUAjdjY4tuGhGXZ66P16iQnX7nxsNoHy7TM6NhMa",
		},
		TestCase {
			description: "Describe Westend Parachain Treasury Plurality",
			location: Location::new(
				2,
				[
					GlobalConsensus(ByGenesis(WESTEND_GENESIS_HASH)),
					Parachain(1000),
					Plurality { id: BodyId::Treasury, part: BodyPart::Voice },
				],
			),
			expected_account_id_str: "5GfwA4qaz9wpQPPHmf5MSKqvsPyrfx1yYeeZB1SUkqDuRuZ1",
		},
		TestCase {
			description: "Describe Westend USDT Location",
			location: Location::new(
				2,
				[
					GlobalConsensus(ByGenesis(WESTEND_GENESIS_HASH)),
					Parachain(1000),
					PalletInstance(50),
					GeneralIndex(1984),
				],
			),
			expected_account_id_str: "5Hd77ZjbVRrYiRXER8qo9DRDB8ZzaKtRswZoypMnMLdixzMs",
		},
	];

	ExtBuilder::<Runtime>::default()
		.with_collators(collator_session_keys().collators())
		.with_session_keys(collator_session_keys().session_keys())
		.with_para_id(1000.into())
		.build()
		.execute_with(|| {
			for tc in test_cases {
				let expected = AccountId::from_string(tc.expected_account_id_str)
					.expect("Invalid AccountId string");

				let got =
					LocationToAccountHelper::<AccountId, LocationToAccountId>::convert_location(
						tc.location.into(),
					)
					.unwrap();

				assert_eq!(got, expected, "{}", tc.description);
			}
		});
}

#[test]
fn xcm_payment_api_works() {
	parachains_runtimes_test_utils::test_cases::xcm_payment_api_with_native_token_works::<
		Runtime,
		RuntimeCall,
		RuntimeOrigin,
		Block,
		WeightToFee,
	>();
	asset_test_utils::test_cases::xcm_payment_api_with_pools_works::<
		Runtime,
		RuntimeCall,
		RuntimeOrigin,
		Block,
		WeightToFee,
	>();

	asset_test_utils::test_cases::xcm_payment_api_foreign_asset_pool_works::<
		Runtime,
		RuntimeCall,
		RuntimeOrigin,
		LocationToAccountId,
		Block,
		WeightToFee,
	>(ExistentialDeposit::get(), WESTEND_GENESIS_HASH);
}

mod bridge_to_westend_tests {
	use super::{
		collator_session_keys, construct_and_apply_extrinsic, construct_and_estimate_extrinsic_fee,
		slot_durations, AccountId, ExtBuilder, Governance, RuntimeHelper,
	};
	use asset_hub_rococo_runtime::{
		bridge_common_config::{BridgeRelayersInstance, DeliveryRewardInBalance},
		bridge_to_westend_config::{
			AssetHubWestendLocation, WestendGlobalConsensusNetwork,
			WithAssetHubWestendMessagesInstance, XcmOverAssetHubWestendInstance,
		},
		xcm_config::{bridging, LocationToAccountId, RelayNetwork, TokenLocation, XcmConfig},
		AllPalletsWithoutSystem, AssetHubWestendProofRootStore, ExistentialDeposit,
		ParachainSystem, PolkadotXcm, Runtime, RuntimeEvent, RuntimeOrigin,
	};
	use bp_runtime::{HeaderOf, RangeInclusiveExt};
<<<<<<< HEAD
	use bridge_hub_test_utils::{
		mock_open_hrmp_channel,
		test_cases::{ToMessageQueueDelivery, ToSiblingDelivery},
	};
=======
	use bridge_hub_test_utils::{mock_open_hrmp_channel, test_cases};
>>>>>>> 63056807
	use codec::Decode;
	use cumulus_primitives_core::UpwardMessageSender;
	use frame_support::{
		traits::{ConstU8, ProcessMessageError},
		BoundedVec,
	};
	use pallet_bridge_messages::BridgedChainOf;
	use sp_runtime::Perbill;
	use testnet_parachains_constants::westend::fee::WeightToFee;
	use xcm::latest::prelude::*;
	use xcm_builder::{CreateMatcher, MatchXcm};

	// Random para id of sibling chain used in tests.
	pub const SIBLING_PARACHAIN_ID: u32 = 2053;
	// Random para id of bridged chain from different global consensus used in tests.
	pub const BRIDGED_LOCATION_PARACHAIN_ID: u32 = 1075;
	const RUNTIME_PARA_ID: u32 = bp_asset_hub_rococo::ASSET_HUB_ROCOCO_PARACHAIN_ID;

	frame_support::parameter_types! {
		pub SiblingParachainLocation: Location = Location::new(1, [Parachain(SIBLING_PARACHAIN_ID)]);
		pub BridgedUniversalLocation: InteriorLocation = [GlobalConsensus(WestendGlobalConsensusNetwork::get()), Parachain(BRIDGED_LOCATION_PARACHAIN_ID)].into();
	}

	#[test]
	fn change_bridge_messages_pallet_mode_by_governance_works() {
		bridge_hub_test_utils::test_cases::change_bridge_messages_pallet_mode_by_governance_works::<
			Runtime,
			WithAssetHubWestendMessagesInstance,
		>(collator_session_keys(), RUNTIME_PARA_ID, Governance::get())
	}

	#[test]
	fn change_delivery_reward_by_governance_works() {
		bridge_hub_test_utils::test_cases::change_storage_constant_by_governance_works::<
			Runtime,
			DeliveryRewardInBalance,
			u64,
		>(
			collator_session_keys(),
			RUNTIME_PARA_ID,
			Governance::get(),
			|| (DeliveryRewardInBalance::key().to_vec(), DeliveryRewardInBalance::get()),
			|old_value| old_value.checked_mul(2).unwrap(),
		)
	}

	#[test]
	fn handle_export_message_from_sibling_parachain_and_add_to_outbound_queue_works() {
		// for Westend
		bridge_hub_test_utils::test_cases::handle_export_message_from_system_parachain_to_outbound_queue_works::<
			Runtime,
			XcmConfig,
			WithAssetHubWestendMessagesInstance,
		>(
			collator_session_keys(),
			RUNTIME_PARA_ID,
			SIBLING_PARACHAIN_ID,
			Box::new(|runtime_event_encoded: Vec<u8>| {
				match RuntimeEvent::decode(&mut &runtime_event_encoded[..]) {
					Ok(RuntimeEvent::BridgeWestendMessages(event)) => Some(event),
					_ => None,
				}
			}),
			|| ExportMessage { network: WestendGlobalConsensusNetwork::get(), destination: [Parachain(BRIDGED_LOCATION_PARACHAIN_ID)].into(), xcm: Xcm(vec![]) },
			Some((TokenLocation::get(), ExistentialDeposit::get()).into()),
			// value should be >= than value generated by `can_calculate_weight_for_paid_export_message_with_reserve_transfer`
			Some((
				TokenLocation::get(),
				bp_asset_hub_rococo::AssetHubRococoBaseXcmFeeInRocs::get()
					+ bridging::DefaultToWestendOverAssetHubWestendXcmRouterBaseFee::get()
			).into()),
			|| {
				PolkadotXcm::force_xcm_version(RuntimeOrigin::root(), Box::new(AssetHubWestendLocation::get()), XCM_VERSION).expect("version saved!");

				// we need to create lane between sibling parachain and remote destination
				bridge_hub_test_utils::ensure_opened_xcm_bridge::<
					Runtime,
					XcmOverAssetHubWestendInstance,
					LocationToAccountId,
					TokenLocation,
				>(
					SiblingParachainLocation::get(),
					BridgedUniversalLocation::get(),
					true,
					|locations, fee| {
						bridge_hub_test_utils::open_xcm_bridge_with_extrinsic::<
							Runtime,
							XcmOverAssetHubWestendInstance
						>((locations.bridge_origin_relative_location().clone(), OriginKind::Xcm), locations.bridge_destination_universal_location().clone(), fee)
					}
				).1
			},
		)
	}

	#[test]
	fn message_dispatch_routing_works() {
		// from Westend
		bridge_hub_test_utils::test_cases::message_dispatch_routing_works::<
			Runtime,
			AllPalletsWithoutSystem,
			XcmConfig,
			ParachainSystem,
			WithAssetHubWestendMessagesInstance,
			RelayNetwork,
			WestendGlobalConsensusNetwork,
			ConstU8<2>,
		>(
			collator_session_keys(),
			slot_durations(),
			RUNTIME_PARA_ID,
			SIBLING_PARACHAIN_ID,
			Box::new(|runtime_event_encoded: Vec<u8>| {
				match RuntimeEvent::decode(&mut &runtime_event_encoded[..]) {
					Ok(RuntimeEvent::ParachainSystem(event)) => Some(event),
					_ => None,
				}
			}),
			Box::new(|runtime_event_encoded: Vec<u8>| {
				match RuntimeEvent::decode(&mut &runtime_event_encoded[..]) {
					Ok(RuntimeEvent::XcmpQueue(event)) => Some(event),
					_ => None,
				}
			}),
			|| <ParachainSystem as UpwardMessageSender>::ensure_successful_delivery(),
		)
	}

	type RuntimeTestsAdapter = bridge_hub_test_utils::test_cases::WithBridgeMessagesHelperAdapter<
		Runtime,
		WithAssetHubWestendMessagesInstance,
		BridgeRelayersInstance,
		(ToMessageQueueDelivery<Runtime>, ToSiblingDelivery<Runtime>),
	>;

	#[test]
	fn for_here_bridge_relayed_incoming_message_works() {
		// In case AssetHub has directly opened a bridge, for example, an AH-to-AH bridge.
		let here_location = Location::here();

		bridge_hub_test_utils::test_cases::relayed_incoming_message_proofs_works::<
			RuntimeTestsAdapter,
		>(
			collator_session_keys(),
			bp_asset_hub_rococo::ASSET_HUB_ROCOCO_PARACHAIN_ID,
			here_location.clone(),
			|| {
				// we need to create a lane between sibling parachain and remote destination
				bridge_hub_test_utils::ensure_opened_xcm_bridge::<
					Runtime,
					XcmOverAssetHubWestendInstance,
					LocationToAccountId,
					TokenLocation,
				>(
					here_location.clone(),
					BridgedUniversalLocation::get(),
					false,
					|locations, fee| {
						bridge_hub_test_utils::open_xcm_bridge_with_extrinsic::<
							Runtime,
							XcmOverAssetHubWestendInstance,
						>(
							// This should represent `RuntimeOrigin::root()` which represents
							// `Location::here()` for `OpenBridgeOrigin`
							(Location::parent(), OriginKind::Superuser),
							locations.bridge_destination_universal_location().clone(),
							fee,
						)
					},
				)
				.1
			},
			|proof_state_root| {
				use bridge_hub_test_utils::test_cases::WithBridgeMessagesHelper;
				// create a bridged header
				let bridged_header = bridge_hub_test_utils::test_header_with_root::<
					HeaderOf<
						BridgedChainOf<
							<RuntimeTestsAdapter as WithBridgeMessagesHelper>::Runtime,
							<RuntimeTestsAdapter as WithBridgeMessagesHelper>::MPI,
						>,
					>,
				>(5, proof_state_root);
				let bridged_header_hash = bridged_header.hash();

				// Store proof_state_root + bridged_header_hash.
				AssetHubWestendProofRootStore::do_note_new_roots(BoundedVec::truncate_from(vec![
					(bridged_header_hash, proof_state_root),
				]));

				bridged_header_hash
			},
			construct_and_apply_extrinsic,
			true,
			true,
		)
	}

	#[test]
	fn for_sibling_parachain_bridge_relayed_incoming_message_works() {
		// In case sibling parachain has opened a bridge, for example, an AH-to-Penpal bridge.
		let sibling_parachain_location = SiblingParachainLocation::get();

		bridge_hub_test_utils::test_cases::relayed_incoming_message_proofs_works::<
			RuntimeTestsAdapter,
		>(
			collator_session_keys(),
			bp_asset_hub_rococo::ASSET_HUB_ROCOCO_PARACHAIN_ID,
			sibling_parachain_location.clone(),
			|| {
				// we need to create a lane between sibling parachain and remote destination
				bridge_hub_test_utils::ensure_opened_xcm_bridge::<
					Runtime,
					XcmOverAssetHubWestendInstance,
					LocationToAccountId,
					TokenLocation,
				>(
					sibling_parachain_location.clone(),
					BridgedUniversalLocation::get(),
					true,
					|locations, fee| {
						bridge_hub_test_utils::open_xcm_bridge_with_extrinsic::<
							Runtime,
							XcmOverAssetHubWestendInstance,
						>(
							(sibling_parachain_location.clone(), OriginKind::Xcm),
							locations.bridge_destination_universal_location().clone(),
							fee,
						)
					},
				)
				.1
			},
			|proof_state_root| {
				use bridge_hub_test_utils::test_cases::WithBridgeMessagesHelper;
				// create a bridged header
				let bridged_header = bridge_hub_test_utils::test_header_with_root::<
					HeaderOf<
						BridgedChainOf<
							<RuntimeTestsAdapter as WithBridgeMessagesHelper>::Runtime,
							<RuntimeTestsAdapter as WithBridgeMessagesHelper>::MPI,
						>,
					>,
				>(5, proof_state_root);
				let bridged_header_hash = bridged_header.hash();

				// Store proof_state_root + bridged_header_hash.
				AssetHubWestendProofRootStore::do_note_new_roots(BoundedVec::truncate_from(vec![
					(bridged_header_hash, proof_state_root),
				]));

				bridged_header_hash
			},
			construct_and_apply_extrinsic,
			true,
			true,
		)
	}

	#[test]
	fn open_and_close_bridge_for_sibling_parachain_works() {
		bridge_hub_test_utils::test_cases::open_and_close_xcm_bridge_works::<
			Runtime,
			XcmOverAssetHubWestendInstance,
			LocationToAccountId,
			TokenLocation,
		>(
			collator_session_keys(),
			RUNTIME_PARA_ID,
			SiblingParachainLocation::get(),
			BridgedUniversalLocation::get(),
			(SiblingParachainLocation::get(), OriginKind::Xcm),
			true,
		)
	}

	#[test]
	fn open_and_close_bridge_for_relay_works() {
		bridge_hub_test_utils::test_cases::open_and_close_xcm_bridge_works::<
			Runtime,
			XcmOverAssetHubWestendInstance,
			LocationToAccountId,
			TokenLocation,
		>(
			collator_session_keys(),
			RUNTIME_PARA_ID,
			Location::parent(),
			BridgedUniversalLocation::get(),
			(Location::parent(), OriginKind::Xcm),
			false,
		)
	}

	#[test]
	fn open_and_close_bridge_for_local_works() {
		bridge_hub_test_utils::test_cases::open_and_close_xcm_bridge_works::<
			Runtime,
			XcmOverAssetHubWestendInstance,
			LocationToAccountId,
			TokenLocation,
		>(
			collator_session_keys(),
			RUNTIME_PARA_ID,
			// The source is `here` as the local chain, e.g., AssetHub itself can open its lanes.
			Location::here(),
			BridgedUniversalLocation::get(),
			// This should represent `RuntimeOrigin::root()` which represents `Location::here()`
			// for `OpenBridgeOrigin`
			(Location::parent(), OriginKind::Superuser),
			false,
		)
	}

	#[test]
	fn westend_xcm_routing_works() {
		let runtime_para_id = 1000;
		ExtBuilder::<Runtime>::default()
			.with_collators(collator_session_keys().collators())
			.with_session_keys(collator_session_keys().session_keys())
			.with_para_id(runtime_para_id.into())
			.build()
			.execute_with(|| {
				frame_support::__private::sp_tracing::try_init_simple();
				let sibling_bridge_hub_para_id = bridging::SiblingBridgeHubParaId::get();
				let bridged_destination = bridging::to_westend::AssetHubWestend::get();
				let bridged_universal_destination = bridged_destination.interior().clone();

				// Common setup
				frame_support::assert_ok!(PolkadotXcm::force_xcm_version(
					RuntimeOrigin::root(),
					Box::new(bridging::to_westend::AssetHubWestend::get()),
					XCM_VERSION,
				));

				// Setup for `ExportMessage` to the `BridgeHub`
				let mut alice = [0u8; 32];
				alice[0] = 1;
				let included_head = RuntimeHelper::run_to_block(2, AccountId::from(alice));
				mock_open_hrmp_channel::<Runtime, ParachainSystem>(
					runtime_para_id.into(),
					sibling_bridge_hub_para_id.into(),
					included_head,
					&alice,
					&slot_durations(),
				);
				frame_support::assert_ok!(PolkadotXcm::force_xcm_version(
					RuntimeOrigin::root(),
					Box::new(bridging::SiblingBridgeHub::get()),
					XCM_VERSION,
				));

				// check no bridge/lane exists
				assert_eq!(
					0,
					pallet_bridge_messages::OutboundLanes::<
						Runtime,
						WithAssetHubWestendMessagesInstance,
					>::iter()
					.count()
				);

				// send to the `bridged_destination`
				frame_support::assert_ok!(PolkadotXcm::send_xcm(
					Here,
					bridged_destination.clone(),
					Xcm::<()>::default()
				));

				// check HRMP message contains `ExportMessage`.
				assert!(asset_test_utils::RuntimeHelper::<
					cumulus_pallet_xcmp_queue::Pallet<Runtime>,
					AllPalletsWithoutSystem,
				>::take_xcm(sibling_bridge_hub_para_id.into())
				.map(|m| {
					let mut m: Xcm<()> = m.try_into().expect("valid XCM version");
					m.0.matcher()
						.skip_inst_while(|inst| !matches!(inst, ExportMessage { .. }))
						.expect("no instruction ExportMessage?")
						.match_next_inst(|instr| match instr {
							ExportMessage { ref network, .. } => {
								assert_eq!(
									network,
									&bridged_destination
										.interior
										.global_consensus()
										.expect("valid NetworkId")
								);
								Ok(())
							},
							_ => Err(ProcessMessageError::BadFormat),
						})
						.is_ok()
				})
				.unwrap_or(false));

				// open permissionless lane between this AH and bridged AH
				let (_, lane_id) = bridge_hub_test_utils::ensure_opened_xcm_bridge::<
					Runtime,
					XcmOverAssetHubWestendInstance,
					LocationToAccountId,
					TokenLocation,
				>(
					Here.into(),
					bridged_universal_destination,
					false,
					|locations, maybe_paid_execution| {
						bridge_hub_test_utils::open_xcm_bridge_with_extrinsic::<
							Runtime,
							XcmOverAssetHubWestendInstance,
						>(
							// This should represent `RuntimeOrigin::root()` which represents
							// `Location::here()` for `OpenBridgeOrigin`
							(Location::parent(), OriginKind::Superuser),
							locations.bridge_destination_universal_location().clone(),
							maybe_paid_execution,
						)
					},
				);
				// lane created
				assert_eq!(
					1,
					pallet_bridge_messages::OutboundLanes::<
						Runtime,
						WithAssetHubWestendMessagesInstance,
					>::iter()
					.count()
				);

				// send to the `bridged_destination` again
				frame_support::assert_ok!(PolkadotXcm::send_xcm(
					Here,
					bridged_destination.clone(),
					Xcm::<()>::default()
				));

				// messages pallet holds outbound message for expected lane_id
				assert_eq!(
					1,
					pallet_bridge_messages::OutboundLanes::<
						Runtime,
						WithAssetHubWestendMessagesInstance,
					>::get(lane_id)
					.map(|d| d.queued_messages().saturating_len())
					.unwrap_or(0)
				);

				// no hrmp message was fired
				assert!(asset_test_utils::RuntimeHelper::<
					cumulus_pallet_xcmp_queue::Pallet<Runtime>,
					AllPalletsWithoutSystem,
				>::take_xcm(sibling_bridge_hub_para_id.into())
				.is_none());
			});
	}

	#[test]
	pub fn can_calculate_weight_for_paid_export_message_with_reserve_transfer() {
		bridge_hub_test_utils::check_sane_fees_values(
			"bp_asset_hub_rococo::AssetHubRococoBaseXcmFeeInRocs",
			bp_asset_hub_rococo::AssetHubRococoBaseXcmFeeInRocs::get(),
			|| {
				test_cases::can_calculate_weight_for_paid_export_message_with_reserve_transfer::<
					Runtime,
					XcmConfig,
					WeightToFee,
				>()
			},
			Perbill::from_percent(33),
			Some(-33),
			&format!(
				"Estimate fee for `ExportMessage` for runtime: {:?}",
				<Runtime as frame_system::Config>::Version::get()
			),
		)
	}

	#[test]
	fn can_calculate_fee_for_standalone_message_delivery_transaction() {
		bridge_hub_test_utils::check_sane_fees_values(
			"bp_asset_hub_rococo::AssetHubRococoBaseDeliveryFeeInRocs",
			bp_asset_hub_rococo::AssetHubRococoBaseDeliveryFeeInRocs::get(),
			|| {
				test_cases::can_calculate_fee_for_standalone_message_delivery_transaction(
					collator_session_keys(),
					1000,
					construct_and_estimate_extrinsic_fee,
				)
			},
			Perbill::from_percent(25),
			Some(-25),
			&format!(
				"Estimate fee for `single message delivery` for runtime: {:?}",
				<Runtime as frame_system::Config>::Version::get()
			),
		)
	}

	#[test]
	fn can_calculate_fee_for_standalone_message_confirmation_transaction() {
		bridge_hub_test_utils::check_sane_fees_values(
			"bp_asset_hub_rococo::AssetHubRococoBaseConfirmationFeeInRocs",
			bp_asset_hub_rococo::AssetHubRococoBaseConfirmationFeeInRocs::get(),
			|| {
				test_cases::can_calculate_fee_for_standalone_message_confirmation_transaction(
					collator_session_keys(),
					1000,
					construct_and_estimate_extrinsic_fee,
				)
			},
			Perbill::from_percent(25),
			Some(-25),
			&format!(
				"Estimate fee for `single message confirmation` for runtime: {:?}",
				<Runtime as frame_system::Config>::Version::get()
			),
		)
	}
}<|MERGE_RESOLUTION|>--- conflicted
+++ resolved
@@ -136,9 +136,9 @@
 }
 
 fn construct_and_estimate_extrinsic_fee(call: RuntimeCall) -> Balance {
-    let info = call.get_dispatch_info();
-    let xt = construct_extrinsic(Alice, call);
-    TransactionPayment::compute_fee(xt.encoded_size() as _, &info, 0)
+	let info = call.get_dispatch_info();
+	let xt = construct_extrinsic(Alice, call);
+	TransactionPayment::compute_fee(xt.encoded_size() as _, &info, 0)
 }
 
 #[test]
@@ -1444,14 +1444,10 @@
 		ParachainSystem, PolkadotXcm, Runtime, RuntimeEvent, RuntimeOrigin,
 	};
 	use bp_runtime::{HeaderOf, RangeInclusiveExt};
-<<<<<<< HEAD
 	use bridge_hub_test_utils::{
 		mock_open_hrmp_channel,
-		test_cases::{ToMessageQueueDelivery, ToSiblingDelivery},
+		test_cases::{self, ToMessageQueueDelivery, ToSiblingDelivery},
 	};
-=======
-	use bridge_hub_test_utils::{mock_open_hrmp_channel, test_cases};
->>>>>>> 63056807
 	use codec::Decode;
 	use cumulus_primitives_core::UpwardMessageSender;
 	use frame_support::{
