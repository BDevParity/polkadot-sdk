--- conflicted
+++ resolved
@@ -292,10 +292,6 @@
 # A feature that should be enabled when the runtime should be built for on-chain
 # deployment. This will disable stuff that shouldn't be part of the on-chain wasm
 # to make it smaller, like logging for example.
-<<<<<<< HEAD
 on-chain-release-build = []
-=======
-on-chain-release-build = ["sp-api/disable-logging"]
-
-fast-runtime = []
->>>>>>> 0b52a2c1
+
+fast-runtime = []