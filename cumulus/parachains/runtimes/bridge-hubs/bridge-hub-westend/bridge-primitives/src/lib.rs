--- conflicted
+++ resolved
@@ -93,11 +93,7 @@
 	/// The XCM fee that is paid for executing XCM program (with `ExportMessage` instruction) at the Westend
 	/// BridgeHub.
 	/// (initially was calculated by test `BridgeHubWestend::can_calculate_weight_for_paid_export_message_with_reserve_transfer` + `33%`)
-<<<<<<< HEAD
-	pub const BridgeHubWestendBaseXcmFeeInWnds: u128 = 18_248_930_000;
-=======
 	pub const BridgeHubWestendBaseXcmFeeInWnds: u128 = 22_962_450_000;
->>>>>>> 8730f3c2
 
 	/// Transaction fee that is paid at the Westend BridgeHub for delivering single inbound message.
 	/// (initially was calculated by test `BridgeHubWestend::can_calculate_fee_for_standalone_message_delivery_transaction` + `33%`)
