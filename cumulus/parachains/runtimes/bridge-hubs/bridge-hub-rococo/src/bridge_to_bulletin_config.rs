// Copyright (C) Parity Technologies (UK) Ltd.
// This file is part of Cumulus.

// Cumulus is free software: you can redistribute it and/or modify
// it under the terms of the GNU General Public License as published by
// the Free Software Foundation, either version 3 of the License, or
// (at your option) any later version.

// Cumulus is distributed in the hope that it will be useful,
// but WITHOUT ANY WARRANTY; without even the implied warranty of
// MERCHANTABILITY or FITNESS FOR A PARTICULAR PURPOSE.  See the
// GNU General Public License for more details.

// You should have received a copy of the GNU General Public License
// along with Cumulus.  If not, see <http://www.gnu.org/licenses/>.

//! Bridge definitions used on BridgeHubRococo for bridging to Rococo Bulletin.
//!
//! Rococo Bulletin chain will be the 1:1 copy of the Polkadot Bulletin, so we
//! are reusing Polkadot Bulletin chain primitives everywhere here.

use crate::{
	bridge_common_config::RelayersForPermissionlessLanesInstance, weights,
	xcm_config::UniversalLocation, AccountId, Balance, Balances, BridgeRococoBulletinGrandpa,
	BridgeRococoBulletinMessages, Runtime, RuntimeEvent, RuntimeHoldReason, XcmOverRococoBulletin,
	XcmRouter,
};
use bp_messages::{
	source_chain::FromBridgedChainMessagesDeliveryProof,
	target_chain::FromBridgedChainMessagesProof, LegacyLaneId,
};

use frame_support::{
	parameter_types,
	traits::{Equals, PalletInfoAccess},
};
use frame_system::{EnsureNever, EnsureRoot};
use pallet_bridge_messages::LaneIdOf;
use pallet_bridge_relayers::extension::{
	BridgeRelayersTransactionExtension, WithMessagesExtensionConfig,
};
use pallet_xcm_bridge_hub::{congestion::BlobDispatcherWithChannelStatus, XcmAsPlainPayload};
use polkadot_parachain_primitives::primitives::Sibling;
use testnet_parachains_constants::rococo::currency::UNITS as ROC;
use xcm::{
	latest::prelude::*,
	prelude::{InteriorLocation, NetworkId},
	AlwaysV5,
};
use xcm_builder::{BridgeBlobDispatcher, ParentIsPreset, SiblingParachainConvertsVia};

parameter_types! {
	/// Interior location (relative to this runtime) of the with-RococoBulletin messages pallet.
	pub BridgeRococoToRococoBulletinMessagesPalletInstance: InteriorLocation = [
		PalletInstance(<BridgeRococoBulletinMessages as PalletInfoAccess>::index() as u8)
	].into();
	/// Rococo Bulletin Network identifier.
	pub RococoBulletinGlobalConsensusNetwork: NetworkId = NetworkId::PolkadotBulletin;
	/// Relative location of the Rococo Bulletin chain.
	pub RococoBulletinGlobalConsensusNetworkLocation: Location = Location::new(
		2,
		[GlobalConsensus(RococoBulletinGlobalConsensusNetwork::get())]
	);

	// see the `FEE_BOOST_PER_RELAY_HEADER` constant get the meaning of this value
	pub PriorityBoostPerRelayHeader: u64 = 58_014_163_614_163;

	/// Priority boost that the registered relayer receives for every additional message in the message
	/// delivery transaction.
	///
	/// It is determined semi-automatically - see `FEE_BOOST_PER_MESSAGE` constant to get the
	/// meaning of this value.
	pub PriorityBoostPerMessage: u64 = 182_044_444_444_444;

	/// PeopleRococo location
	pub PeopleRococoLocation: Location = Location::new(1, [Parachain(rococo_runtime_constants::system_parachain::PEOPLE_ID)]);

	pub storage BridgeDeposit: Balance = 5 * ROC;
}

/// Proof of messages, coming from Rococo Bulletin chain.
pub type FromRococoBulletinMessagesProof<MI> =
	FromBridgedChainMessagesProof<bp_polkadot_bulletin::Hash, LaneIdOf<Runtime, MI>>;
/// Messages delivery proof for Rococo Bridge Hub -> Rococo Bulletin messages.
pub type ToRococoBulletinMessagesDeliveryProof<MI> =
	FromBridgedChainMessagesDeliveryProof<bp_polkadot_bulletin::Hash, LaneIdOf<Runtime, MI>>;

/// Transaction extension that refunds relayers that are delivering messages from the Rococo
/// Bulletin chain.
pub type OnBridgeHubRococoRefundRococoBulletinMessages = BridgeRelayersTransactionExtension<
	Runtime,
	WithMessagesExtensionConfig<
		StrOnBridgeHubRococoRefundRococoBulletinMessages,
		Runtime,
		WithRococoBulletinMessagesInstance,
		RelayersForPermissionlessLanesInstance,
		PriorityBoostPerMessage,
	>,
	LaneIdOf<Runtime, WithRococoBulletinMessagesInstance>,
>;
bp_runtime::generate_static_str_provider!(OnBridgeHubRococoRefundRococoBulletinMessages);

/// Add XCM messages support for BridgeHubRococo to support Rococo->Rococo Bulletin XCM messages.
pub type WithRococoBulletinMessagesInstance = pallet_bridge_messages::Instance4;
impl pallet_bridge_messages::Config<WithRococoBulletinMessagesInstance> for Runtime {
	type RuntimeEvent = RuntimeEvent;
	type WeightInfo =
		weights::pallet_bridge_messages_rococo_to_rococo_bulletin::WeightInfo<Runtime>;

	type ThisChain = bp_bridge_hub_rococo::BridgeHubRococo;
	type BridgedChain = bp_polkadot_bulletin::PolkadotBulletin;
	type BridgedHeaderChain = BridgeRococoBulletinGrandpa;

	type OutboundPayload = XcmAsPlainPayload;
	type InboundPayload = XcmAsPlainPayload;
	type LaneId = LegacyLaneId;

	type DeliveryPayments = ();
	type DeliveryConfirmationPayments = ();

	type MessageDispatch = XcmOverRococoBulletin;
	type OnMessagesDelivered = XcmOverRococoBulletin;
}

/// Add support for the export and dispatch of XCM programs.
pub type XcmOverPolkadotBulletinInstance = pallet_xcm_bridge_hub::Instance2;
impl pallet_xcm_bridge_hub::Config<XcmOverPolkadotBulletinInstance> for Runtime {
	type RuntimeEvent = RuntimeEvent;
	type WeightInfo = weights::pallet_xcm_bridge_hub_over_bulletin::WeightInfo<Runtime>;

	type UniversalLocation = UniversalLocation;
	type BridgedNetwork = RococoBulletinGlobalConsensusNetworkLocation;
	type BridgeMessagesPalletInstance = WithRococoBulletinMessagesInstance;

	type MessageExportPrice = ();
	type DestinationVersion = AlwaysV5;

	type ForceOrigin = EnsureRoot<AccountId>;
	// We don't want to allow creating bridges for this instance.
	type OpenBridgeOrigin = EnsureNever<Location>;
	// Converter aligned with `OpenBridgeOrigin`.
	type BridgeOriginAccountIdConverter =
		(ParentIsPreset<AccountId>, SiblingParachainConvertsVia<Sibling, AccountId>);

	type BridgeDeposit = BridgeDeposit;
	type Currency = Balances;
	type RuntimeHoldReason = RuntimeHoldReason;
	// Do not require deposit from People parachains.
	type AllowWithoutBridgeDeposit = Equals<PeopleRococoLocation>;

	type LocalXcmChannelManager = ();
	// Dispatching inbound messages from the bridge.
	type BlobDispatcher = BlobDispatcherWithChannelStatus<
		// Dispatches received XCM messages from other bridge
		BridgeBlobDispatcher<
			XcmRouter,
			UniversalLocation,
			BridgeRococoToRococoBulletinMessagesPalletInstance,
		>,
		// no congestion checking
		(),
	>;
	type CongestionLimits = ();
}

#[cfg(test)]
mod tests {
	use super::*;
	use crate::bridge_common_config::BridgeGrandpaRococoBulletinInstance;
	use bridge_runtime_common::{
		assert_complete_bridge_types, integrity::check_message_lane_weights,
	};
	use parachains_common::Balance;
	use testnet_parachains_constants::rococo;

	/// Every additional message in the message delivery transaction boosts its priority.
	/// So the priority of transaction with `N+1` messages is larger than priority of
	/// transaction with `N` messages by the `PriorityBoostPerMessage`.
	///
	/// Economically, it is an equivalent of adding tip to the transaction with `N` messages.
	/// The `FEE_BOOST_PER_MESSAGE` constant is the value of this tip.
	///
	/// We want this tip to be large enough (delivery transactions with more messages = less
	/// operational costs and a faster bridge), so this value should be significant.
	const FEE_BOOST_PER_MESSAGE: Balance = 2 * rococo::currency::UNITS;

	// see `FEE_BOOST_PER_MESSAGE` comment
	const FEE_BOOST_PER_RELAY_HEADER: Balance = 2 * rococo::currency::UNITS;

	#[test]
	fn ensure_bridge_hub_rococo_message_lane_weights_are_correct() {
		check_message_lane_weights::<
			bp_bridge_hub_rococo::BridgeHubRococo,
			Runtime,
			WithRococoBulletinMessagesInstance,
		>(
			bp_polkadot_bulletin::EXTRA_STORAGE_PROOF_SIZE,
			bp_bridge_hub_rococo::MAX_UNREWARDED_RELAYERS_IN_CONFIRMATION_TX,
			bp_bridge_hub_rococo::MAX_UNCONFIRMED_MESSAGES_IN_CONFIRMATION_TX,
			true,
		);
	}

	#[test]
	fn ensure_bridge_integrity() {
		assert_complete_bridge_types!(
			runtime: Runtime,
			with_bridged_chain_messages_instance: WithRococoBulletinMessagesInstance,
			this_chain: bp_bridge_hub_rococo::BridgeHubRococo,
			bridged_chain: bp_polkadot_bulletin::PolkadotBulletin,
		);

		// we can't use `assert_complete_bridge_constants` here, because there's a trick with
		// Bulletin chain - it has the same (almost) runtime for Polkadot Bulletin and Rococo
		// Bulletin, so we have to adhere Polkadot names here

		pallet_bridge_relayers::extension::per_relay_header::ensure_priority_boost_is_sane::<
			Runtime,
			BridgeGrandpaRococoBulletinInstance,
			PriorityBoostPerRelayHeader,
		>(FEE_BOOST_PER_RELAY_HEADER);

		pallet_bridge_relayers::extension::per_message::ensure_priority_boost_is_sane::<
			Runtime,
			WithRococoBulletinMessagesInstance,
			PriorityBoostPerMessage,
		>(FEE_BOOST_PER_MESSAGE);

		let expected: InteriorLocation = PalletInstance(
			bp_bridge_hub_rococo::WITH_BRIDGE_ROCOCO_TO_BULLETIN_MESSAGES_PALLET_INDEX,
		)
		.into();

		assert_eq!(BridgeRococoToRococoBulletinMessagesPalletInstance::get(), expected,);
	}
}

<<<<<<< HEAD
/// Contains the migration for the PeopleRococo<>RococoBulletin bridge.
pub mod migration {
	use super::*;
	use frame_support::traits::ConstBool;

	parameter_types! {
		pub BulletinRococoLocation: InteriorLocation = [GlobalConsensus(RococoBulletinGlobalConsensusNetwork::get())].into();
		pub RococoPeopleToRococoBulletinMessagesLane: HashedLaneId = pallet_xcm_bridge_hub::Pallet::< Runtime, XcmOverPolkadotBulletinInstance >::bridge_locations(
				PeopleRococoLocation::get(),
				BulletinRococoLocation::get()
			)
			.unwrap()
			.calculate_lane_id(xcm::latest::VERSION).expect("Valid locations");
	}

	/// Ensure that the existing lanes for the People<>Bulletin bridge are correctly configured.
	pub type StaticToDynamicLanes = pallet_xcm_bridge_hub::migration::OpenBridgeForLane<
		Runtime,
		XcmOverPolkadotBulletinInstance,
		RococoPeopleToRococoBulletinMessagesLane,
		ConstBool<true>,
		PeopleRococoLocation,
		BulletinRococoLocation,
		(),
	>;
=======
#[cfg(feature = "runtime-benchmarks")]
pub(crate) fn open_bridge_for_benchmarks<R, XBHI, C>(
	with: pallet_xcm_bridge_hub::LaneIdOf<R, XBHI>,
	sibling_para_id: u32,
) -> InteriorLocation
where
	R: pallet_xcm_bridge_hub::Config<XBHI>,
	XBHI: 'static,
	C: xcm_executor::traits::ConvertLocation<
		bp_runtime::AccountIdOf<pallet_xcm_bridge_hub::ThisChainOf<R, XBHI>>,
	>,
{
	use pallet_xcm_bridge_hub::{Bridge, BridgeId, BridgeState};
	use sp_runtime::traits::Zero;
	use xcm::{latest::ROCOCO_GENESIS_HASH, VersionedInteriorLocation};

	// insert bridge metadata
	let lane_id = with;
	let sibling_parachain = Location::new(1, [Parachain(sibling_para_id)]);
	let universal_source =
		[GlobalConsensus(ByGenesis(ROCOCO_GENESIS_HASH)), Parachain(sibling_para_id)].into();
	let universal_destination =
		[GlobalConsensus(RococoBulletinGlobalConsensusNetwork::get())].into();
	let bridge_id = BridgeId::new(&universal_source, &universal_destination);

	// insert only bridge metadata, because the benchmarks create lanes
	pallet_xcm_bridge_hub::Bridges::<R, XBHI>::insert(
		bridge_id,
		Bridge {
			bridge_origin_relative_location: alloc::boxed::Box::new(
				sibling_parachain.clone().into(),
			),
			bridge_origin_universal_location: alloc::boxed::Box::new(
				VersionedInteriorLocation::from(universal_source.clone()),
			),
			bridge_destination_universal_location: alloc::boxed::Box::new(
				VersionedInteriorLocation::from(universal_destination),
			),
			state: BridgeState::Opened,
			bridge_owner_account: C::convert_location(&sibling_parachain).expect("valid AccountId"),
			deposit: Zero::zero(),
			lane_id,
		},
	);
	pallet_xcm_bridge_hub::LaneToBridge::<R, XBHI>::insert(lane_id, bridge_id);

	universal_source
>>>>>>> cbeb66fb
}<|MERGE_RESOLUTION|>--- conflicted
+++ resolved
@@ -22,7 +22,7 @@
 use crate::{
 	bridge_common_config::RelayersForPermissionlessLanesInstance, weights,
 	xcm_config::UniversalLocation, AccountId, Balance, Balances, BridgeRococoBulletinGrandpa,
-	BridgeRococoBulletinMessages, Runtime, RuntimeEvent, RuntimeHoldReason, XcmOverRococoBulletin,
+ 	BridgeRococoBulletinMessages, Runtime, RuntimeEvent, RuntimeHoldReason, XcmOverRococoBulletin,
 	XcmRouter,
 };
 use bp_messages::{
@@ -235,7 +235,6 @@
 	}
 }
 
-<<<<<<< HEAD
 /// Contains the migration for the PeopleRococo<>RococoBulletin bridge.
 pub mod migration {
 	use super::*;
@@ -243,7 +242,7 @@
 
 	parameter_types! {
 		pub BulletinRococoLocation: InteriorLocation = [GlobalConsensus(RococoBulletinGlobalConsensusNetwork::get())].into();
-		pub RococoPeopleToRococoBulletinMessagesLane: HashedLaneId = pallet_xcm_bridge_hub::Pallet::< Runtime, XcmOverPolkadotBulletinInstance >::bridge_locations(
+		pub RococoPeopleToRococoBulletinMessagesLane: bp_messages::HashedLaneId = pallet_xcm_bridge_hub::Pallet::< Runtime, XcmOverPolkadotBulletinInstance >::bridge_locations(
 				PeopleRococoLocation::get(),
 				BulletinRococoLocation::get()
 			)
@@ -261,53 +260,4 @@
 		BulletinRococoLocation,
 		(),
 	>;
-=======
-#[cfg(feature = "runtime-benchmarks")]
-pub(crate) fn open_bridge_for_benchmarks<R, XBHI, C>(
-	with: pallet_xcm_bridge_hub::LaneIdOf<R, XBHI>,
-	sibling_para_id: u32,
-) -> InteriorLocation
-where
-	R: pallet_xcm_bridge_hub::Config<XBHI>,
-	XBHI: 'static,
-	C: xcm_executor::traits::ConvertLocation<
-		bp_runtime::AccountIdOf<pallet_xcm_bridge_hub::ThisChainOf<R, XBHI>>,
-	>,
-{
-	use pallet_xcm_bridge_hub::{Bridge, BridgeId, BridgeState};
-	use sp_runtime::traits::Zero;
-	use xcm::{latest::ROCOCO_GENESIS_HASH, VersionedInteriorLocation};
-
-	// insert bridge metadata
-	let lane_id = with;
-	let sibling_parachain = Location::new(1, [Parachain(sibling_para_id)]);
-	let universal_source =
-		[GlobalConsensus(ByGenesis(ROCOCO_GENESIS_HASH)), Parachain(sibling_para_id)].into();
-	let universal_destination =
-		[GlobalConsensus(RococoBulletinGlobalConsensusNetwork::get())].into();
-	let bridge_id = BridgeId::new(&universal_source, &universal_destination);
-
-	// insert only bridge metadata, because the benchmarks create lanes
-	pallet_xcm_bridge_hub::Bridges::<R, XBHI>::insert(
-		bridge_id,
-		Bridge {
-			bridge_origin_relative_location: alloc::boxed::Box::new(
-				sibling_parachain.clone().into(),
-			),
-			bridge_origin_universal_location: alloc::boxed::Box::new(
-				VersionedInteriorLocation::from(universal_source.clone()),
-			),
-			bridge_destination_universal_location: alloc::boxed::Box::new(
-				VersionedInteriorLocation::from(universal_destination),
-			),
-			state: BridgeState::Opened,
-			bridge_owner_account: C::convert_location(&sibling_parachain).expect("valid AccountId"),
-			deposit: Zero::zero(),
-			lane_id,
-		},
-	);
-	pallet_xcm_bridge_hub::LaneToBridge::<R, XBHI>::insert(lane_id, bridge_id);
-
-	universal_source
->>>>>>> cbeb66fb
 }