--- conflicted
+++ resolved
@@ -686,7 +686,7 @@
 			None
 		} else {
 			let bridge_owner_account =
-				LocationToAccountId::convert_location(&source).expect("valid location").into();
+				LocationToAccountId::convert_location(&expected_source).expect("valid location").into();
 			let deposit = <Runtime as pallet_xcm_bridge_hub::Config<
 				XcmOverBridgePalletInstance,
 			>>::BridgeDeposit::get();
@@ -749,12 +749,6 @@
 					locations.bridge_destination_universal_location().clone().into()
 				),
 				state: BridgeState::Opened,
-<<<<<<< HEAD
-=======
-				bridge_owner_account: LocationToAccountId::convert_location(&expected_source)
-					.expect("valid location")
-					.into(),
->>>>>>> bd0d0cde
 				deposit: expected_deposit,
 				lane_id: expected_lane_id,
 				maybe_notify: None,
