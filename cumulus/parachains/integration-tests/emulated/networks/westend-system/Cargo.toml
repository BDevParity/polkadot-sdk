--- conflicted
+++ resolved
@@ -12,12 +12,7 @@
 
 [dependencies]
 # Cumulus
-<<<<<<< HEAD
-emulated-integration-tests-common = { workspace = true }
-westend-emulated-chain = { workspace = true }
 asset-hub-next-westend-emulated-chain = { workspace = true }
-=======
->>>>>>> d822e07d
 asset-hub-westend-emulated-chain = { workspace = true }
 bridge-hub-westend-emulated-chain = { workspace = true }
 collectives-westend-emulated-chain = { workspace = true }
