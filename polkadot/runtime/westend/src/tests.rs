--- conflicted
+++ resolved
@@ -239,7 +239,6 @@
 			);
 		});
 	}
-<<<<<<< HEAD
 
 	#[tokio::test]
 	async fn staking_curr_fun_migrate() {
@@ -310,7 +309,7 @@
 				force_withdraw_acc
 			);
 		});
-=======
+	}
 }
 
 #[test]
@@ -383,6 +382,5 @@
 		.unwrap();
 
 		assert_eq!(got, expected, "{}", tc.description);
->>>>>>> e7c4e6e9
 	}
 }