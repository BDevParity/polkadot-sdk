// Copyright (C) Parity Technologies (UK) Ltd.
// This file is part of Polkadot.

// Polkadot is free software: you can redistribute it and/or modify
// it under the terms of the GNU General Public License as published by
// the Free Software Foundation, either version 3 of the License, or
// (at your option) any later version.

// Polkadot is distributed in the hope that it will be useful,
// but WITHOUT ANY WARRANTY; without even the implied warranty of
// MERCHANTABILITY or FITNESS FOR A PARTICULAR PURPOSE.  See the
// GNU General Public License for more details.

// You should have received a copy of the GNU General Public License
// along with Polkadot.  If not, see <http://www.gnu.org/licenses/>.

//! The Westend runtime. This can be compiled with `#[no_std]`, ready for Wasm.

#![cfg_attr(not(feature = "std"), no_std)]
// `#[frame_support::runtime]!` does a lot of recursion and requires us to increase the limit.
#![recursion_limit = "512"]

extern crate alloc;

use alloc::{
	collections::{btree_map::BTreeMap, vec_deque::VecDeque},
	vec,
	vec::Vec,
};
use codec::{Decode, DecodeWithMemTracking, Encode, MaxEncodedLen};
use frame_election_provider_support::{bounds::ElectionBoundsBuilder, onchain, SequentialPhragmen};
use frame_support::{
	derive_impl,
	dynamic_params::{dynamic_pallet_params, dynamic_params},
	genesis_builder_helper::{build_state, get_preset},
	pallet_prelude::PhantomData,
	parameter_types,
	traits::{
		fungible::HoldConsideration, tokens::UnityOrOuterConversion, ConstU32, Contains, EitherOf, EitherOfDiverse, EnsureOriginWithArg, Equals, EverythingBut, FromContains, InstanceFilter, KeyOwnerProofSystem, LinearStoragePrice, Nothing, ProcessMessage, ProcessMessageError, VariantCountOf, WithdrawReasons
	},
	weights::{ConstantMultiplier, WeightMeter, WeightToFee as _},
	PalletId,
};
use frame_system::{EnsureRoot, EnsureSigned};
use pallet_grandpa::{fg_primitives, AuthorityId as GrandpaId};
use pallet_identity::legacy::IdentityInfo;
use pallet_nomination_pools::PoolId;
use pallet_session::historical as session_historical;
use pallet_staking_ah_client::{self as ah_client};
use pallet_staking_rc_client::{self as rc_client};
use pallet_transaction_payment::{FeeDetails, FungibleAdapter, RuntimeDispatchInfo};
use pallet_xcm::EnsureXcm;
use polkadot_primitives::{
	slashing,
	vstaging::{
		async_backing::Constraints, CandidateEvent,
		CommittedCandidateReceiptV2 as CommittedCandidateReceipt, CoreState, ScrapedOnChainVotes,
	},
	AccountId, AccountIndex, ApprovalVotingParams, Balance, BlockNumber, CandidateHash, CoreIndex,
	DisputeState, ExecutorParams, GroupRotationInfo, Hash, Id as ParaId, InboundDownwardMessage,
	InboundHrmpMessage, Moment, NodeFeatures, Nonce, OccupiedCoreAssumption,
	PersistedValidationData, PvfCheckStatement, SessionInfo, Signature, ValidationCode,
	ValidationCodeHash, ValidatorId, ValidatorIndex, ValidatorSignature, PARACHAIN_KEY_TYPE_ID,
};
use polkadot_runtime_common::{
	assigned_slots, auctions, crowdloan,
	elections::OnChainAccuracy,
	identity_migrator, impl_runtime_weights,
	impls::{
		ContainsParts, LocatableAssetConverter, ToAuthor, VersionedLocatableAsset,
		VersionedLocationConverter,
	},
	paras_registrar, paras_sudo_wrapper, prod_or_fast, slots,
	traits::OnSwap,
	BalanceToU256, BlockHashCount, BlockLength, CurrencyToVote, SlowAdjustingFeeUpdate,
	U256ToBalance,
};
use polkadot_runtime_parachains::{
	assigner_coretime as parachains_assigner_coretime, configuration as parachains_configuration,
	configuration::ActiveConfigHrmpChannelSizeAndCapacityRatio,
	coretime, disputes as parachains_disputes,
	disputes::slashing as parachains_slashing,
	dmp as parachains_dmp, hrmp as parachains_hrmp, inclusion as parachains_inclusion,
	inclusion::{AggregateMessageOrigin, UmpQueueId},
	initializer as parachains_initializer, on_demand as parachains_on_demand,
	origin as parachains_origin, paras as parachains_paras,
	paras_inherent as parachains_paras_inherent, reward_points as parachains_reward_points,
	runtime_api_impl::{
		v11 as parachains_runtime_api_impl, vstaging as parachains_staging_runtime_api_impl,
	},
	scheduler as parachains_scheduler, session_info as parachains_session_info,
	shared as parachains_shared,
};
use scale_info::TypeInfo;
use sp_authority_discovery::AuthorityId as AuthorityDiscoveryId;
use sp_consensus_beefy::{
	ecdsa_crypto::{AuthorityId as BeefyId, Signature as BeefySignature},
	mmr::{BeefyDataProvider, MmrLeafVersion},
};
use sp_core::{ConstU8, OpaqueMetadata, RuntimeDebug, H256};
use sp_runtime::{
	generic, impl_opaque_keys,
	traits::{
		AccountIdConversion, BlakeTwo256, Block as BlockT, ConvertInto, IdentityLookup, Keccak256,
		OpaqueKeys, SaturatedConversion, Verify,
	},
	transaction_validity::{TransactionPriority, TransactionSource, TransactionValidity},
	ApplyExtrinsicResult, FixedU128, KeyTypeId, MultiSignature, MultiSigner, Percent, Permill,
};
use sp_staking::SessionIndex;
#[cfg(any(feature = "std", test))]
use sp_version::NativeVersion;
use sp_version::RuntimeVersion;
use xcm::{
	latest::prelude::*, Version as XcmVersion, VersionedAsset, VersionedAssetId, VersionedAssets,
	VersionedLocation, VersionedXcm,
};
use xcm_builder::PayOverXcm;

use xcm_runtime_apis::{
	dry_run::{CallDryRunEffects, Error as XcmDryRunApiError, XcmDryRunEffects},
	fees::Error as XcmPaymentApiError,
};

pub use frame_system::Call as SystemCall;
pub use pallet_balances::Call as BalancesCall;
pub use pallet_election_provider_multi_phase::{Call as EPMCall, GeometricDepositBase};
use pallet_staking::UseValidatorsMap;
pub use pallet_timestamp::Call as TimestampCall;
use sp_runtime::traits::Get;
#[cfg(any(feature = "std", test))]
pub use sp_runtime::BuildStorage;

/// Constant values used within the runtime.
use westend_runtime_constants::{
	currency::*,
	fee::*,
	system_parachain::{coretime::TIMESLICE_PERIOD, ASSET_HUB_ID, BROKER_ID},
	time::*,
};

mod bag_thresholds;
mod genesis_config_presets;
mod weights;
pub mod xcm_config;

// Implemented types.
mod impls;
use impls::ToParachainIdentityReaper;

// Governance and configurations.
pub mod governance;
use governance::{
	pallet_custom_origins, AuctionAdmin, FellowshipAdmin, GeneralAdmin, LeaseAdmin, StakingAdmin,
	Treasurer, TreasurySpender,
};

#[cfg(test)]
mod tests;

impl_runtime_weights!(westend_runtime_constants);

// Make the WASM binary available.
#[cfg(feature = "std")]
include!(concat!(env!("OUT_DIR"), "/wasm_binary.rs"));

#[cfg(feature = "std")]
pub mod fast_runtime_binary {
	include!(concat!(env!("OUT_DIR"), "/fast_runtime_binary.rs"));
}

/// Runtime version (Westend).
#[sp_version::runtime_version]
pub const VERSION: RuntimeVersion = RuntimeVersion {
	spec_name: alloc::borrow::Cow::Borrowed("westend"),
	impl_name: alloc::borrow::Cow::Borrowed("parity-westend"),
	authoring_version: 2,
	spec_version: 1_017_001,
	impl_version: 0,
	apis: RUNTIME_API_VERSIONS,
	transaction_version: 27,
	system_version: 1,
};

/// The BABE epoch configuration at genesis.
pub const BABE_GENESIS_EPOCH_CONFIG: sp_consensus_babe::BabeEpochConfiguration =
	sp_consensus_babe::BabeEpochConfiguration {
		c: PRIMARY_PROBABILITY,
		allowed_slots: sp_consensus_babe::AllowedSlots::PrimaryAndSecondaryVRFSlots,
	};

/// Native version.
#[cfg(any(feature = "std", test))]
pub fn native_version() -> NativeVersion {
	NativeVersion { runtime_version: VERSION, can_author_with: Default::default() }
}

/// A type to identify calls to the Identity pallet. These will be filtered to prevent invocation,
/// locking the state of the pallet and preventing further updates to identities and sub-identities.
/// The locked state will be the genesis state of a new system chain and then removed from the Relay
/// Chain.
pub struct IsIdentityCall;
impl Contains<RuntimeCall> for IsIdentityCall {
	fn contains(c: &RuntimeCall) -> bool {
		matches!(c, RuntimeCall::Identity(_))
	}
}

parameter_types! {
	pub const Version: RuntimeVersion = VERSION;
	pub const SS58Prefix: u8 = 42;
}

#[derive_impl(frame_system::config_preludes::RelayChainDefaultConfig)]
impl frame_system::Config for Runtime {
	type BaseCallFilter = EverythingBut<IsIdentityCall>;
	type BlockWeights = BlockWeights;
	type BlockLength = BlockLength;
	type Nonce = Nonce;
	type Hash = Hash;
	type AccountId = AccountId;
	type Block = Block;
	type BlockHashCount = BlockHashCount;
	type DbWeight = RocksDbWeight;
	type Version = Version;
	type AccountData = pallet_balances::AccountData<Balance>;
	type SystemWeightInfo = weights::frame_system::WeightInfo<Runtime>;
	type ExtensionsWeightInfo = weights::frame_system_extensions::WeightInfo<Runtime>;
	type SS58Prefix = SS58Prefix;
	type MaxConsumers = frame_support::traits::ConstU32<16>;
	type MultiBlockMigrator = MultiBlockMigrations;
}

parameter_types! {
	pub MaximumSchedulerWeight: frame_support::weights::Weight = Perbill::from_percent(80) *
		BlockWeights::get().max_block;
	pub const MaxScheduledPerBlock: u32 = 50;
	pub const NoPreimagePostponement: Option<u32> = Some(10);
}

impl pallet_scheduler::Config for Runtime {
	type RuntimeOrigin = RuntimeOrigin;
	type RuntimeEvent = RuntimeEvent;
	type PalletsOrigin = OriginCaller;
	type RuntimeCall = RuntimeCall;
	type MaximumWeight = MaximumSchedulerWeight;
	// The goal of having ScheduleOrigin include AuctionAdmin is to allow the auctions track of
	// OpenGov to schedule periodic auctions.
	type ScheduleOrigin = EitherOf<EnsureRoot<AccountId>, AuctionAdmin>;
	type MaxScheduledPerBlock = MaxScheduledPerBlock;
	type WeightInfo = weights::pallet_scheduler::WeightInfo<Runtime>;
	type OriginPrivilegeCmp = frame_support::traits::EqualPrivilegeOnly;
	type Preimages = Preimage;
	type BlockNumberProvider = frame_system::Pallet<Runtime>;
}

parameter_types! {
	pub const PreimageBaseDeposit: Balance = deposit(2, 64);
	pub const PreimageByteDeposit: Balance = deposit(0, 1);
	pub const PreimageHoldReason: RuntimeHoldReason = RuntimeHoldReason::Preimage(pallet_preimage::HoldReason::Preimage);
}

/// Dynamic params that can be adjusted at runtime.
#[dynamic_params(RuntimeParameters, pallet_parameters::Parameters::<Runtime>)]
pub mod dynamic_params {
	use super::*;

	/// Parameters used to calculate era payouts, see
	/// [`polkadot_runtime_common::impls::EraPayoutParams`].
	#[dynamic_pallet_params]
	#[codec(index = 0)]
	pub mod inflation {
		/// Minimum inflation rate used to calculate era payouts.
		#[codec(index = 0)]
		pub static MinInflation: Perquintill = Perquintill::from_rational(25u64, 1000u64);

		/// Maximum inflation rate used to calculate era payouts.
		#[codec(index = 1)]
		pub static MaxInflation: Perquintill = Perquintill::from_rational(10u64, 100u64);

		/// Ideal stake ratio used to calculate era payouts.
		#[codec(index = 2)]
		pub static IdealStake: Perquintill = Perquintill::from_rational(50u64, 100u64);

		/// Falloff used to calculate era payouts.
		#[codec(index = 3)]
		pub static Falloff: Perquintill = Perquintill::from_rational(50u64, 1000u64);

		/// Whether to use auction slots or not in the calculation of era payouts. If set to true,
		/// the `legacy_auction_proportion` of 60% will be used in the calculation of era payouts.
		#[codec(index = 4)]
		pub static UseAuctionSlots: bool = false;
	}
}

#[cfg(feature = "runtime-benchmarks")]
impl Default for RuntimeParameters {
	fn default() -> Self {
		RuntimeParameters::Inflation(dynamic_params::inflation::Parameters::MinInflation(
			dynamic_params::inflation::MinInflation,
			Some(Perquintill::from_rational(25u64, 1000u64)),
		))
	}
}

impl pallet_parameters::Config for Runtime {
	type RuntimeEvent = RuntimeEvent;
	type RuntimeParameters = RuntimeParameters;
	type AdminOrigin = DynamicParameterOrigin;
	type WeightInfo = weights::pallet_parameters::WeightInfo<Runtime>;
}

/// Defines what origin can modify which dynamic parameters.
pub struct DynamicParameterOrigin;
impl EnsureOriginWithArg<RuntimeOrigin, RuntimeParametersKey> for DynamicParameterOrigin {
	type Success = ();

	fn try_origin(
		origin: RuntimeOrigin,
		key: &RuntimeParametersKey,
	) -> Result<Self::Success, RuntimeOrigin> {
		use crate::RuntimeParametersKey::*;

		match key {
			Inflation(_) => frame_system::ensure_root(origin.clone()),
		}
		.map_err(|_| origin)
	}

	#[cfg(feature = "runtime-benchmarks")]
	fn try_successful_origin(_key: &RuntimeParametersKey) -> Result<RuntimeOrigin, ()> {
		// Provide the origin for the parameter returned by `Default`:
		Ok(RuntimeOrigin::root())
	}
}

impl pallet_preimage::Config for Runtime {
	type WeightInfo = weights::pallet_preimage::WeightInfo<Runtime>;
	type RuntimeEvent = RuntimeEvent;
	type Currency = Balances;
	type ManagerOrigin = EnsureRoot<AccountId>;
	type Consideration = HoldConsideration<
		AccountId,
		Balances,
		PreimageHoldReason,
		LinearStoragePrice<PreimageBaseDeposit, PreimageByteDeposit, Balance>,
	>;
}

parameter_types! {
	pub const EpochDuration: u64 = prod_or_fast!(
		EPOCH_DURATION_IN_SLOTS as u64,
		2 * MINUTES as u64
	);
	pub const ExpectedBlockTime: Moment = MILLISECS_PER_BLOCK;
	pub const ReportLongevity: u64 =
		BondingDuration::get() as u64 * SessionsPerEra::get() as u64 * EpochDuration::get();
}

impl pallet_babe::Config for Runtime {
	type EpochDuration = EpochDuration;
	type ExpectedBlockTime = ExpectedBlockTime;

	// session module is the trigger
	type EpochChangeTrigger = pallet_babe::ExternalTrigger;

	type DisabledValidators = Session;

	type WeightInfo = ();

	type MaxAuthorities = MaxAuthorities;
	type MaxNominators = MaxNominators;

	type KeyOwnerProof = sp_session::MembershipProof;

	type EquivocationReportSystem =
		pallet_babe::EquivocationReportSystem<Self, Offences, Historical, ReportLongevity>;
}

parameter_types! {
	pub const IndexDeposit: Balance = 100 * CENTS;
}

impl pallet_indices::Config for Runtime {
	type AccountIndex = AccountIndex;
	type Currency = Balances;
	type Deposit = IndexDeposit;
	type RuntimeEvent = RuntimeEvent;
	type WeightInfo = weights::pallet_indices::WeightInfo<Runtime>;
}

parameter_types! {
	pub const ExistentialDeposit: Balance = EXISTENTIAL_DEPOSIT;
	pub const MaxLocks: u32 = 50;
	pub const MaxReserves: u32 = 50;
}

impl pallet_balances::Config for Runtime {
	type Balance = Balance;
	type DustRemoval = ();
	type RuntimeEvent = RuntimeEvent;
	type ExistentialDeposit = ExistentialDeposit;
	type AccountStore = System;
	type MaxLocks = MaxLocks;
	type MaxReserves = MaxReserves;
	type ReserveIdentifier = [u8; 8];
	type WeightInfo = weights::pallet_balances::WeightInfo<Runtime>;
	type RuntimeHoldReason = RuntimeHoldReason;
	type RuntimeFreezeReason = RuntimeFreezeReason;
	type FreezeIdentifier = RuntimeFreezeReason;
	type MaxFreezes = VariantCountOf<RuntimeFreezeReason>;
	type DoneSlashHandler = ();
}

parameter_types! {
	pub const BeefySetIdSessionEntries: u32 = BondingDuration::get() * SessionsPerEra::get();
}

impl pallet_beefy::Config for Runtime {
	type BeefyId = BeefyId;
	type MaxAuthorities = MaxAuthorities;
	type MaxNominators = MaxNominators;
	type MaxSetIdSessionEntries = BeefySetIdSessionEntries;
	type OnNewValidatorSet = BeefyMmrLeaf;
	type AncestryHelper = BeefyMmrLeaf;
	type WeightInfo = ();
	type KeyOwnerProof = sp_session::MembershipProof;
	type EquivocationReportSystem =
		pallet_beefy::EquivocationReportSystem<Self, Offences, Historical, ReportLongevity>;
}

impl pallet_mmr::Config for Runtime {
	const INDEXING_PREFIX: &'static [u8] = mmr::INDEXING_PREFIX;
	type Hashing = Keccak256;
	type OnNewRoot = pallet_beefy_mmr::DepositBeefyDigest<Runtime>;
	type LeafData = pallet_beefy_mmr::Pallet<Runtime>;
	type BlockHashProvider = pallet_mmr::DefaultBlockHashProvider<Runtime>;
	type WeightInfo = weights::pallet_mmr::WeightInfo<Runtime>;
	#[cfg(feature = "runtime-benchmarks")]
	type BenchmarkHelper = parachains_paras::benchmarking::mmr_setup::MmrSetup<Runtime>;
}

/// MMR helper types.
mod mmr {
	use super::Runtime;
	pub use pallet_mmr::primitives::*;

	pub type Leaf = <<Runtime as pallet_mmr::Config>::LeafData as LeafDataProvider>::LeafData;
	pub type Hashing = <Runtime as pallet_mmr::Config>::Hashing;
	pub type Hash = <Hashing as sp_runtime::traits::Hash>::Output;
}

parameter_types! {
	pub LeafVersion: MmrLeafVersion = MmrLeafVersion::new(0, 0);
}

/// A BEEFY data provider that merkelizes all the parachain heads at the current block
/// (sorted by their parachain id).
pub struct ParaHeadsRootProvider;
impl BeefyDataProvider<H256> for ParaHeadsRootProvider {
	fn extra_data() -> H256 {
		let para_heads: Vec<(u32, Vec<u8>)> =
			parachains_paras::Pallet::<Runtime>::sorted_para_heads();
		binary_merkle_tree::merkle_root::<mmr::Hashing, _>(
			para_heads.into_iter().map(|pair| pair.encode()),
		)
		.into()
	}
}

impl pallet_beefy_mmr::Config for Runtime {
	type LeafVersion = LeafVersion;
	type BeefyAuthorityToMerkleLeaf = pallet_beefy_mmr::BeefyEcdsaToEthereum;
	type LeafExtra = H256;
	type BeefyDataProvider = ParaHeadsRootProvider;
	type WeightInfo = weights::pallet_beefy_mmr::WeightInfo<Runtime>;
}

parameter_types! {
	pub const TransactionByteFee: Balance = 10 * MILLICENTS;
	/// This value increases the priority of `Operational` transactions by adding
	/// a "virtual tip" that's equal to the `OperationalFeeMultiplier * final_fee`.
	pub const OperationalFeeMultiplier: u8 = 5;
}

impl pallet_transaction_payment::Config for Runtime {
	type RuntimeEvent = RuntimeEvent;
	type OnChargeTransaction = FungibleAdapter<Balances, ToAuthor<Runtime>>;
	type OperationalFeeMultiplier = OperationalFeeMultiplier;
	type WeightToFee = WeightToFee;
	type LengthToFee = ConstantMultiplier<Balance, TransactionByteFee>;
	type FeeMultiplierUpdate = SlowAdjustingFeeUpdate<Self>;
	type WeightInfo = weights::pallet_transaction_payment::WeightInfo<Runtime>;
}

parameter_types! {
	pub const MinimumPeriod: u64 = SLOT_DURATION / 2;
}
impl pallet_timestamp::Config for Runtime {
	type Moment = u64;
	type OnTimestampSet = Babe;
	type MinimumPeriod = MinimumPeriod;
	type WeightInfo = weights::pallet_timestamp::WeightInfo<Runtime>;
}

impl pallet_authorship::Config for Runtime {
	type FindAuthor = pallet_session::FindAccountFromAuthorIndex<Self, Babe>;
	type EventHandler = AssetHubStakingClient;
}

parameter_types! {
	pub const Period: BlockNumber = 10 * MINUTES;
	pub const Offset: BlockNumber = 0;
}

impl_opaque_keys! {
	pub struct SessionKeys {
		pub grandpa: Grandpa,
		pub babe: Babe,
		pub para_validator: Initializer,
		pub para_assignment: ParaSessionInfo,
		pub authority_discovery: AuthorityDiscovery,
		pub beefy: Beefy,
	}
}

impl pallet_session::Config for Runtime {
	type RuntimeEvent = RuntimeEvent;
	type ValidatorId = AccountId;
	type ValidatorIdOf = pallet_staking::StashOf<Self>;
	type ShouldEndSession = Babe;
	type NextSessionRotation = Babe;
	type SessionManager = session_historical::NoteHistoricalRoot<Self, AssetHubStakingClient>;
	type SessionHandler = <SessionKeys as OpaqueKeys>::KeyTypeIdProviders;
	type Keys = SessionKeys;
	type DisablingStrategy = pallet_session::disabling::UpToLimitWithReEnablingDisablingStrategy;
	type WeightInfo = weights::pallet_session::WeightInfo<Runtime>;
}

// Dummy implementation which returns `Some(())`
pub struct FullIdentificationOf;
impl sp_runtime::traits::Convert<AccountId, Option<()>> for FullIdentificationOf {
	fn convert(_: AccountId) -> Option<()> {
		Some(Default::default())
	}
}

impl session_historical::Config for Runtime {
	type FullIdentification = ();
	type FullIdentificationOf = FullIdentificationOf;
}

pub struct MaybeSignedPhase;

impl Get<u32> for MaybeSignedPhase {
	fn get() -> u32 {
		// 1 day = 4 eras -> 1 week = 28 eras. We want to disable signed phase once a week to test
		// the fallback unsigned phase is able to compute elections on Westend.
		if pallet_staking::CurrentEra::<Runtime>::get().unwrap_or(1) % 28 == 0 {
			0
		} else {
			SignedPhase::get()
		}
	}
}

parameter_types! {
	// phase durations. 1/4 of the last session for each.
	pub SignedPhase: u32 = prod_or_fast!(
		EPOCH_DURATION_IN_SLOTS / 4,
		(1 * MINUTES).min(EpochDuration::get().saturated_into::<u32>() / 2)
	);
	pub UnsignedPhase: u32 = prod_or_fast!(
		EPOCH_DURATION_IN_SLOTS / 4,
		(1 * MINUTES).min(EpochDuration::get().saturated_into::<u32>() / 2)
	);

	// signed config
	pub const SignedMaxSubmissions: u32 = 128;
	pub const SignedMaxRefunds: u32 = 128 / 4;
	pub const SignedFixedDeposit: Balance = deposit(2, 0);
	pub const SignedDepositIncreaseFactor: Percent = Percent::from_percent(10);
	pub const SignedDepositByte: Balance = deposit(0, 10) / 1024;
	// Each good submission will get 1 WND as reward
	pub SignedRewardBase: Balance = 1 * UNITS;

	// 1 hour session, 15 minutes unsigned phase, 4 offchain executions.
	pub OffchainRepeat: BlockNumber = UnsignedPhase::get() / 4;

	pub const MaxElectingVoters: u32 = 22_500;
	/// We take the top 22500 nominators as electing voters and all of the validators as electable
	/// targets. Whilst this is the case, we cannot and shall not increase the size of the
	/// validator intentions.
	pub ElectionBounds: frame_election_provider_support::bounds::ElectionBounds =
		ElectionBoundsBuilder::default().voters_count(MaxElectingVoters::get().into()).build();
	// Maximum winners that can be chosen as active validators
	pub const MaxActiveValidators: u32 = 1000;

}

frame_election_provider_support::generate_solution_type!(
	#[compact]
	pub struct NposCompactSolution16::<
		VoterIndex = u32,
		TargetIndex = u16,
		Accuracy = sp_runtime::PerU16,
		MaxVoters = MaxElectingVoters,
	>(16)
);

pub struct OnChainSeqPhragmen;
impl onchain::Config for OnChainSeqPhragmen {
	type System = Runtime;
	type Solver = SequentialPhragmen<AccountId, OnChainAccuracy>;
	type DataProvider = Staking;
	type WeightInfo = weights::frame_election_provider_support::WeightInfo<Runtime>;
	type MaxWinners = MaxActiveValidators;
	type Bounds = ElectionBounds;
}

impl pallet_election_provider_multi_phase::MinerConfig for Runtime {
	type AccountId = AccountId;
	type MaxLength = OffchainSolutionLengthLimit;
	type MaxWeight = OffchainSolutionWeightLimit;
	type Solution = NposCompactSolution16;
	type MaxVotesPerVoter = <
    <Self as pallet_election_provider_multi_phase::Config>::DataProvider
    as
    frame_election_provider_support::ElectionDataProvider
    >::MaxVotesPerVoter;
	type MaxWinners = MaxActiveValidators;

	// The unsigned submissions have to respect the weight of the submit_unsigned call, thus their
	// weight estimate function is wired to this call's weight.
	fn solution_weight(v: u32, t: u32, a: u32, d: u32) -> Weight {
		<
        <Self as pallet_election_provider_multi_phase::Config>::WeightInfo
        as
        pallet_election_provider_multi_phase::WeightInfo
        >::submit_unsigned(v, t, a, d)
	}
}

impl pallet_election_provider_multi_phase::Config for Runtime {
	type RuntimeEvent = RuntimeEvent;
	type Currency = Balances;
	type EstimateCallFee = TransactionPayment;
	type SignedPhase = MaybeSignedPhase;
	type UnsignedPhase = UnsignedPhase;
	type SignedMaxSubmissions = SignedMaxSubmissions;
	type SignedMaxRefunds = SignedMaxRefunds;
	type SignedRewardBase = SignedRewardBase;
	type SignedDepositBase =
		GeometricDepositBase<Balance, SignedFixedDeposit, SignedDepositIncreaseFactor>;
	type SignedDepositByte = SignedDepositByte;
	type SignedDepositWeight = ();
	type SignedMaxWeight =
		<Self::MinerConfig as pallet_election_provider_multi_phase::MinerConfig>::MaxWeight;
	type MinerConfig = Self;
	type SlashHandler = (); // burn slashes
	type RewardHandler = (); // rewards are minted from the void
	type BetterSignedThreshold = ();
	type OffchainRepeat = OffchainRepeat;
	type MinerTxPriority = NposSolutionPriority;
	type DataProvider = Staking;
	#[cfg(any(feature = "fast-runtime", feature = "runtime-benchmarks"))]
	type Fallback = onchain::OnChainExecution<OnChainSeqPhragmen>;
	#[cfg(not(any(feature = "fast-runtime", feature = "runtime-benchmarks")))]
	type Fallback = frame_election_provider_support::NoElection<(
		AccountId,
		BlockNumber,
		Staking,
		MaxActiveValidators,
	)>;
	type GovernanceFallback = onchain::OnChainExecution<OnChainSeqPhragmen>;
	type Solver = SequentialPhragmen<
		AccountId,
		pallet_election_provider_multi_phase::SolutionAccuracyOf<Self>,
		(),
	>;
	type BenchmarkingConfig = polkadot_runtime_common::elections::BenchmarkConfig;
	type ForceOrigin = EnsureRoot<AccountId>;
	type WeightInfo = weights::pallet_election_provider_multi_phase::WeightInfo<Self>;
	type MaxWinners = MaxActiveValidators;
	type ElectionBounds = ElectionBounds;
}

parameter_types! {
	pub const BagThresholds: &'static [u64] = &bag_thresholds::THRESHOLDS;
}

type VoterBagsListInstance = pallet_bags_list::Instance1;
impl pallet_bags_list::Config<VoterBagsListInstance> for Runtime {
	type RuntimeEvent = RuntimeEvent;
	type ScoreProvider = Staking;
	type WeightInfo = weights::pallet_bags_list::WeightInfo<Runtime>;
	type BagThresholds = BagThresholds;
	type Score = sp_npos_elections::VoteWeight;
}

pub struct EraPayout;
impl pallet_staking::EraPayout<Balance> for EraPayout {
	fn era_payout(
		_total_staked: Balance,
		_total_issuance: Balance,
		era_duration_millis: u64,
	) -> (Balance, Balance) {
		const MILLISECONDS_PER_YEAR: u64 = (1000 * 3600 * 24 * 36525) / 100;
		// A normal-sized era will have 1 / 365.25 here:
		let relative_era_len =
			FixedU128::from_rational(era_duration_millis.into(), MILLISECONDS_PER_YEAR.into());

		// Fixed total TI that we use as baseline for the issuance.
		let fixed_total_issuance: i128 = 5_216_342_402_773_185_773;
		let fixed_inflation_rate = FixedU128::from_rational(8, 100);
		let yearly_emission = fixed_inflation_rate.saturating_mul_int(fixed_total_issuance);

		let era_emission = relative_era_len.saturating_mul_int(yearly_emission);
		// 15% to treasury, as per Polkadot ref 1139.
		let to_treasury = FixedU128::from_rational(15, 100).saturating_mul_int(era_emission);
		let to_stakers = era_emission.saturating_sub(to_treasury);

		(to_stakers.saturated_into(), to_treasury.saturated_into())
	}
}

parameter_types! {
	// Six sessions in an era (6 hours).
	pub const SessionsPerEra: SessionIndex = prod_or_fast!(6, 1);
	// 2 eras for unbonding (12 hours).
	pub const BondingDuration: sp_staking::EraIndex = 2;
	// 1 era in which slashes can be cancelled (6 hours).
	pub const SlashDeferDuration: sp_staking::EraIndex = 1;
	pub const MaxExposurePageSize: u32 = 64;
	// Note: this is not really correct as Max Nominators is (MaxExposurePageSize * page_count) but
	// this is an unbounded number. We just set it to a reasonably high value, 1 full page
	// of nominators.
	pub const MaxNominators: u32 = 64;
	pub const MaxNominations: u32 = <NposCompactSolution16 as frame_election_provider_support::NposSolution>::LIMIT as u32;
	pub const MaxControllersInDeprecationBatch: u32 = 751;
	pub const MinimumElectedValidatorSetSize: u32 = 28;	// atm there are 14 cores on Westend, minBackingVotes=2
	pub const RewardPointsPerBlock: u32 = 20;
}

// Just to get the runtime compiling. Westend shouldn't have pallet staking at all.
pub struct DummyRcClient;
impl rc_client::RcClientInterface for DummyRcClient {
	type AccountId = AccountId;

	fn validator_set(_: Vec<Self::AccountId>, _: u32, _: u32) {}
}

impl pallet_staking::Config for Runtime {
	type OldCurrency = Balances;
	type Currency = Balances;
	type CurrencyBalance = Balance;
	type RuntimeHoldReason = RuntimeHoldReason;
	type CurrencyToVote = CurrencyToVote;
	type RewardRemainder = ();
	type RuntimeEvent = RuntimeEvent;
	type Slash = ();
	type Reward = ();
	type SessionsPerEra = SessionsPerEra;
	type BondingDuration = BondingDuration;
	type SlashDeferDuration = SlashDeferDuration;
	type AdminOrigin = EitherOf<EnsureRoot<AccountId>, StakingAdmin>;
	type RcClientInterface = DummyRcClient; // Should be pallet_staking_rc_client on ah-next.
	type EraPayout = EraPayout;
	type MaxExposurePageSize = MaxExposurePageSize;
	type NextNewSession = Session;
	type ElectionProvider = ElectionProviderMultiPhase;
	type GenesisElectionProvider = onchain::OnChainExecution<OnChainSeqPhragmen>;
	type VoterList = VoterList;
	type TargetList = UseValidatorsMap<Self>;
	type NominationsQuota = pallet_staking::FixedNominationsQuota<{ MaxNominations::get() }>;
	type MaxUnlockingChunks = frame_support::traits::ConstU32<32>;
	type HistoryDepth = frame_support::traits::ConstU32<84>;
	type MaxControllersInDeprecationBatch = MaxControllersInDeprecationBatch;
	type BenchmarkingConfig = polkadot_runtime_common::StakingBenchmarkingConfig;
	type EventListeners = (NominationPools, DelegatedStaking);
	type WeightInfo = weights::pallet_staking::WeightInfo<Runtime>;
<<<<<<< HEAD
=======
	type MaxInvulnerables = frame_support::traits::ConstU32<20>;
	type MaxDisabledValidators = ConstU32<100>;
	type ElectionOffset = ConstU32<1>; // TODO @Ankan: Check this value
>>>>>>> 3cddb805
	type Filter = Nothing;
}

pub struct AssetHubLocation;
impl Get<Location> for AssetHubLocation {
	fn get() -> Location {
		Location::new(0, [Junction::Parachain(AssetHubId::get())])
	}
}

#[derive(Encode, Decode)]
enum AssetHubRuntimePallets {
	#[codec(index = 50)]
	RcClient(RcClientCalls),
}

/// Call encoding for the calls needed from the rc-client pallet.
#[derive(Encode, Decode)]
enum RcClientCalls {
	/// A session with the given index has started.
	#[codec(index = 0)]
	RelaySessionReport(rc_client::SessionReport<AccountId>),
	#[codec(index = 1)]
	RelayNewOffence(SessionIndex, Vec<rc_client::Offence<AccountId>>),
}

pub struct XcmToAssetHub<T: SendXcm>(PhantomData<T>);
impl<T: SendXcm> ah_client::SendToAssetHub for XcmToAssetHub<T> {
	type AccountId = AccountId;

	fn relay_session_report(session_report: rc_client::SessionReport<Self::AccountId>) {
		log::trace!(target: "runtime", "Sending  SessionReport. payload: {:?}", session_report);
		let message = Xcm(vec![
			Instruction::UnpaidExecution {
				weight_limit: WeightLimit::Unlimited,
				check_origin: None,
			},
			Self::mk_asset_hub_call(RcClientCalls::RelaySessionReport(session_report)),
		]);
		if let Err(err) = send_xcm::<T>(AssetHubLocation::get(), message) {
			log::error!(target: "runtime", "Unable to send SessionReport. err: {:?}", err);
		}
	}

	fn relay_new_offence(
		session_index: SessionIndex,
		offences: Vec<rc_client::Offence<Self::AccountId>>,
	) {
		log::trace!(
			target: "runtime",
			"Sending  NewOffence. session: {:?} payload: {:?}",
			session_index,
			offences
		);

		let message = Xcm(vec![
			Instruction::UnpaidExecution {
				weight_limit: WeightLimit::Unlimited,
				check_origin: None,
			},
			Self::mk_asset_hub_call(RcClientCalls::RelayNewOffence(session_index, offences)),
		]);
		if let Err(err) = send_xcm::<T>(AssetHubLocation::get(), message) {
			log::error!(target: "runtime", "Unable to send NewOffence. err: {:?}", err);
		}
	}
}

impl<T: SendXcm> XcmToAssetHub<T> {
	fn mk_asset_hub_call(call: RcClientCalls) -> Instruction<()> {
		Instruction::Transact {
			origin_kind: OriginKind::Superuser,
			fallback_max_weight: None,
			call: AssetHubRuntimePallets::RcClient(call).encode().into(),
		}
	}
}

impl pallet_staking_ah_client::Config for Runtime {
	type AssetHubOrigin = frame_support::traits::EitherOfDiverse<
		EnsureRoot<AccountId>,
		EnsureXcm<Equals<AssetHubLocation>>,
	>;
	type SendToAssetHub = XcmToAssetHub<crate::xcm_config::XcmRouter>;
	type MinimumValidatorSetSize = MinimumElectedValidatorSetSize;
	type UnixTime = Timestamp;
	type PointsPerBlock = RewardPointsPerBlock;
}

impl pallet_fast_unstake::Config for Runtime {
	type RuntimeEvent = RuntimeEvent;
	type Currency = Balances;
	type BatchSize = frame_support::traits::ConstU32<64>;
	type Deposit = frame_support::traits::ConstU128<{ UNITS }>;
	type ControlOrigin = EnsureRoot<AccountId>;
	type Staking = Staking;
	type MaxErasToCheckPerBlock = ConstU32<1>;
	type WeightInfo = weights::pallet_fast_unstake::WeightInfo<Runtime>;
}

parameter_types! {
	pub const SpendPeriod: BlockNumber = 6 * DAYS;
	pub const Burn: Permill = Permill::from_perthousand(2);
	pub const TreasuryPalletId: PalletId = PalletId(*b"py/trsry");
	pub const PayoutSpendPeriod: BlockNumber = 30 * DAYS;
	// The asset's interior location for the paying account. This is the Treasury
	// pallet instance (which sits at index 37).
	pub TreasuryInteriorLocation: InteriorLocation = PalletInstance(37).into();

	pub const TipCountdown: BlockNumber = 1 * DAYS;
	pub const TipFindersFee: Percent = Percent::from_percent(20);
	pub const TipReportDepositBase: Balance = 100 * CENTS;
	pub const DataDepositPerByte: Balance = 1 * CENTS;
	pub const MaxApprovals: u32 = 100;
	pub const MaxAuthorities: u32 = 100_000;
	pub const MaxKeys: u32 = 10_000;
	pub const MaxPeerInHeartbeats: u32 = 10_000;
	pub const MaxBalance: Balance = Balance::max_value();
}

impl pallet_treasury::Config for Runtime {
	type PalletId = TreasuryPalletId;
	type Currency = Balances;
	type RejectOrigin = EitherOfDiverse<EnsureRoot<AccountId>, Treasurer>;
	type RuntimeEvent = RuntimeEvent;
	type SpendPeriod = SpendPeriod;
	type Burn = Burn;
	type BurnDestination = ();
	type MaxApprovals = MaxApprovals;
	type WeightInfo = weights::pallet_treasury::WeightInfo<Runtime>;
	type SpendFunds = ();
	type SpendOrigin = TreasurySpender;
	type AssetKind = VersionedLocatableAsset;
	type Beneficiary = VersionedLocation;
	type BeneficiaryLookup = IdentityLookup<Self::Beneficiary>;
	type Paymaster = PayOverXcm<
		TreasuryInteriorLocation,
		crate::xcm_config::XcmRouter,
		crate::XcmPallet,
		ConstU32<{ 6 * HOURS }>,
		Self::Beneficiary,
		Self::AssetKind,
		LocatableAssetConverter,
		VersionedLocationConverter,
	>;
	type BalanceConverter = UnityOrOuterConversion<
		ContainsParts<
			FromContains<
				xcm_builder::IsChildSystemParachain<ParaId>,
				xcm_builder::IsParentsOnly<ConstU8<1>>,
			>,
		>,
		AssetRate,
	>;
	type PayoutPeriod = PayoutSpendPeriod;
	type BlockNumberProvider = System;
	#[cfg(feature = "runtime-benchmarks")]
	type BenchmarkHelper = polkadot_runtime_common::impls::benchmarks::TreasuryArguments;
}

impl pallet_offences::Config for Runtime {
	type RuntimeEvent = RuntimeEvent;
	type IdentificationTuple = session_historical::IdentificationTuple<Self>;
	type OnOffenceHandler = AssetHubStakingClient;
}

impl pallet_authority_discovery::Config for Runtime {
	type MaxAuthorities = MaxAuthorities;
}

parameter_types! {
	pub const NposSolutionPriority: TransactionPriority = TransactionPriority::max_value() / 2;
}

parameter_types! {
	pub const MaxSetIdSessionEntries: u32 = BondingDuration::get() * SessionsPerEra::get();
}

impl pallet_grandpa::Config for Runtime {
	type RuntimeEvent = RuntimeEvent;

	type WeightInfo = ();
	type MaxAuthorities = MaxAuthorities;
	type MaxNominators = MaxNominators;
	type MaxSetIdSessionEntries = MaxSetIdSessionEntries;

	type KeyOwnerProof = sp_session::MembershipProof;

	type EquivocationReportSystem =
		pallet_grandpa::EquivocationReportSystem<Self, Offences, Historical, ReportLongevity>;
}

impl frame_system::offchain::SigningTypes for Runtime {
	type Public = <Signature as Verify>::Signer;
	type Signature = Signature;
}

impl<C> frame_system::offchain::CreateTransactionBase<C> for Runtime
where
	RuntimeCall: From<C>,
{
	type RuntimeCall = RuntimeCall;
	type Extrinsic = UncheckedExtrinsic;
}

impl<LocalCall> frame_system::offchain::CreateTransaction<LocalCall> for Runtime
where
	RuntimeCall: From<LocalCall>,
{
	type Extension = TxExtension;

	fn create_transaction(call: RuntimeCall, extension: TxExtension) -> UncheckedExtrinsic {
		UncheckedExtrinsic::new_transaction(call, extension)
	}
}

/// Submits a transaction with the node's public and signature type. Adheres to the signed extension
/// format of the chain.
impl<LocalCall> frame_system::offchain::CreateSignedTransaction<LocalCall> for Runtime
where
	RuntimeCall: From<LocalCall>,
{
	fn create_signed_transaction<
		C: frame_system::offchain::AppCrypto<Self::Public, Self::Signature>,
	>(
		call: RuntimeCall,
		public: <Signature as Verify>::Signer,
		account: AccountId,
		nonce: <Runtime as frame_system::Config>::Nonce,
	) -> Option<UncheckedExtrinsic> {
		use sp_runtime::traits::StaticLookup;
		// take the biggest period possible.
		let period =
			BlockHashCount::get().checked_next_power_of_two().map(|c| c / 2).unwrap_or(2) as u64;

		let current_block = System::block_number()
			.saturated_into::<u64>()
			// The `System::block_number` is initialized with `n+1`,
			// so the actual block number is `n`.
			.saturating_sub(1);
		let tip = 0;
		let tx_ext: TxExtension = (
			frame_system::CheckNonZeroSender::<Runtime>::new(),
			frame_system::CheckSpecVersion::<Runtime>::new(),
			frame_system::CheckTxVersion::<Runtime>::new(),
			frame_system::CheckGenesis::<Runtime>::new(),
			frame_system::CheckMortality::<Runtime>::from(generic::Era::mortal(
				period,
				current_block,
			)),
			frame_system::CheckNonce::<Runtime>::from(nonce),
			frame_system::CheckWeight::<Runtime>::new(),
			pallet_transaction_payment::ChargeTransactionPayment::<Runtime>::from(tip),
			frame_metadata_hash_extension::CheckMetadataHash::<Runtime>::new(true),
			frame_system::WeightReclaim::<Runtime>::new(),
		)
			.into();
		let raw_payload = SignedPayload::new(call, tx_ext)
			.map_err(|e| {
				log::warn!("Unable to create signed payload: {:?}", e);
			})
			.ok()?;
		let signature = raw_payload.using_encoded(|payload| C::sign(payload, public))?;
		let (call, tx_ext, _) = raw_payload.deconstruct();
		let address = <Runtime as frame_system::Config>::Lookup::unlookup(account);
		let transaction = UncheckedExtrinsic::new_signed(call, address, signature, tx_ext);
		Some(transaction)
	}
}

impl<LocalCall> frame_system::offchain::CreateInherent<LocalCall> for Runtime
where
	RuntimeCall: From<LocalCall>,
{
	fn create_inherent(call: RuntimeCall) -> UncheckedExtrinsic {
		UncheckedExtrinsic::new_bare(call)
	}
}

parameter_types! {
	// Minimum 100 bytes/KSM deposited (1 CENT/byte)
	pub const BasicDeposit: Balance = 1000 * CENTS;       // 258 bytes on-chain
	pub const ByteDeposit: Balance = deposit(0, 1);
	pub const UsernameDeposit: Balance = deposit(0, 32);
	pub const SubAccountDeposit: Balance = 200 * CENTS;   // 53 bytes on-chain
	pub const MaxSubAccounts: u32 = 100;
	pub const MaxAdditionalFields: u32 = 100;
	pub const MaxRegistrars: u32 = 20;
}

impl pallet_identity::Config for Runtime {
	type RuntimeEvent = RuntimeEvent;
	type Currency = Balances;
	type Slashed = ();
	type BasicDeposit = BasicDeposit;
	type ByteDeposit = ByteDeposit;
	type UsernameDeposit = UsernameDeposit;
	type SubAccountDeposit = SubAccountDeposit;
	type MaxSubAccounts = MaxSubAccounts;
	type IdentityInformation = IdentityInfo<MaxAdditionalFields>;
	type MaxRegistrars = MaxRegistrars;
	type ForceOrigin = EitherOf<EnsureRoot<Self::AccountId>, GeneralAdmin>;
	type RegistrarOrigin = EitherOf<EnsureRoot<Self::AccountId>, GeneralAdmin>;
	type OffchainSignature = Signature;
	type SigningPublicKey = <Signature as Verify>::Signer;
	type UsernameAuthorityOrigin = EnsureRoot<Self::AccountId>;
	type PendingUsernameExpiration = ConstU32<{ 7 * DAYS }>;
	type UsernameGracePeriod = ConstU32<{ 30 * DAYS }>;
	type MaxSuffixLength = ConstU32<7>;
	type MaxUsernameLength = ConstU32<32>;
	type WeightInfo = weights::pallet_identity::WeightInfo<Runtime>;
}

impl pallet_utility::Config for Runtime {
	type RuntimeEvent = RuntimeEvent;
	type RuntimeCall = RuntimeCall;
	type PalletsOrigin = OriginCaller;
	type WeightInfo = weights::pallet_utility::WeightInfo<Runtime>;
}

parameter_types! {
	// One storage item; key size is 32; value is size 4+4+16+32 bytes = 56 bytes.
	pub const DepositBase: Balance = deposit(1, 88);
	// Additional storage item size of 32 bytes.
	pub const DepositFactor: Balance = deposit(0, 32);
	pub const MaxSignatories: u32 = 100;
}

impl pallet_multisig::Config for Runtime {
	type RuntimeEvent = RuntimeEvent;
	type RuntimeCall = RuntimeCall;
	type Currency = Balances;
	type DepositBase = DepositBase;
	type DepositFactor = DepositFactor;
	type MaxSignatories = MaxSignatories;
	type WeightInfo = weights::pallet_multisig::WeightInfo<Runtime>;
	type BlockNumberProvider = frame_system::Pallet<Runtime>;
}

parameter_types! {
	pub const ConfigDepositBase: Balance = 500 * CENTS;
	pub const FriendDepositFactor: Balance = 50 * CENTS;
	pub const MaxFriends: u16 = 9;
	pub const RecoveryDeposit: Balance = 500 * CENTS;
}

impl pallet_recovery::Config for Runtime {
	type RuntimeEvent = RuntimeEvent;
	type WeightInfo = ();
	type RuntimeCall = RuntimeCall;
	type BlockNumberProvider = System;
	type Currency = Balances;
	type ConfigDepositBase = ConfigDepositBase;
	type FriendDepositFactor = FriendDepositFactor;
	type MaxFriends = MaxFriends;
	type RecoveryDeposit = RecoveryDeposit;
}

parameter_types! {
	pub const MinVestedTransfer: Balance = 100 * CENTS;
	pub UnvestedFundsAllowedWithdrawReasons: WithdrawReasons =
		WithdrawReasons::except(WithdrawReasons::TRANSFER | WithdrawReasons::RESERVE);
}

impl pallet_vesting::Config for Runtime {
	type RuntimeEvent = RuntimeEvent;
	type Currency = Balances;
	type BlockNumberToBalance = ConvertInto;
	type MinVestedTransfer = MinVestedTransfer;
	type WeightInfo = weights::pallet_vesting::WeightInfo<Runtime>;
	type UnvestedFundsAllowedWithdrawReasons = UnvestedFundsAllowedWithdrawReasons;
	type BlockNumberProvider = System;
	const MAX_VESTING_SCHEDULES: u32 = 28;
}

impl pallet_sudo::Config for Runtime {
	type RuntimeEvent = RuntimeEvent;
	type RuntimeCall = RuntimeCall;
	type WeightInfo = weights::pallet_sudo::WeightInfo<Runtime>;
}

parameter_types! {
	// One storage item; key size 32, value size 8; .
	pub const ProxyDepositBase: Balance = deposit(1, 8);
	// Additional storage item size of 33 bytes.
	pub const ProxyDepositFactor: Balance = deposit(0, 33);
	pub const MaxProxies: u16 = 32;
	pub const AnnouncementDepositBase: Balance = deposit(1, 8);
	pub const AnnouncementDepositFactor: Balance = deposit(0, 66);
	pub const MaxPending: u16 = 32;
}

/// The type used to represent the kinds of proxying allowed.
#[derive(
	Copy,
	Clone,
	Eq,
	PartialEq,
	Ord,
	PartialOrd,
	Encode,
	Decode,
	DecodeWithMemTracking,
	RuntimeDebug,
	MaxEncodedLen,
	TypeInfo,
)]
pub enum ProxyType {
	Any,
	NonTransfer,
	Governance,
	Staking,
	SudoBalances,
	IdentityJudgement,
	CancelProxy,
	Auction,
	NominationPools,
	ParaRegistration,
}
impl Default for ProxyType {
	fn default() -> Self {
		Self::Any
	}
}
impl InstanceFilter<RuntimeCall> for ProxyType {
	fn filter(&self, c: &RuntimeCall) -> bool {
		match self {
			ProxyType::Any => true,
			ProxyType::NonTransfer => matches!(
				c,
				RuntimeCall::System(..) |
				RuntimeCall::Babe(..) |
				RuntimeCall::Timestamp(..) |
				RuntimeCall::Indices(pallet_indices::Call::claim{..}) |
				RuntimeCall::Indices(pallet_indices::Call::free{..}) |
				RuntimeCall::Indices(pallet_indices::Call::freeze{..}) |
				// Specifically omitting Indices `transfer`, `force_transfer`
				// Specifically omitting the entire Balances pallet
				RuntimeCall::Staking(..) |
				RuntimeCall::Session(..) |
				RuntimeCall::Grandpa(..) |
				RuntimeCall::Utility(..) |
				RuntimeCall::Identity(..) |
				RuntimeCall::ConvictionVoting(..) |
				RuntimeCall::Referenda(..) |
				RuntimeCall::Whitelist(..) |
				RuntimeCall::Recovery(pallet_recovery::Call::as_recovered{..}) |
				RuntimeCall::Recovery(pallet_recovery::Call::vouch_recovery{..}) |
				RuntimeCall::Recovery(pallet_recovery::Call::claim_recovery{..}) |
				RuntimeCall::Recovery(pallet_recovery::Call::close_recovery{..}) |
				RuntimeCall::Recovery(pallet_recovery::Call::remove_recovery{..}) |
				RuntimeCall::Recovery(pallet_recovery::Call::cancel_recovered{..}) |
				// Specifically omitting Recovery `create_recovery`, `initiate_recovery`
				RuntimeCall::Vesting(pallet_vesting::Call::vest{..}) |
				RuntimeCall::Vesting(pallet_vesting::Call::vest_other{..}) |
				// Specifically omitting Vesting `vested_transfer`, and `force_vested_transfer`
				RuntimeCall::Scheduler(..) |
				// Specifically omitting Sudo pallet
				RuntimeCall::Proxy(..) |
				RuntimeCall::Multisig(..) |
				RuntimeCall::Registrar(paras_registrar::Call::register{..}) |
				RuntimeCall::Registrar(paras_registrar::Call::deregister{..}) |
				// Specifically omitting Registrar `swap`
				RuntimeCall::Registrar(paras_registrar::Call::reserve{..}) |
				RuntimeCall::Crowdloan(..) |
				RuntimeCall::Slots(..) |
				RuntimeCall::Auctions(..) | // Specifically omitting the entire XCM Pallet
				RuntimeCall::VoterList(..) |
				RuntimeCall::NominationPools(..) |
				RuntimeCall::FastUnstake(..)
			),
			ProxyType::Staking => {
				matches!(
					c,
					RuntimeCall::Staking(..) |
						RuntimeCall::Session(..) |
						RuntimeCall::Utility(..) |
						RuntimeCall::FastUnstake(..) |
						RuntimeCall::VoterList(..) |
						RuntimeCall::NominationPools(..)
				)
			},
			ProxyType::NominationPools => {
				matches!(c, RuntimeCall::NominationPools(..) | RuntimeCall::Utility(..))
			},
			ProxyType::SudoBalances => match c {
				RuntimeCall::Sudo(pallet_sudo::Call::sudo { call: ref x }) => {
					matches!(x.as_ref(), &RuntimeCall::Balances(..))
				},
				RuntimeCall::Utility(..) => true,
				_ => false,
			},
			ProxyType::Governance => matches!(
				c,
				// OpenGov calls
				RuntimeCall::ConvictionVoting(..) |
					RuntimeCall::Referenda(..) |
					RuntimeCall::Whitelist(..)
			),
			ProxyType::IdentityJudgement => matches!(
				c,
				RuntimeCall::Identity(pallet_identity::Call::provide_judgement { .. }) |
					RuntimeCall::Utility(..)
			),
			ProxyType::CancelProxy => {
				matches!(c, RuntimeCall::Proxy(pallet_proxy::Call::reject_announcement { .. }))
			},
			ProxyType::Auction => matches!(
				c,
				RuntimeCall::Auctions(..) |
					RuntimeCall::Crowdloan(..) |
					RuntimeCall::Registrar(..) |
					RuntimeCall::Slots(..)
			),
			ProxyType::ParaRegistration => matches!(
				c,
				RuntimeCall::Registrar(paras_registrar::Call::reserve { .. }) |
					RuntimeCall::Registrar(paras_registrar::Call::register { .. }) |
					RuntimeCall::Utility(pallet_utility::Call::batch { .. }) |
					RuntimeCall::Utility(pallet_utility::Call::batch_all { .. }) |
					RuntimeCall::Utility(pallet_utility::Call::force_batch { .. }) |
					RuntimeCall::Proxy(pallet_proxy::Call::remove_proxy { .. })
			),
		}
	}
	fn is_superset(&self, o: &Self) -> bool {
		match (self, o) {
			(x, y) if x == y => true,
			(ProxyType::Any, _) => true,
			(_, ProxyType::Any) => false,
			(ProxyType::NonTransfer, _) => true,
			_ => false,
		}
	}
}

impl pallet_proxy::Config for Runtime {
	type RuntimeEvent = RuntimeEvent;
	type RuntimeCall = RuntimeCall;
	type Currency = Balances;
	type ProxyType = ProxyType;
	type ProxyDepositBase = ProxyDepositBase;
	type ProxyDepositFactor = ProxyDepositFactor;
	type MaxProxies = MaxProxies;
	type WeightInfo = weights::pallet_proxy::WeightInfo<Runtime>;
	type MaxPending = MaxPending;
	type CallHasher = BlakeTwo256;
	type AnnouncementDepositBase = AnnouncementDepositBase;
	type AnnouncementDepositFactor = AnnouncementDepositFactor;
	type BlockNumberProvider = frame_system::Pallet<Runtime>;
}

impl parachains_origin::Config for Runtime {}

impl parachains_configuration::Config for Runtime {
	type WeightInfo = weights::polkadot_runtime_parachains_configuration::WeightInfo<Runtime>;
}

impl parachains_shared::Config for Runtime {
	type DisabledValidators = Session;
}

impl parachains_session_info::Config for Runtime {
	type ValidatorSet = Historical;
}

impl parachains_inclusion::Config for Runtime {
	type RuntimeEvent = RuntimeEvent;
	type DisputesHandler = ParasDisputes;
	type RewardValidators =
		parachains_reward_points::RewardValidatorsWithEraPoints<Runtime, AssetHubStakingClient>;
	type MessageQueue = MessageQueue;
	type WeightInfo = weights::polkadot_runtime_parachains_inclusion::WeightInfo<Runtime>;
}

parameter_types! {
	pub const ParasUnsignedPriority: TransactionPriority = TransactionPriority::max_value();
}

impl parachains_paras::Config for Runtime {
	type RuntimeEvent = RuntimeEvent;
	type WeightInfo = weights::polkadot_runtime_parachains_paras::WeightInfo<Runtime>;
	type UnsignedPriority = ParasUnsignedPriority;
	type QueueFootprinter = ParaInclusion;
	type NextSessionRotation = Babe;
	type OnNewHead = ();
	type AssignCoretime = CoretimeAssignmentProvider;
}

parameter_types! {
	/// Amount of weight that can be spent per block to service messages.
	///
	/// # WARNING
	///
	/// This is not a good value for para-chains since the `Scheduler` already uses up to 80% block weight.
	pub MessageQueueServiceWeight: Weight = Perbill::from_percent(20) * BlockWeights::get().max_block;
	pub const MessageQueueHeapSize: u32 = 128 * 1024;
	pub const MessageQueueMaxStale: u32 = 48;
}

/// Message processor to handle any messages that were enqueued into the `MessageQueue` pallet.
pub struct MessageProcessor;
impl ProcessMessage for MessageProcessor {
	type Origin = AggregateMessageOrigin;

	fn process_message(
		message: &[u8],
		origin: Self::Origin,
		meter: &mut WeightMeter,
		id: &mut [u8; 32],
	) -> Result<bool, ProcessMessageError> {
		let para = match origin {
			AggregateMessageOrigin::Ump(UmpQueueId::Para(para)) => para,
		};
		xcm_builder::ProcessXcmMessage::<
			Junction,
			xcm_executor::XcmExecutor<xcm_config::XcmConfig>,
			RuntimeCall,
		>::process_message(message, Junction::Parachain(para.into()), meter, id)
	}
}

impl pallet_message_queue::Config for Runtime {
	type RuntimeEvent = RuntimeEvent;
	type Size = u32;
	type HeapSize = MessageQueueHeapSize;
	type MaxStale = MessageQueueMaxStale;
	type ServiceWeight = MessageQueueServiceWeight;
	type IdleMaxServiceWeight = MessageQueueServiceWeight;
	#[cfg(not(feature = "runtime-benchmarks"))]
	type MessageProcessor = MessageProcessor;
	#[cfg(feature = "runtime-benchmarks")]
	type MessageProcessor =
		pallet_message_queue::mock_helpers::NoopMessageProcessor<AggregateMessageOrigin>;
	type QueueChangeHandler = ParaInclusion;
	type QueuePausedQuery = ();
	type WeightInfo = weights::pallet_message_queue::WeightInfo<Runtime>;
}

impl parachains_dmp::Config for Runtime {}

parameter_types! {
	pub const HrmpChannelSizeAndCapacityWithSystemRatio: Percent = Percent::from_percent(100);
}

impl parachains_hrmp::Config for Runtime {
	type RuntimeOrigin = RuntimeOrigin;
	type RuntimeEvent = RuntimeEvent;
	type ChannelManager = EnsureRoot<AccountId>;
	type Currency = Balances;
	type DefaultChannelSizeAndCapacityWithSystem = ActiveConfigHrmpChannelSizeAndCapacityRatio<
		Runtime,
		HrmpChannelSizeAndCapacityWithSystemRatio,
	>;
	type VersionWrapper = crate::XcmPallet;
	type WeightInfo = weights::polkadot_runtime_parachains_hrmp::WeightInfo<Self>;
}

impl parachains_paras_inherent::Config for Runtime {
	type WeightInfo = weights::polkadot_runtime_parachains_paras_inherent::WeightInfo<Runtime>;
}

impl parachains_scheduler::Config for Runtime {
	// If you change this, make sure the `Assignment` type of the new provider is binary compatible,
	// otherwise provide a migration.
	type AssignmentProvider = CoretimeAssignmentProvider;
}

parameter_types! {
	pub const BrokerId: u32 = BROKER_ID;
	pub const BrokerPalletId: PalletId = PalletId(*b"py/broke");
	pub const AssetHubId: u32 = ASSET_HUB_ID;	// TODO: replace with ASSET_HUB_NEXT_ID
	pub MaxXcmTransactWeight: Weight = Weight::from_parts(200_000_000, 20_000);
}

pub struct BrokerPot;
impl Get<InteriorLocation> for BrokerPot {
	fn get() -> InteriorLocation {
		Junction::AccountId32 { network: None, id: BrokerPalletId::get().into_account_truncating() }
			.into()
	}
}

impl coretime::Config for Runtime {
	type RuntimeOrigin = RuntimeOrigin;
	type RuntimeEvent = RuntimeEvent;
	type BrokerId = BrokerId;
	type BrokerPotLocation = BrokerPot;
	type WeightInfo = weights::polkadot_runtime_parachains_coretime::WeightInfo<Runtime>;
	type SendXcm = crate::xcm_config::XcmRouter;
	type AssetTransactor = crate::xcm_config::LocalAssetTransactor;
	type AccountToLocation = xcm_builder::AliasesIntoAccountId32<
		xcm_config::ThisNetwork,
		<Runtime as frame_system::Config>::AccountId,
	>;
	type MaxXcmTransactWeight = MaxXcmTransactWeight;
}

parameter_types! {
	pub const OnDemandTrafficDefaultValue: FixedU128 = FixedU128::from_u32(1);
	// Keep 2 timeslices worth of revenue information.
	pub const MaxHistoricalRevenue: BlockNumber = 2 * TIMESLICE_PERIOD;
	pub const OnDemandPalletId: PalletId = PalletId(*b"py/ondmd");
}

impl parachains_on_demand::Config for Runtime {
	type RuntimeEvent = RuntimeEvent;
	type Currency = Balances;
	type TrafficDefaultValue = OnDemandTrafficDefaultValue;
	type WeightInfo = weights::polkadot_runtime_parachains_on_demand::WeightInfo<Runtime>;
	type MaxHistoricalRevenue = MaxHistoricalRevenue;
	type PalletId = OnDemandPalletId;
}

impl parachains_assigner_coretime::Config for Runtime {}

impl parachains_initializer::Config for Runtime {
	type Randomness = pallet_babe::RandomnessFromOneEpochAgo<Runtime>;
	type ForceOrigin = EnsureRoot<AccountId>;
	type WeightInfo = weights::polkadot_runtime_parachains_initializer::WeightInfo<Runtime>;
	type CoretimeOnNewSession = Coretime;
}

impl paras_sudo_wrapper::Config for Runtime {}

parameter_types! {
	pub const PermanentSlotLeasePeriodLength: u32 = 26;
	pub const TemporarySlotLeasePeriodLength: u32 = 1;
	pub const MaxTemporarySlotPerLeasePeriod: u32 = 5;
}

impl assigned_slots::Config for Runtime {
	type RuntimeEvent = RuntimeEvent;
	type AssignSlotOrigin = EnsureRoot<AccountId>;
	type Leaser = Slots;
	type PermanentSlotLeasePeriodLength = PermanentSlotLeasePeriodLength;
	type TemporarySlotLeasePeriodLength = TemporarySlotLeasePeriodLength;
	type MaxTemporarySlotPerLeasePeriod = MaxTemporarySlotPerLeasePeriod;
	type WeightInfo = weights::polkadot_runtime_common_assigned_slots::WeightInfo<Runtime>;
}

impl parachains_disputes::Config for Runtime {
	type RuntimeEvent = RuntimeEvent;
	type RewardValidators =
		parachains_reward_points::RewardValidatorsWithEraPoints<Runtime, RewardsHandler>;
	type SlashingHandler = parachains_slashing::SlashValidatorsForDisputes<ParasSlashing>;
	type WeightInfo = weights::polkadot_runtime_parachains_disputes::WeightInfo<Runtime>;
}

impl parachains_slashing::Config for Runtime {
	type KeyOwnerProofSystem = Historical;
	type KeyOwnerProof =
		<Self::KeyOwnerProofSystem as KeyOwnerProofSystem<(KeyTypeId, ValidatorId)>>::Proof;
	type KeyOwnerIdentification = <Self::KeyOwnerProofSystem as KeyOwnerProofSystem<(
		KeyTypeId,
		ValidatorId,
	)>>::IdentificationTuple;
	type HandleReports = parachains_slashing::SlashingReportHandler<
		Self::KeyOwnerIdentification,
		Offences,
		ReportLongevity,
	>;
	type WeightInfo = weights::polkadot_runtime_parachains_disputes_slashing::WeightInfo<Runtime>;
	type BenchmarkingConfig = parachains_slashing::BenchConfig<300>;
}

parameter_types! {
	pub const ParaDeposit: Balance = 2000 * CENTS;
	pub const RegistrarDataDepositPerByte: Balance = deposit(0, 1);
}

impl paras_registrar::Config for Runtime {
	type RuntimeOrigin = RuntimeOrigin;
	type RuntimeEvent = RuntimeEvent;
	type Currency = Balances;
	type OnSwap = (Crowdloan, Slots, SwapLeases);
	type ParaDeposit = ParaDeposit;
	type DataDepositPerByte = RegistrarDataDepositPerByte;
	type WeightInfo = weights::polkadot_runtime_common_paras_registrar::WeightInfo<Runtime>;
}

parameter_types! {
	pub const LeasePeriod: BlockNumber = 28 * DAYS;
}

impl slots::Config for Runtime {
	type RuntimeEvent = RuntimeEvent;
	type Currency = Balances;
	type Registrar = Registrar;
	type LeasePeriod = LeasePeriod;
	type LeaseOffset = ();
	type ForceOrigin = EitherOf<EnsureRoot<Self::AccountId>, LeaseAdmin>;
	type WeightInfo = weights::polkadot_runtime_common_slots::WeightInfo<Runtime>;
}

parameter_types! {
	pub const CrowdloanId: PalletId = PalletId(*b"py/cfund");
	pub const SubmissionDeposit: Balance = 100 * 100 * CENTS;
	pub const MinContribution: Balance = 100 * CENTS;
	pub const RemoveKeysLimit: u32 = 500;
	// Allow 32 bytes for an additional memo to a crowdloan.
	pub const MaxMemoLength: u8 = 32;
}

impl crowdloan::Config for Runtime {
	type RuntimeEvent = RuntimeEvent;
	type PalletId = CrowdloanId;
	type SubmissionDeposit = SubmissionDeposit;
	type MinContribution = MinContribution;
	type RemoveKeysLimit = RemoveKeysLimit;
	type Registrar = Registrar;
	type Auctioneer = Auctions;
	type MaxMemoLength = MaxMemoLength;
	type WeightInfo = weights::polkadot_runtime_common_crowdloan::WeightInfo<Runtime>;
}

parameter_types! {
	// The average auction is 7 days long, so this will be 70% for ending period.
	// 5 Days = 72000 Blocks @ 6 sec per block
	pub const EndingPeriod: BlockNumber = 5 * DAYS;
	// ~ 1000 samples per day -> ~ 20 blocks per sample -> 2 minute samples
	pub const SampleLength: BlockNumber = 2 * MINUTES;
}

impl auctions::Config for Runtime {
	type RuntimeEvent = RuntimeEvent;
	type Leaser = Slots;
	type Registrar = Registrar;
	type EndingPeriod = EndingPeriod;
	type SampleLength = SampleLength;
	type Randomness = pallet_babe::RandomnessFromOneEpochAgo<Runtime>;
	type InitiateOrigin = EitherOf<EnsureRoot<Self::AccountId>, AuctionAdmin>;
	type WeightInfo = weights::polkadot_runtime_common_auctions::WeightInfo<Runtime>;
}

impl identity_migrator::Config for Runtime {
	type RuntimeEvent = RuntimeEvent;
	type Reaper = EnsureSigned<AccountId>;
	type ReapIdentityHandler = ToParachainIdentityReaper<Runtime, Self::AccountId>;
	type WeightInfo = weights::polkadot_runtime_common_identity_migrator::WeightInfo<Runtime>;
}

parameter_types! {
	pub const PoolsPalletId: PalletId = PalletId(*b"py/nopls");
	pub const MaxPointsToBalance: u8 = 10;
}

impl pallet_nomination_pools::Config for Runtime {
	type RuntimeEvent = RuntimeEvent;
	type WeightInfo = weights::pallet_nomination_pools::WeightInfo<Self>;
	type Currency = Balances;
	type RuntimeFreezeReason = RuntimeFreezeReason;
	type RewardCounter = FixedU128;
	type BalanceToU256 = BalanceToU256;
	type U256ToBalance = U256ToBalance;
	type StakeAdapter =
		pallet_nomination_pools::adapter::DelegateStake<Self, Staking, DelegatedStaking>;
	type PostUnbondingPoolsWindow = ConstU32<4>;
	type MaxMetadataLen = ConstU32<256>;
	// we use the same number of allowed unlocking chunks as with staking.
	type MaxUnbonding = <Self as pallet_staking::Config>::MaxUnlockingChunks;
	type PalletId = PoolsPalletId;
	type MaxPointsToBalance = MaxPointsToBalance;
	type AdminOrigin = EitherOf<EnsureRoot<AccountId>, StakingAdmin>;
	type BlockNumberProvider = System;
	type Filter = Nothing;
}

parameter_types! {
	pub const DelegatedStakingPalletId: PalletId = PalletId(*b"py/dlstk");
	pub const SlashRewardFraction: Perbill = Perbill::from_percent(1);
}

impl pallet_delegated_staking::Config for Runtime {
	type RuntimeEvent = RuntimeEvent;
	type PalletId = DelegatedStakingPalletId;
	type Currency = Balances;
	type OnSlash = ();
	type SlashRewardFraction = SlashRewardFraction;
	type RuntimeHoldReason = RuntimeHoldReason;
	type CoreStaking = Staking;
}

impl pallet_root_testing::Config for Runtime {
	type RuntimeEvent = RuntimeEvent;
}

parameter_types! {
	pub MbmServiceWeight: Weight = Perbill::from_percent(80) * BlockWeights::get().max_block;
}

impl pallet_migrations::Config for Runtime {
	type RuntimeEvent = RuntimeEvent;
	#[cfg(not(feature = "runtime-benchmarks"))]
	type Migrations = pallet_identity::migration::v2::LazyMigrationV1ToV2<Runtime>;
	// Benchmarks need mocked migrations to guarantee that they succeed.
	#[cfg(feature = "runtime-benchmarks")]
	type Migrations = pallet_migrations::mock_helpers::MockedMigrations;
	type CursorMaxLen = ConstU32<65_536>;
	type IdentifierMaxLen = ConstU32<256>;
	type MigrationStatusHandler = ();
	type FailedMigrationHandler = frame_support::migrations::FreezeChainOnFailedMigration;
	type MaxServiceWeight = MbmServiceWeight;
	type WeightInfo = weights::pallet_migrations::WeightInfo<Runtime>;
}

parameter_types! {
	// The deposit configuration for the singed migration. Specially if you want to allow any signed account to do the migration (see `SignedFilter`, these deposits should be high)
	pub const MigrationSignedDepositPerItem: Balance = 1 * CENTS;
	pub const MigrationSignedDepositBase: Balance = 20 * CENTS * 100;
	pub const MigrationMaxKeyLen: u32 = 512;
}

impl pallet_asset_rate::Config for Runtime {
	type WeightInfo = weights::pallet_asset_rate::WeightInfo<Runtime>;
	type RuntimeEvent = RuntimeEvent;
	type CreateOrigin = EnsureRoot<AccountId>;
	type RemoveOrigin = EnsureRoot<AccountId>;
	type UpdateOrigin = EnsureRoot<AccountId>;
	type Currency = Balances;
	type AssetKind = <Runtime as pallet_treasury::Config>::AssetKind;
	#[cfg(feature = "runtime-benchmarks")]
	type BenchmarkHelper = polkadot_runtime_common::impls::benchmarks::AssetRateArguments;
}

// Notify `coretime` pallet when a lease swap occurs
pub struct SwapLeases;
impl OnSwap for SwapLeases {
	fn on_swap(one: ParaId, other: ParaId) {
		coretime::Pallet::<Runtime>::on_legacy_lease_swap(one, other);
	}
}

pub type MetaTxExtension = (
	pallet_verify_signature::VerifySignature<Runtime>,
	pallet_meta_tx::MetaTxMarker<Runtime>,
	frame_system::CheckNonZeroSender<Runtime>,
	frame_system::CheckSpecVersion<Runtime>,
	frame_system::CheckTxVersion<Runtime>,
	frame_system::CheckGenesis<Runtime>,
	frame_system::CheckMortality<Runtime>,
	frame_system::CheckNonce<Runtime>,
	frame_metadata_hash_extension::CheckMetadataHash<Runtime>,
);

impl pallet_meta_tx::Config for Runtime {
	type WeightInfo = weights::pallet_meta_tx::WeightInfo<Runtime>;
	type RuntimeEvent = RuntimeEvent;
	#[cfg(not(feature = "runtime-benchmarks"))]
	type Extension = MetaTxExtension;
	#[cfg(feature = "runtime-benchmarks")]
	type Extension = pallet_meta_tx::WeightlessExtension<Runtime>;
}

impl pallet_verify_signature::Config for Runtime {
	type Signature = MultiSignature;
	type AccountIdentifier = MultiSigner;
	type WeightInfo = weights::pallet_verify_signature::WeightInfo<Runtime>;
	#[cfg(feature = "runtime-benchmarks")]
	type BenchmarkHelper = ();
}

#[frame_support::runtime(legacy_ordering)]
mod runtime {
	#[runtime::runtime]
	#[runtime::derive(
		RuntimeCall,
		RuntimeEvent,
		RuntimeError,
		RuntimeOrigin,
		RuntimeFreezeReason,
		RuntimeHoldReason,
		RuntimeSlashReason,
		RuntimeLockId,
		RuntimeTask,
		RuntimeViewFunction
	)]
	pub struct Runtime;

	// Basic stuff; balances is uncallable initially.
	#[runtime::pallet_index(0)]
	pub type System = frame_system;

	// Babe must be before session.
	#[runtime::pallet_index(1)]
	pub type Babe = pallet_babe;

	#[runtime::pallet_index(2)]
	pub type Timestamp = pallet_timestamp;
	#[runtime::pallet_index(3)]
	pub type Indices = pallet_indices;
	#[runtime::pallet_index(4)]
	pub type Balances = pallet_balances;
	#[runtime::pallet_index(26)]
	pub type TransactionPayment = pallet_transaction_payment;

	// Consensus support.
	// Authorship must be before session in order to note author in the correct session and era.
	#[runtime::pallet_index(5)]
	pub type Authorship = pallet_authorship;
	#[runtime::pallet_index(6)]
	pub type Staking = pallet_staking;
	#[runtime::pallet_index(7)]
	pub type Offences = pallet_offences;
	#[runtime::pallet_index(27)]
	pub type Historical = session_historical;
	#[runtime::pallet_index(70)]
	pub type Parameters = pallet_parameters;

	#[runtime::pallet_index(8)]
	pub type Session = pallet_session;
	#[runtime::pallet_index(10)]
	pub type Grandpa = pallet_grandpa;
	#[runtime::pallet_index(12)]
	pub type AuthorityDiscovery = pallet_authority_discovery;

	// Utility module.
	#[runtime::pallet_index(16)]
	pub type Utility = pallet_utility;

	// Less simple identity module.
	#[runtime::pallet_index(17)]
	pub type Identity = pallet_identity;

	// Social recovery module.
	#[runtime::pallet_index(18)]
	pub type Recovery = pallet_recovery;

	// Vesting. Usable initially, but removed once all vesting is finished.
	#[runtime::pallet_index(19)]
	pub type Vesting = pallet_vesting;

	// System scheduler.
	#[runtime::pallet_index(20)]
	pub type Scheduler = pallet_scheduler;

	// Preimage registrar.
	#[runtime::pallet_index(28)]
	pub type Preimage = pallet_preimage;

	// Sudo.
	#[runtime::pallet_index(21)]
	pub type Sudo = pallet_sudo;

	// Proxy module. Late addition.
	#[runtime::pallet_index(22)]
	pub type Proxy = pallet_proxy;

	// Multisig module. Late addition.
	#[runtime::pallet_index(23)]
	pub type Multisig = pallet_multisig;

	// Election pallet. Only works with staking, but placed here to maintain indices.
	#[runtime::pallet_index(24)]
	pub type ElectionProviderMultiPhase = pallet_election_provider_multi_phase;

	// Provides a semi-sorted list of nominators for staking.
	#[runtime::pallet_index(25)]
	pub type VoterList = pallet_bags_list<Instance1>;

	// Nomination pools for staking.
	#[runtime::pallet_index(29)]
	pub type NominationPools = pallet_nomination_pools;

	// Fast unstake pallet = extension to staking.
	#[runtime::pallet_index(30)]
	pub type FastUnstake = pallet_fast_unstake;

	// OpenGov
	#[runtime::pallet_index(31)]
	pub type ConvictionVoting = pallet_conviction_voting;
	#[runtime::pallet_index(32)]
	pub type Referenda = pallet_referenda;
	#[runtime::pallet_index(35)]
	pub type Origins = pallet_custom_origins;
	#[runtime::pallet_index(36)]
	pub type Whitelist = pallet_whitelist;

	// Treasury
	#[runtime::pallet_index(37)]
	pub type Treasury = pallet_treasury;

	// Staking extension for delegation
	#[runtime::pallet_index(38)]
	pub type DelegatedStaking = pallet_delegated_staking;

	// Parachains pallets. Start indices at 40 to leave room.
	#[runtime::pallet_index(41)]
	pub type ParachainsOrigin = parachains_origin;
	#[runtime::pallet_index(42)]
	pub type Configuration = parachains_configuration;
	#[runtime::pallet_index(43)]
	pub type ParasShared = parachains_shared;
	#[runtime::pallet_index(44)]
	pub type ParaInclusion = parachains_inclusion;
	#[runtime::pallet_index(45)]
	pub type ParaInherent = parachains_paras_inherent;
	#[runtime::pallet_index(46)]
	pub type ParaScheduler = parachains_scheduler;
	#[runtime::pallet_index(47)]
	pub type Paras = parachains_paras;
	#[runtime::pallet_index(48)]
	pub type Initializer = parachains_initializer;
	#[runtime::pallet_index(49)]
	pub type Dmp = parachains_dmp;
	// RIP Ump 50
	#[runtime::pallet_index(51)]
	pub type Hrmp = parachains_hrmp;
	#[runtime::pallet_index(52)]
	pub type ParaSessionInfo = parachains_session_info;
	#[runtime::pallet_index(53)]
	pub type ParasDisputes = parachains_disputes;
	#[runtime::pallet_index(54)]
	pub type ParasSlashing = parachains_slashing;
	#[runtime::pallet_index(56)]
	pub type OnDemandAssignmentProvider = parachains_on_demand;
	#[runtime::pallet_index(57)]
	pub type CoretimeAssignmentProvider = parachains_assigner_coretime;

	// Parachain Onboarding Pallets. Start indices at 60 to leave room.
	#[runtime::pallet_index(60)]
	pub type Registrar = paras_registrar;
	#[runtime::pallet_index(61)]
	pub type Slots = slots;
	#[runtime::pallet_index(62)]
	pub type ParasSudoWrapper = paras_sudo_wrapper;
	#[runtime::pallet_index(63)]
	pub type Auctions = auctions;
	#[runtime::pallet_index(64)]
	pub type Crowdloan = crowdloan;
	#[runtime::pallet_index(65)]
	pub type AssignedSlots = assigned_slots;
	#[runtime::pallet_index(66)]
	pub type Coretime = coretime;
	#[runtime::pallet_index(67)]
	pub type AssetHubStakingClient = pallet_staking_ah_client;

	// Migrations pallet
	#[runtime::pallet_index(98)]
	pub type MultiBlockMigrations = pallet_migrations;

	// Pallet for sending XCM.
	#[runtime::pallet_index(99)]
	pub type XcmPallet = pallet_xcm;

	// Generalized message queue
	#[runtime::pallet_index(100)]
	pub type MessageQueue = pallet_message_queue;

	// Asset rate.
	#[runtime::pallet_index(101)]
	pub type AssetRate = pallet_asset_rate;

	// Root testing pallet.
	#[runtime::pallet_index(102)]
	pub type RootTesting = pallet_root_testing;

	#[runtime::pallet_index(103)]
	pub type MetaTx = pallet_meta_tx::Pallet<Runtime>;

	#[runtime::pallet_index(104)]
	pub type VerifySignature = pallet_verify_signature::Pallet<Runtime>;

	// BEEFY Bridges support.
	#[runtime::pallet_index(200)]
	pub type Beefy = pallet_beefy;
	// MMR leaf construction must be after session in order to have a leaf's next_auth_set
	// refer to block<N>. See issue polkadot-fellows/runtimes#160 for details.
	#[runtime::pallet_index(201)]
	pub type Mmr = pallet_mmr;
	#[runtime::pallet_index(202)]
	pub type BeefyMmrLeaf = pallet_beefy_mmr;

	// Pallet for migrating Identity to a parachain. To be removed post-migration.
	#[runtime::pallet_index(248)]
	pub type IdentityMigrator = identity_migrator;
}

/// The address format for describing accounts.
pub type Address = sp_runtime::MultiAddress<AccountId, ()>;
/// Block header type as expected by this runtime.
pub type Header = generic::Header<BlockNumber, BlakeTwo256>;
/// Block type as expected by this runtime.
pub type Block = generic::Block<Header, UncheckedExtrinsic>;
/// A Block signed with a Justification
pub type SignedBlock = generic::SignedBlock<Block>;
/// `BlockId` type as expected by this runtime.
pub type BlockId = generic::BlockId<Block>;
/// The extension to the basic transaction logic.
pub type TxExtension = (
	frame_system::CheckNonZeroSender<Runtime>,
	frame_system::CheckSpecVersion<Runtime>,
	frame_system::CheckTxVersion<Runtime>,
	frame_system::CheckGenesis<Runtime>,
	frame_system::CheckMortality<Runtime>,
	frame_system::CheckNonce<Runtime>,
	frame_system::CheckWeight<Runtime>,
	pallet_transaction_payment::ChargeTransactionPayment<Runtime>,
	frame_metadata_hash_extension::CheckMetadataHash<Runtime>,
	frame_system::WeightReclaim<Runtime>,
);

parameter_types! {
	/// Bounding number of agent pot accounts to be migrated in a single block.
	pub const MaxAgentsToMigrate: u32 = 300;
}

/// All migrations that will run on the next runtime upgrade.
///
/// This contains the combined migrations of the last 10 releases. It allows to skip runtime
/// upgrades in case governance decides to do so. THE ORDER IS IMPORTANT.
pub type Migrations = migrations::Unreleased;

/// The runtime migrations per release.
#[allow(deprecated, missing_docs)]
pub mod migrations {
	use super::*;

	/// Unreleased migrations. Add new ones here:
	pub type Unreleased = (
		// This is only needed for Westend.
		pallet_delegated_staking::migration::unversioned::ProxyDelegatorMigration<
			Runtime,
			MaxAgentsToMigrate,
		>,
		parachains_shared::migration::MigrateToV1<Runtime>,
		parachains_scheduler::migration::MigrateV2ToV3<Runtime>,
		pallet_staking::migrations::v16::MigrateV15ToV16<Runtime>,
		pallet_session::migrations::v1::MigrateV0ToV1<
			Runtime,
			pallet_staking::migrations::v17::MigrateDisabledToSession<Runtime>,
		>,
		// permanent
		pallet_xcm::migration::MigrateToLatestXcmVersion<Runtime>,
	);
}

/// Unchecked extrinsic type as expected by this runtime.
pub type UncheckedExtrinsic =
	generic::UncheckedExtrinsic<Address, RuntimeCall, Signature, TxExtension>;
/// Unchecked signature payload type as expected by this runtime.
pub type UncheckedSignaturePayload =
	generic::UncheckedSignaturePayload<Address, Signature, TxExtension>;

/// Executive: handles dispatch to the various modules.
pub type Executive = frame_executive::Executive<
	Runtime,
	Block,
	frame_system::ChainContext<Runtime>,
	Runtime,
	AllPalletsWithSystem,
	Migrations,
>;
/// The payload being signed in transactions.
pub type SignedPayload = generic::SignedPayload<RuntimeCall, TxExtension>;

#[cfg(feature = "runtime-benchmarks")]
mod benches {
	frame_benchmarking::define_benchmarks!(
		// Polkadot
		// NOTE: Make sure to prefix these with `runtime_common::` so
		// the that path resolves correctly in the generated file.
		[polkadot_runtime_common::assigned_slots, AssignedSlots]
		[polkadot_runtime_common::auctions, Auctions]
		[polkadot_runtime_common::crowdloan, Crowdloan]
		[polkadot_runtime_common::identity_migrator, IdentityMigrator]
		[polkadot_runtime_common::paras_registrar, Registrar]
		[polkadot_runtime_common::slots, Slots]
		[polkadot_runtime_parachains::configuration, Configuration]
		[polkadot_runtime_parachains::disputes, ParasDisputes]
		[polkadot_runtime_parachains::disputes::slashing, ParasSlashing]
		[polkadot_runtime_parachains::hrmp, Hrmp]
		[polkadot_runtime_parachains::inclusion, ParaInclusion]
		[polkadot_runtime_parachains::initializer, Initializer]
		[polkadot_runtime_parachains::paras, Paras]
		[polkadot_runtime_parachains::paras_inherent, ParaInherent]
		[polkadot_runtime_parachains::on_demand, OnDemandAssignmentProvider]
		[polkadot_runtime_parachains::coretime, Coretime]
		// Substrate
		[pallet_bags_list, VoterList]
		[pallet_balances, Balances]
		[pallet_beefy_mmr, BeefyMmrLeaf]
		[pallet_conviction_voting, ConvictionVoting]
		[pallet_election_provider_multi_phase, ElectionProviderMultiPhase]
		[frame_election_provider_support, ElectionProviderBench::<Runtime>]
		[pallet_fast_unstake, FastUnstake]
		[pallet_identity, Identity]
		[pallet_indices, Indices]
		[pallet_message_queue, MessageQueue]
		[pallet_migrations, MultiBlockMigrations]
		[pallet_mmr, Mmr]
		[pallet_multisig, Multisig]
		[pallet_nomination_pools, NominationPoolsBench::<Runtime>]
		[pallet_offences, OffencesBench::<Runtime>]
		[pallet_parameters, Parameters]
		[pallet_preimage, Preimage]
		[pallet_proxy, Proxy]
		[pallet_recovery, Recovery]
		[pallet_referenda, Referenda]
		[pallet_scheduler, Scheduler]
		[pallet_session, SessionBench::<Runtime>]
		[pallet_staking, Staking]
		[pallet_sudo, Sudo]
		[frame_system, SystemBench::<Runtime>]
		[frame_system_extensions, SystemExtensionsBench::<Runtime>]
		[pallet_timestamp, Timestamp]
		[pallet_transaction_payment, TransactionPayment]
		[pallet_treasury, Treasury]
		[pallet_utility, Utility]
		[pallet_vesting, Vesting]
		[pallet_whitelist, Whitelist]
		[pallet_asset_rate, AssetRate]
		[pallet_meta_tx, MetaTx]
		[pallet_verify_signature, VerifySignature]
		// XCM
		[pallet_xcm, PalletXcmExtrinsicsBenchmark::<Runtime>]
		// NOTE: Make sure you point to the individual modules below.
		[pallet_xcm_benchmarks::fungible, XcmBalances]
		[pallet_xcm_benchmarks::generic, XcmGeneric]
	);
}

sp_api::impl_runtime_apis! {
	impl sp_api::Core<Block> for Runtime {
		fn version() -> RuntimeVersion {
			VERSION
		}

		fn execute_block(block: Block) {
			Executive::execute_block(block);
		}

		fn initialize_block(header: &<Block as BlockT>::Header) -> sp_runtime::ExtrinsicInclusionMode {
			Executive::initialize_block(header)
		}
	}

	impl sp_api::Metadata<Block> for Runtime {
		fn metadata() -> OpaqueMetadata {
			OpaqueMetadata::new(Runtime::metadata().into())
		}

		fn metadata_at_version(version: u32) -> Option<OpaqueMetadata> {
			Runtime::metadata_at_version(version)
		}

		fn metadata_versions() -> alloc::vec::Vec<u32> {
			Runtime::metadata_versions()
		}
	}

	impl frame_support::view_functions::runtime_api::RuntimeViewFunction<Block> for Runtime {
		fn execute_view_function(id: frame_support::view_functions::ViewFunctionId, input: Vec<u8>) -> Result<Vec<u8>, frame_support::view_functions::ViewFunctionDispatchError> {
			Runtime::execute_view_function(id, input)
		}
	}

	impl sp_block_builder::BlockBuilder<Block> for Runtime {
		fn apply_extrinsic(extrinsic: <Block as BlockT>::Extrinsic) -> ApplyExtrinsicResult {
			Executive::apply_extrinsic(extrinsic)
		}

		fn finalize_block() -> <Block as BlockT>::Header {
			Executive::finalize_block()
		}

		fn inherent_extrinsics(data: sp_inherents::InherentData) -> Vec<<Block as BlockT>::Extrinsic> {
			data.create_extrinsics()
		}

		fn check_inherents(
			block: Block,
			data: sp_inherents::InherentData,
		) -> sp_inherents::CheckInherentsResult {
			data.check_extrinsics(&block)
		}
	}

	impl sp_transaction_pool::runtime_api::TaggedTransactionQueue<Block> for Runtime {
		fn validate_transaction(
			source: TransactionSource,
			tx: <Block as BlockT>::Extrinsic,
			block_hash: <Block as BlockT>::Hash,
		) -> TransactionValidity {
			Executive::validate_transaction(source, tx, block_hash)
		}
	}

	impl sp_offchain::OffchainWorkerApi<Block> for Runtime {
		fn offchain_worker(header: &<Block as BlockT>::Header) {
			Executive::offchain_worker(header)
		}
	}

	#[api_version(13)]
	impl polkadot_primitives::runtime_api::ParachainHost<Block> for Runtime {
		fn validators() -> Vec<ValidatorId> {
			parachains_runtime_api_impl::validators::<Runtime>()
		}

		fn validator_groups() -> (Vec<Vec<ValidatorIndex>>, GroupRotationInfo<BlockNumber>) {
			parachains_runtime_api_impl::validator_groups::<Runtime>()
		}

		fn availability_cores() -> Vec<CoreState<Hash, BlockNumber>> {
			parachains_runtime_api_impl::availability_cores::<Runtime>()
		}

		fn persisted_validation_data(para_id: ParaId, assumption: OccupiedCoreAssumption)
			-> Option<PersistedValidationData<Hash, BlockNumber>> {
			parachains_runtime_api_impl::persisted_validation_data::<Runtime>(para_id, assumption)
		}

		fn assumed_validation_data(
			para_id: ParaId,
			expected_persisted_validation_data_hash: Hash,
		) -> Option<(PersistedValidationData<Hash, BlockNumber>, ValidationCodeHash)> {
			parachains_runtime_api_impl::assumed_validation_data::<Runtime>(
				para_id,
				expected_persisted_validation_data_hash,
			)
		}

		fn check_validation_outputs(
			para_id: ParaId,
			outputs: polkadot_primitives::CandidateCommitments,
		) -> bool {
			parachains_runtime_api_impl::check_validation_outputs::<Runtime>(para_id, outputs)
		}

		fn session_index_for_child() -> SessionIndex {
			parachains_runtime_api_impl::session_index_for_child::<Runtime>()
		}

		fn validation_code(para_id: ParaId, assumption: OccupiedCoreAssumption)
			-> Option<ValidationCode> {
			parachains_runtime_api_impl::validation_code::<Runtime>(para_id, assumption)
		}

		fn candidate_pending_availability(para_id: ParaId) -> Option<CommittedCandidateReceipt<Hash>> {
			#[allow(deprecated)]
			parachains_runtime_api_impl::candidate_pending_availability::<Runtime>(para_id)
		}

		fn candidate_events() -> Vec<CandidateEvent<Hash>> {
			parachains_runtime_api_impl::candidate_events::<Runtime, _>(|ev| {
				match ev {
					RuntimeEvent::ParaInclusion(ev) => {
						Some(ev)
					}
					_ => None,
				}
			})
		}

		fn session_info(index: SessionIndex) -> Option<SessionInfo> {
			parachains_runtime_api_impl::session_info::<Runtime>(index)
		}

		fn session_executor_params(session_index: SessionIndex) -> Option<ExecutorParams> {
			parachains_runtime_api_impl::session_executor_params::<Runtime>(session_index)
		}

		fn dmq_contents(recipient: ParaId) -> Vec<InboundDownwardMessage<BlockNumber>> {
			parachains_runtime_api_impl::dmq_contents::<Runtime>(recipient)
		}

		fn inbound_hrmp_channels_contents(
			recipient: ParaId
		) -> BTreeMap<ParaId, Vec<InboundHrmpMessage<BlockNumber>>> {
			parachains_runtime_api_impl::inbound_hrmp_channels_contents::<Runtime>(recipient)
		}

		fn validation_code_by_hash(hash: ValidationCodeHash) -> Option<ValidationCode> {
			parachains_runtime_api_impl::validation_code_by_hash::<Runtime>(hash)
		}

		fn on_chain_votes() -> Option<ScrapedOnChainVotes<Hash>> {
			parachains_runtime_api_impl::on_chain_votes::<Runtime>()
		}

		fn submit_pvf_check_statement(
			stmt: PvfCheckStatement,
			signature: ValidatorSignature,
		) {
			parachains_runtime_api_impl::submit_pvf_check_statement::<Runtime>(stmt, signature)
		}

		fn pvfs_require_precheck() -> Vec<ValidationCodeHash> {
			parachains_runtime_api_impl::pvfs_require_precheck::<Runtime>()
		}

		fn validation_code_hash(para_id: ParaId, assumption: OccupiedCoreAssumption)
			-> Option<ValidationCodeHash>
		{
			parachains_runtime_api_impl::validation_code_hash::<Runtime>(para_id, assumption)
		}

		fn disputes() -> Vec<(SessionIndex, CandidateHash, DisputeState<BlockNumber>)> {
			parachains_runtime_api_impl::get_session_disputes::<Runtime>()
		}

		fn unapplied_slashes(
		) -> Vec<(SessionIndex, CandidateHash, slashing::PendingSlashes)> {
			parachains_runtime_api_impl::unapplied_slashes::<Runtime>()
		}

		fn key_ownership_proof(
			validator_id: ValidatorId,
		) -> Option<slashing::OpaqueKeyOwnershipProof> {
			use codec::Encode;

			Historical::prove((PARACHAIN_KEY_TYPE_ID, validator_id))
				.map(|p| p.encode())
				.map(slashing::OpaqueKeyOwnershipProof::new)
		}

		fn submit_report_dispute_lost(
			dispute_proof: slashing::DisputeProof,
			key_ownership_proof: slashing::OpaqueKeyOwnershipProof,
		) -> Option<()> {
			parachains_runtime_api_impl::submit_unsigned_slashing_report::<Runtime>(
				dispute_proof,
				key_ownership_proof,
			)
		}

		fn minimum_backing_votes() -> u32 {
			parachains_runtime_api_impl::minimum_backing_votes::<Runtime>()
		}

		fn para_backing_state(para_id: ParaId) -> Option<polkadot_primitives::vstaging::async_backing::BackingState> {
			#[allow(deprecated)]
			parachains_runtime_api_impl::backing_state::<Runtime>(para_id)
		}

		fn async_backing_params() -> polkadot_primitives::AsyncBackingParams {
			#[allow(deprecated)]
			parachains_runtime_api_impl::async_backing_params::<Runtime>()
		}

		fn approval_voting_params() -> ApprovalVotingParams {
			parachains_runtime_api_impl::approval_voting_params::<Runtime>()
		}

		fn disabled_validators() -> Vec<ValidatorIndex> {
			parachains_runtime_api_impl::disabled_validators::<Runtime>()
		}

		fn node_features() -> NodeFeatures {
			parachains_runtime_api_impl::node_features::<Runtime>()
		}

		fn claim_queue() -> BTreeMap<CoreIndex, VecDeque<ParaId>> {
			parachains_runtime_api_impl::claim_queue::<Runtime>()
		}

		fn candidates_pending_availability(para_id: ParaId) -> Vec<CommittedCandidateReceipt<Hash>> {
			parachains_runtime_api_impl::candidates_pending_availability::<Runtime>(para_id)
		}

		fn backing_constraints(para_id: ParaId) -> Option<Constraints> {
			parachains_staging_runtime_api_impl::backing_constraints::<Runtime>(para_id)
		}

		fn scheduling_lookahead() -> u32 {
			parachains_staging_runtime_api_impl::scheduling_lookahead::<Runtime>()
		}

		fn validation_code_bomb_limit() -> u32 {
			parachains_staging_runtime_api_impl::validation_code_bomb_limit::<Runtime>()
		}
	}

	#[api_version(5)]
	impl sp_consensus_beefy::BeefyApi<Block, BeefyId> for Runtime {
		fn beefy_genesis() -> Option<BlockNumber> {
			pallet_beefy::GenesisBlock::<Runtime>::get()
		}

		fn validator_set() -> Option<sp_consensus_beefy::ValidatorSet<BeefyId>> {
			Beefy::validator_set()
		}

		fn submit_report_double_voting_unsigned_extrinsic(
			equivocation_proof: sp_consensus_beefy::DoubleVotingProof<
				BlockNumber,
				BeefyId,
				BeefySignature,
			>,
			key_owner_proof: sp_consensus_beefy::OpaqueKeyOwnershipProof,
		) -> Option<()> {
			let key_owner_proof = key_owner_proof.decode()?;

			Beefy::submit_unsigned_double_voting_report(
				equivocation_proof,
				key_owner_proof,
			)
		}

		fn submit_report_fork_voting_unsigned_extrinsic(
			equivocation_proof:
				sp_consensus_beefy::ForkVotingProof<
					<Block as BlockT>::Header,
					BeefyId,
					sp_runtime::OpaqueValue
				>,
			key_owner_proof: sp_consensus_beefy::OpaqueKeyOwnershipProof,
		) -> Option<()> {
			Beefy::submit_unsigned_fork_voting_report(
				equivocation_proof.try_into()?,
				key_owner_proof.decode()?,
			)
		}

		fn submit_report_future_block_voting_unsigned_extrinsic(
			equivocation_proof: sp_consensus_beefy::FutureBlockVotingProof<BlockNumber, BeefyId>,
			key_owner_proof: sp_consensus_beefy::OpaqueKeyOwnershipProof,
		) -> Option<()> {
			Beefy::submit_unsigned_future_block_voting_report(
				equivocation_proof,
				key_owner_proof.decode()?,
			)
		}

		fn generate_key_ownership_proof(
			_set_id: sp_consensus_beefy::ValidatorSetId,
			authority_id: BeefyId,
		) -> Option<sp_consensus_beefy::OpaqueKeyOwnershipProof> {
			use codec::Encode;

			Historical::prove((sp_consensus_beefy::KEY_TYPE, authority_id))
				.map(|p| p.encode())
				.map(sp_consensus_beefy::OpaqueKeyOwnershipProof::new)
		}

		fn generate_ancestry_proof(
			prev_block_number: BlockNumber,
			best_known_block_number: Option<BlockNumber>,
		) -> Option<sp_runtime::OpaqueValue> {
			use sp_consensus_beefy::AncestryHelper;

			BeefyMmrLeaf::generate_proof(prev_block_number, best_known_block_number)
				.map(|p| p.encode())
				.map(sp_runtime::OpaqueValue::new)
		}
	}

	impl mmr::MmrApi<Block, Hash, BlockNumber> for Runtime {
		fn mmr_root() -> Result<mmr::Hash, mmr::Error> {
			Ok(pallet_mmr::RootHash::<Runtime>::get())
		}

		fn mmr_leaf_count() -> Result<mmr::LeafIndex, mmr::Error> {
			Ok(pallet_mmr::NumberOfLeaves::<Runtime>::get())
		}

		fn generate_proof(
			block_numbers: Vec<BlockNumber>,
			best_known_block_number: Option<BlockNumber>,
		) -> Result<(Vec<mmr::EncodableOpaqueLeaf>, mmr::LeafProof<mmr::Hash>), mmr::Error> {
			Mmr::generate_proof(block_numbers, best_known_block_number).map(
				|(leaves, proof)| {
					(
						leaves
							.into_iter()
							.map(|leaf| mmr::EncodableOpaqueLeaf::from_leaf(&leaf))
							.collect(),
						proof,
					)
				},
			)
		}

		fn verify_proof(leaves: Vec<mmr::EncodableOpaqueLeaf>, proof: mmr::LeafProof<mmr::Hash>)
			-> Result<(), mmr::Error>
		{
			let leaves = leaves.into_iter().map(|leaf|
				leaf.into_opaque_leaf()
				.try_decode()
				.ok_or(mmr::Error::Verify)).collect::<Result<Vec<mmr::Leaf>, mmr::Error>>()?;
			Mmr::verify_leaves(leaves, proof)
		}

		fn verify_proof_stateless(
			root: mmr::Hash,
			leaves: Vec<mmr::EncodableOpaqueLeaf>,
			proof: mmr::LeafProof<mmr::Hash>
		) -> Result<(), mmr::Error> {
			let nodes = leaves.into_iter().map(|leaf|mmr::DataOrHash::Data(leaf.into_opaque_leaf())).collect();
			pallet_mmr::verify_leaves_proof::<mmr::Hashing, _>(root, nodes, proof)
		}
	}

	impl pallet_beefy_mmr::BeefyMmrApi<Block, Hash> for RuntimeApi {
		fn authority_set_proof() -> sp_consensus_beefy::mmr::BeefyAuthoritySet<Hash> {
			BeefyMmrLeaf::authority_set_proof()
		}

		fn next_authority_set_proof() -> sp_consensus_beefy::mmr::BeefyNextAuthoritySet<Hash> {
			BeefyMmrLeaf::next_authority_set_proof()
		}
	}

	impl fg_primitives::GrandpaApi<Block> for Runtime {
		fn grandpa_authorities() -> Vec<(GrandpaId, u64)> {
			Grandpa::grandpa_authorities()
		}

		fn current_set_id() -> fg_primitives::SetId {
			pallet_grandpa::CurrentSetId::<Runtime>::get()
		}

		fn submit_report_equivocation_unsigned_extrinsic(
			equivocation_proof: fg_primitives::EquivocationProof<
				<Block as BlockT>::Hash,
				sp_runtime::traits::NumberFor<Block>,
			>,
			key_owner_proof: fg_primitives::OpaqueKeyOwnershipProof,
		) -> Option<()> {
			let key_owner_proof = key_owner_proof.decode()?;

			Grandpa::submit_unsigned_equivocation_report(
				equivocation_proof,
				key_owner_proof,
			)
		}

		fn generate_key_ownership_proof(
			_set_id: fg_primitives::SetId,
			authority_id: fg_primitives::AuthorityId,
		) -> Option<fg_primitives::OpaqueKeyOwnershipProof> {
			use codec::Encode;

			Historical::prove((fg_primitives::KEY_TYPE, authority_id))
				.map(|p| p.encode())
				.map(fg_primitives::OpaqueKeyOwnershipProof::new)
		}
	}

	impl sp_consensus_babe::BabeApi<Block> for Runtime {
		fn configuration() -> sp_consensus_babe::BabeConfiguration {
			let epoch_config = Babe::epoch_config().unwrap_or(BABE_GENESIS_EPOCH_CONFIG);
			sp_consensus_babe::BabeConfiguration {
				slot_duration: Babe::slot_duration(),
				epoch_length: EpochDuration::get(),
				c: epoch_config.c,
				authorities: Babe::authorities().to_vec(),
				randomness: Babe::randomness(),
				allowed_slots: epoch_config.allowed_slots,
			}
		}

		fn current_epoch_start() -> sp_consensus_babe::Slot {
			Babe::current_epoch_start()
		}

		fn current_epoch() -> sp_consensus_babe::Epoch {
			Babe::current_epoch()
		}

		fn next_epoch() -> sp_consensus_babe::Epoch {
			Babe::next_epoch()
		}

		fn generate_key_ownership_proof(
			_slot: sp_consensus_babe::Slot,
			authority_id: sp_consensus_babe::AuthorityId,
		) -> Option<sp_consensus_babe::OpaqueKeyOwnershipProof> {
			use codec::Encode;

			Historical::prove((sp_consensus_babe::KEY_TYPE, authority_id))
				.map(|p| p.encode())
				.map(sp_consensus_babe::OpaqueKeyOwnershipProof::new)
		}

		fn submit_report_equivocation_unsigned_extrinsic(
			equivocation_proof: sp_consensus_babe::EquivocationProof<<Block as BlockT>::Header>,
			key_owner_proof: sp_consensus_babe::OpaqueKeyOwnershipProof,
		) -> Option<()> {
			let key_owner_proof = key_owner_proof.decode()?;

			Babe::submit_unsigned_equivocation_report(
				equivocation_proof,
				key_owner_proof,
			)
		}
	}

	impl sp_authority_discovery::AuthorityDiscoveryApi<Block> for Runtime {
		fn authorities() -> Vec<AuthorityDiscoveryId> {
			parachains_runtime_api_impl::relevant_authority_ids::<Runtime>()
		}
	}

	impl sp_session::SessionKeys<Block> for Runtime {
		fn generate_session_keys(seed: Option<Vec<u8>>) -> Vec<u8> {
			SessionKeys::generate(seed)
		}

		fn decode_session_keys(
			encoded: Vec<u8>,
		) -> Option<Vec<(Vec<u8>, sp_core::crypto::KeyTypeId)>> {
			SessionKeys::decode_into_raw_public_keys(&encoded)
		}
	}

	impl frame_system_rpc_runtime_api::AccountNonceApi<Block, AccountId, Nonce> for Runtime {
		fn account_nonce(account: AccountId) -> Nonce {
			System::account_nonce(account)
		}
	}

	impl pallet_transaction_payment_rpc_runtime_api::TransactionPaymentApi<
		Block,
		Balance,
	> for Runtime {
		fn query_info(uxt: <Block as BlockT>::Extrinsic, len: u32) -> RuntimeDispatchInfo<Balance> {
			TransactionPayment::query_info(uxt, len)
		}
		fn query_fee_details(uxt: <Block as BlockT>::Extrinsic, len: u32) -> FeeDetails<Balance> {
			TransactionPayment::query_fee_details(uxt, len)
		}
		fn query_weight_to_fee(weight: Weight) -> Balance {
			TransactionPayment::weight_to_fee(weight)
		}
		fn query_length_to_fee(length: u32) -> Balance {
			TransactionPayment::length_to_fee(length)
		}
	}

	impl pallet_transaction_payment_rpc_runtime_api::TransactionPaymentCallApi<Block, Balance, RuntimeCall>
		for Runtime
	{
		fn query_call_info(call: RuntimeCall, len: u32) -> RuntimeDispatchInfo<Balance> {
			TransactionPayment::query_call_info(call, len)
		}
		fn query_call_fee_details(call: RuntimeCall, len: u32) -> FeeDetails<Balance> {
			TransactionPayment::query_call_fee_details(call, len)
		}
		fn query_weight_to_fee(weight: Weight) -> Balance {
			TransactionPayment::weight_to_fee(weight)
		}
		fn query_length_to_fee(length: u32) -> Balance {
			TransactionPayment::length_to_fee(length)
		}
	}

	impl xcm_runtime_apis::fees::XcmPaymentApi<Block> for Runtime {
		fn query_acceptable_payment_assets(xcm_version: xcm::Version) -> Result<Vec<VersionedAssetId>, XcmPaymentApiError> {
			let acceptable_assets = vec![AssetId(xcm_config::TokenLocation::get())];
			XcmPallet::query_acceptable_payment_assets(xcm_version, acceptable_assets)
		}

		fn query_weight_to_asset_fee(weight: Weight, asset: VersionedAssetId) -> Result<u128, XcmPaymentApiError> {
			let latest_asset_id: Result<AssetId, ()> = asset.clone().try_into();
			match latest_asset_id {
				Ok(asset_id) if asset_id.0 == xcm_config::TokenLocation::get() => {
					// for native token
					Ok(WeightToFee::weight_to_fee(&weight))
				},
				Ok(asset_id) => {
					log::trace!(target: "xcm::xcm_runtime_apis", "query_weight_to_asset_fee - unhandled asset_id: {asset_id:?}!");
					Err(XcmPaymentApiError::AssetNotFound)
				},
				Err(_) => {
					log::trace!(target: "xcm::xcm_runtime_apis", "query_weight_to_asset_fee - failed to convert asset: {asset:?}!");
					Err(XcmPaymentApiError::VersionedConversionFailed)
				}
			}
		}

		fn query_xcm_weight(message: VersionedXcm<()>) -> Result<Weight, XcmPaymentApiError> {
			XcmPallet::query_xcm_weight(message)
		}

		fn query_delivery_fees(destination: VersionedLocation, message: VersionedXcm<()>) -> Result<VersionedAssets, XcmPaymentApiError> {
			XcmPallet::query_delivery_fees(destination, message)
		}
	}

	impl xcm_runtime_apis::dry_run::DryRunApi<Block, RuntimeCall, RuntimeEvent, OriginCaller> for Runtime {
		fn dry_run_call(origin: OriginCaller, call: RuntimeCall, result_xcms_version: XcmVersion) -> Result<CallDryRunEffects<RuntimeEvent>, XcmDryRunApiError> {
			XcmPallet::dry_run_call::<Runtime, xcm_config::XcmRouter, OriginCaller, RuntimeCall>(origin, call, result_xcms_version)
		}

		fn dry_run_xcm(origin_location: VersionedLocation, xcm: VersionedXcm<RuntimeCall>) -> Result<XcmDryRunEffects<RuntimeEvent>, XcmDryRunApiError> {
			XcmPallet::dry_run_xcm::<Runtime, xcm_config::XcmRouter, RuntimeCall, xcm_config::XcmConfig>(origin_location, xcm)
		}
	}

	impl xcm_runtime_apis::conversions::LocationToAccountApi<Block, AccountId> for Runtime {
		fn convert_location(location: VersionedLocation) -> Result<
			AccountId,
			xcm_runtime_apis::conversions::Error
		> {
			xcm_runtime_apis::conversions::LocationToAccountHelper::<
				AccountId,
				xcm_config::LocationConverter,
			>::convert_location(location)
		}
	}

	impl pallet_nomination_pools_runtime_api::NominationPoolsApi<
		Block,
		AccountId,
		Balance,
	> for Runtime {
		fn pending_rewards(member: AccountId) -> Balance {
			NominationPools::api_pending_rewards(member).unwrap_or_default()
		}

		fn points_to_balance(pool_id: PoolId, points: Balance) -> Balance {
			NominationPools::api_points_to_balance(pool_id, points)
		}

		fn balance_to_points(pool_id: PoolId, new_funds: Balance) -> Balance {
			NominationPools::api_balance_to_points(pool_id, new_funds)
		}

		fn pool_pending_slash(pool_id: PoolId) -> Balance {
			NominationPools::api_pool_pending_slash(pool_id)
		}

		fn member_pending_slash(member: AccountId) -> Balance {
			NominationPools::api_member_pending_slash(member)
		}

		fn pool_needs_delegate_migration(pool_id: PoolId) -> bool {
			NominationPools::api_pool_needs_delegate_migration(pool_id)
		}

		fn member_needs_delegate_migration(member: AccountId) -> bool {
			NominationPools::api_member_needs_delegate_migration(member)
		}

		fn member_total_balance(member: AccountId) -> Balance {
			NominationPools::api_member_total_balance(member)
		}

		fn pool_balance(pool_id: PoolId) -> Balance {
			NominationPools::api_pool_balance(pool_id)
		}

		fn pool_accounts(pool_id: PoolId) -> (AccountId, AccountId) {
			NominationPools::api_pool_accounts(pool_id)
		}
	}

	impl pallet_staking_runtime_api::StakingApi<Block, Balance, AccountId> for Runtime {
		fn nominations_quota(balance: Balance) -> u32 {
			Staking::api_nominations_quota(balance)
		}

		fn eras_stakers_page_count(era: sp_staking::EraIndex, account: AccountId) -> sp_staking::Page {
			Staking::api_eras_stakers_page_count(era, account)
		}

		fn pending_rewards(era: sp_staking::EraIndex, account: AccountId) -> bool {
			Staking::api_pending_rewards(era, account)
		}
	}

	#[cfg(feature = "try-runtime")]
	impl frame_try_runtime::TryRuntime<Block> for Runtime {
		fn on_runtime_upgrade(checks: frame_try_runtime::UpgradeCheckSelect) -> (Weight, Weight) {
			log::info!("try-runtime::on_runtime_upgrade westend.");
			let weight = Executive::try_runtime_upgrade(checks).unwrap();
			(weight, BlockWeights::get().max_block)
		}

		fn execute_block(
			block: Block,
			state_root_check: bool,
			signature_check: bool,
			select: frame_try_runtime::TryStateSelect,
		) -> Weight {
			// NOTE: intentional unwrap: we don't want to propagate the error backwards, and want to
			// have a backtrace here.
			Executive::try_execute_block(block, state_root_check, signature_check, select).unwrap()
		}
	}

	#[cfg(feature = "runtime-benchmarks")]
	impl frame_benchmarking::Benchmark<Block> for Runtime {
		fn benchmark_metadata(extra: bool) -> (
			Vec<frame_benchmarking::BenchmarkList>,
			Vec<frame_support::traits::StorageInfo>,
		) {
			use frame_benchmarking::BenchmarkList;
			use frame_support::traits::StorageInfoTrait;

			use pallet_session_benchmarking::Pallet as SessionBench;
			use pallet_offences_benchmarking::Pallet as OffencesBench;
			use pallet_election_provider_support_benchmarking::Pallet as ElectionProviderBench;
			use pallet_xcm::benchmarking::Pallet as PalletXcmExtrinsicsBenchmark;
			use frame_system_benchmarking::Pallet as SystemBench;
			use frame_system_benchmarking::extensions::Pallet as SystemExtensionsBench;
			use pallet_nomination_pools_benchmarking::Pallet as NominationPoolsBench;

			type XcmBalances = pallet_xcm_benchmarks::fungible::Pallet::<Runtime>;
			type XcmGeneric = pallet_xcm_benchmarks::generic::Pallet::<Runtime>;

			let mut list = Vec::<BenchmarkList>::new();
			list_benchmarks!(list, extra);

			let storage_info = AllPalletsWithSystem::storage_info();
			return (list, storage_info)
		}

		#[allow(non_local_definitions)]
		fn dispatch_benchmark(
			config: frame_benchmarking::BenchmarkConfig,
		) -> Result<
			Vec<frame_benchmarking::BenchmarkBatch>,
			alloc::string::String,
		> {
			use frame_support::traits::WhitelistedStorageKeys;
			use frame_benchmarking::{BenchmarkBatch, BenchmarkError};
			use sp_storage::TrackedStorageKey;
			// Trying to add benchmarks directly to some pallets caused cyclic dependency issues.
			// To get around that, we separated the benchmarks into its own crate.
			use pallet_session_benchmarking::Pallet as SessionBench;
			use pallet_offences_benchmarking::Pallet as OffencesBench;
			use pallet_election_provider_support_benchmarking::Pallet as ElectionProviderBench;
			use pallet_xcm::benchmarking::Pallet as PalletXcmExtrinsicsBenchmark;
			use frame_system_benchmarking::Pallet as SystemBench;
			use frame_system_benchmarking::extensions::Pallet as SystemExtensionsBench;
			use pallet_nomination_pools_benchmarking::Pallet as NominationPoolsBench;

			impl pallet_session_benchmarking::Config for Runtime {}
			impl pallet_offences_benchmarking::Config for Runtime {}
			impl pallet_election_provider_support_benchmarking::Config for Runtime {}

			use xcm_config::{AssetHub, TokenLocation};

			use alloc::boxed::Box;

			parameter_types! {
				pub ExistentialDepositAsset: Option<Asset> = Some((
					TokenLocation::get(),
					ExistentialDeposit::get()
				).into());
				pub AssetHubParaId: ParaId = westend_runtime_constants::system_parachain::ASSET_HUB_ID.into();
				pub const RandomParaId: ParaId = ParaId::new(43211234);
			}

			impl pallet_xcm::benchmarking::Config for Runtime {
				type DeliveryHelper = (
					polkadot_runtime_common::xcm_sender::ToParachainDeliveryHelper<
						xcm_config::XcmConfig,
						ExistentialDepositAsset,
						xcm_config::PriceForChildParachainDelivery,
						AssetHubParaId,
						Dmp,
					>,
					polkadot_runtime_common::xcm_sender::ToParachainDeliveryHelper<
						xcm_config::XcmConfig,
						ExistentialDepositAsset,
						xcm_config::PriceForChildParachainDelivery,
						RandomParaId,
						Dmp,
					>
				);

				fn reachable_dest() -> Option<Location> {
					Some(crate::xcm_config::AssetHub::get())
				}

				fn teleportable_asset_and_dest() -> Option<(Asset, Location)> {
					// Relay/native token can be teleported to/from AH.
					Some((
						Asset { fun: Fungible(ExistentialDeposit::get()), id: AssetId(Here.into()) },
						crate::xcm_config::AssetHub::get(),
					))
				}

				fn reserve_transferable_asset_and_dest() -> Option<(Asset, Location)> {
					// Relay can reserve transfer native token to some random parachain.
					Some((
						Asset {
							fun: Fungible(ExistentialDeposit::get()),
							id: AssetId(Here.into())
						},
						crate::Junction::Parachain(RandomParaId::get().into()).into(),
					))
				}

				fn set_up_complex_asset_transfer(
				) -> Option<(Assets, u32, Location, Box<dyn FnOnce()>)> {
					// Relay supports only native token, either reserve transfer it to non-system parachains,
					// or teleport it to system parachain. Use the teleport case for benchmarking as it's
					// slightly heavier.

					// Relay/native token can be teleported to/from AH.
					let native_location = Here.into();
					let dest = crate::xcm_config::AssetHub::get();
					pallet_xcm::benchmarking::helpers::native_teleport_as_asset_transfer::<Runtime>(
						native_location,
						dest
					)
				}

				fn get_asset() -> Asset {
					Asset {
						id: AssetId(Location::here()),
						fun: Fungible(ExistentialDeposit::get()),
					}
				}
			}
			impl frame_system_benchmarking::Config for Runtime {}
			impl pallet_nomination_pools_benchmarking::Config for Runtime {}
			impl polkadot_runtime_parachains::disputes::slashing::benchmarking::Config for Runtime {}

			use xcm::latest::{
				AssetId, Fungibility::*, InteriorLocation, Junction, Junctions::*,
				Asset, Assets, Location, NetworkId, Response,
			};

			impl pallet_xcm_benchmarks::Config for Runtime {
				type XcmConfig = xcm_config::XcmConfig;
				type AccountIdConverter = xcm_config::LocationConverter;
				type DeliveryHelper = polkadot_runtime_common::xcm_sender::ToParachainDeliveryHelper<
					xcm_config::XcmConfig,
					ExistentialDepositAsset,
					xcm_config::PriceForChildParachainDelivery,
					AssetHubParaId,
					Dmp,
				>;
				fn valid_destination() -> Result<Location, BenchmarkError> {
					Ok(AssetHub::get())
				}
				fn worst_case_holding(_depositable_count: u32) -> Assets {
					// Westend only knows about WND.
					vec![Asset{
						id: AssetId(TokenLocation::get()),
						fun: Fungible(1_000_000 * UNITS),
					}].into()
				}
			}

			parameter_types! {
				pub TrustedTeleporter: Option<(Location, Asset)> = Some((
					AssetHub::get(),
					Asset { fun: Fungible(1 * UNITS), id: AssetId(TokenLocation::get()) },
				));
				pub const TrustedReserve: Option<(Location, Asset)> = None;
			}

			impl pallet_xcm_benchmarks::fungible::Config for Runtime {
				type TransactAsset = Balances;

				type CheckedAccount = xcm_config::LocalCheckAccount;
				type TrustedTeleporter = TrustedTeleporter;
				type TrustedReserve = TrustedReserve;

				fn get_asset() -> Asset {
					Asset {
						id: AssetId(TokenLocation::get()),
						fun: Fungible(1 * UNITS),
					}
				}
			}

			impl pallet_xcm_benchmarks::generic::Config for Runtime {
				type TransactAsset = Balances;
				type RuntimeCall = RuntimeCall;

				fn worst_case_response() -> (u64, Response) {
					(0u64, Response::Version(Default::default()))
				}

				fn worst_case_asset_exchange() -> Result<(Assets, Assets), BenchmarkError> {
					// Westend doesn't support asset exchanges
					Err(BenchmarkError::Skip)
				}

				fn universal_alias() -> Result<(Location, Junction), BenchmarkError> {
					// The XCM executor of Westend doesn't have a configured `UniversalAliases`
					Err(BenchmarkError::Skip)
				}

				fn transact_origin_and_runtime_call() -> Result<(Location, RuntimeCall), BenchmarkError> {
					Ok((AssetHub::get(), frame_system::Call::remark_with_event { remark: vec![] }.into()))
				}

				fn subscribe_origin() -> Result<Location, BenchmarkError> {
					Ok(AssetHub::get())
				}

				fn claimable_asset() -> Result<(Location, Location, Assets), BenchmarkError> {
					let origin = AssetHub::get();
					let assets: Assets = (AssetId(TokenLocation::get()), 1_000 * UNITS).into();
					let ticket = Location { parents: 0, interior: Here };
					Ok((origin, ticket, assets))
				}

				fn fee_asset() -> Result<Asset, BenchmarkError> {
					Ok(Asset {
						id: AssetId(TokenLocation::get()),
						fun: Fungible(1_000_000 * UNITS),
					})
				}

				fn unlockable_asset() -> Result<(Location, Location, Asset), BenchmarkError> {
					// Westend doesn't support asset locking
					Err(BenchmarkError::Skip)
				}

				fn export_message_origin_and_destination(
				) -> Result<(Location, NetworkId, InteriorLocation), BenchmarkError> {
					// Westend doesn't support exporting messages
					Err(BenchmarkError::Skip)
				}

				fn alias_origin() -> Result<(Location, Location), BenchmarkError> {
					let origin = Location::new(0, [Parachain(1000)]);
					let target = Location::new(0, [Parachain(1000), AccountId32 { id: [128u8; 32], network: None }]);
					Ok((origin, target))
				}
			}

			type XcmBalances = pallet_xcm_benchmarks::fungible::Pallet::<Runtime>;
			type XcmGeneric = pallet_xcm_benchmarks::generic::Pallet::<Runtime>;

			let whitelist: Vec<TrackedStorageKey> = AllPalletsWithSystem::whitelisted_storage_keys();

			let mut batches = Vec::<BenchmarkBatch>::new();
			let params = (&config, &whitelist);

			add_benchmarks!(params, batches);

			Ok(batches)
		}
	}

	impl sp_genesis_builder::GenesisBuilder<Block> for Runtime {
		fn build_state(config: Vec<u8>) -> sp_genesis_builder::Result {
			build_state::<RuntimeGenesisConfig>(config)
		}

		fn get_preset(id: &Option<sp_genesis_builder::PresetId>) -> Option<Vec<u8>> {
			get_preset::<RuntimeGenesisConfig>(id, &genesis_config_presets::get_preset)
		}

		fn preset_names() -> Vec<sp_genesis_builder::PresetId> {
			genesis_config_presets::preset_names()
		}
	}

	impl xcm_runtime_apis::trusted_query::TrustedQueryApi<Block> for Runtime {
		fn is_trusted_reserve(asset: VersionedAsset, location: VersionedLocation) -> Result<bool, xcm_runtime_apis::trusted_query::Error> {
			XcmPallet::is_trusted_reserve(asset, location)
		}
		fn is_trusted_teleporter(asset: VersionedAsset, location: VersionedLocation) -> Result<bool, xcm_runtime_apis::trusted_query::Error> {
			XcmPallet::is_trusted_teleporter(asset, location)
		}
	}
}<|MERGE_RESOLUTION|>--- conflicted
+++ resolved
@@ -97,7 +97,7 @@
 	ecdsa_crypto::{AuthorityId as BeefyId, Signature as BeefySignature},
 	mmr::{BeefyDataProvider, MmrLeafVersion},
 };
-use sp_core::{ConstU8, OpaqueMetadata, RuntimeDebug, H256};
+use sp_core::{ConstBool, ConstU8, OpaqueMetadata, RuntimeDebug, H256};
 use sp_runtime::{
 	generic, impl_opaque_keys,
 	traits::{
@@ -105,7 +105,7 @@
 		OpaqueKeys, SaturatedConversion, Verify,
 	},
 	transaction_validity::{TransactionPriority, TransactionSource, TransactionValidity},
-	ApplyExtrinsicResult, FixedU128, KeyTypeId, MultiSignature, MultiSigner, Percent, Permill,
+	ApplyExtrinsicResult, FixedU128, KeyTypeId, Percent, Permill,
 };
 use sp_staking::SessionIndex;
 #[cfg(any(feature = "std", test))]
@@ -595,7 +595,10 @@
 		ElectionBoundsBuilder::default().voters_count(MaxElectingVoters::get().into()).build();
 	// Maximum winners that can be chosen as active validators
 	pub const MaxActiveValidators: u32 = 1000;
-
+	// One page only, fill the whole page with the `MaxActiveValidators`.
+	pub const MaxWinnersPerPage: u32 = MaxActiveValidators::get();
+	// Unbonded, thus the max backers per winner maps to the max electing voters limit.
+	pub const MaxBackersPerWinner: u32 = MaxElectingVoters::get();
 }
 
 frame_election_provider_support::generate_solution_type!(
@@ -610,12 +613,14 @@
 
 pub struct OnChainSeqPhragmen;
 impl onchain::Config for OnChainSeqPhragmen {
+	type Sort = ConstBool<true>;
 	type System = Runtime;
 	type Solver = SequentialPhragmen<AccountId, OnChainAccuracy>;
 	type DataProvider = Staking;
 	type WeightInfo = weights::frame_election_provider_support::WeightInfo<Runtime>;
-	type MaxWinners = MaxActiveValidators;
 	type Bounds = ElectionBounds;
+	type MaxBackersPerWinner = MaxBackersPerWinner;
+	type MaxWinnersPerPage = MaxWinnersPerPage;
 }
 
 impl pallet_election_provider_multi_phase::MinerConfig for Runtime {
@@ -628,7 +633,8 @@
     as
     frame_election_provider_support::ElectionDataProvider
     >::MaxVotesPerVoter;
-	type MaxWinners = MaxActiveValidators;
+	type MaxBackersPerWinner = MaxBackersPerWinner;
+	type MaxWinners = MaxWinnersPerPage;
 
 	// The unsigned submissions have to respect the weight of the submit_unsigned call, thus their
 	// weight estimate function is wired to this call's weight.
@@ -662,6 +668,8 @@
 	type BetterSignedThreshold = ();
 	type OffchainRepeat = OffchainRepeat;
 	type MinerTxPriority = NposSolutionPriority;
+	type MaxWinners = MaxWinnersPerPage;
+	type MaxBackersPerWinner = MaxBackersPerWinner;
 	type DataProvider = Staking;
 	#[cfg(any(feature = "fast-runtime", feature = "runtime-benchmarks"))]
 	type Fallback = onchain::OnChainExecution<OnChainSeqPhragmen>;
@@ -670,7 +678,8 @@
 		AccountId,
 		BlockNumber,
 		Staking,
-		MaxActiveValidators,
+		MaxWinnersPerPage,
+		MaxBackersPerWinner,
 	)>;
 	type GovernanceFallback = onchain::OnChainExecution<OnChainSeqPhragmen>;
 	type Solver = SequentialPhragmen<
@@ -681,7 +690,6 @@
 	type BenchmarkingConfig = polkadot_runtime_common::elections::BenchmarkConfig;
 	type ForceOrigin = EnsureRoot<AccountId>;
 	type WeightInfo = weights::pallet_election_provider_multi_phase::WeightInfo<Self>;
-	type MaxWinners = MaxActiveValidators;
 	type ElectionBounds = ElectionBounds;
 }
 
@@ -772,6 +780,7 @@
 	type GenesisElectionProvider = onchain::OnChainExecution<OnChainSeqPhragmen>;
 	type VoterList = VoterList;
 	type TargetList = UseValidatorsMap<Self>;
+	type MaxValidatorSet = MaxActiveValidators;
 	type NominationsQuota = pallet_staking::FixedNominationsQuota<{ MaxNominations::get() }>;
 	type MaxUnlockingChunks = frame_support::traits::ConstU32<32>;
 	type HistoryDepth = frame_support::traits::ConstU32<84>;
@@ -779,12 +788,9 @@
 	type BenchmarkingConfig = polkadot_runtime_common::StakingBenchmarkingConfig;
 	type EventListeners = (NominationPools, DelegatedStaking);
 	type WeightInfo = weights::pallet_staking::WeightInfo<Runtime>;
-<<<<<<< HEAD
-=======
 	type MaxInvulnerables = frame_support::traits::ConstU32<20>;
 	type MaxDisabledValidators = ConstU32<100>;
 	type ElectionOffset = ConstU32<1>; // TODO @Ankan: Check this value
->>>>>>> 3cddb805
 	type Filter = Nothing;
 }
 
@@ -1718,35 +1724,6 @@
 	}
 }
 
-pub type MetaTxExtension = (
-	pallet_verify_signature::VerifySignature<Runtime>,
-	pallet_meta_tx::MetaTxMarker<Runtime>,
-	frame_system::CheckNonZeroSender<Runtime>,
-	frame_system::CheckSpecVersion<Runtime>,
-	frame_system::CheckTxVersion<Runtime>,
-	frame_system::CheckGenesis<Runtime>,
-	frame_system::CheckMortality<Runtime>,
-	frame_system::CheckNonce<Runtime>,
-	frame_metadata_hash_extension::CheckMetadataHash<Runtime>,
-);
-
-impl pallet_meta_tx::Config for Runtime {
-	type WeightInfo = weights::pallet_meta_tx::WeightInfo<Runtime>;
-	type RuntimeEvent = RuntimeEvent;
-	#[cfg(not(feature = "runtime-benchmarks"))]
-	type Extension = MetaTxExtension;
-	#[cfg(feature = "runtime-benchmarks")]
-	type Extension = pallet_meta_tx::WeightlessExtension<Runtime>;
-}
-
-impl pallet_verify_signature::Config for Runtime {
-	type Signature = MultiSignature;
-	type AccountIdentifier = MultiSigner;
-	type WeightInfo = weights::pallet_verify_signature::WeightInfo<Runtime>;
-	#[cfg(feature = "runtime-benchmarks")]
-	type BenchmarkHelper = ();
-}
-
 #[frame_support::runtime(legacy_ordering)]
 mod runtime {
 	#[runtime::runtime]
@@ -1942,12 +1919,6 @@
 	#[runtime::pallet_index(102)]
 	pub type RootTesting = pallet_root_testing;
 
-	#[runtime::pallet_index(103)]
-	pub type MetaTx = pallet_meta_tx::Pallet<Runtime>;
-
-	#[runtime::pallet_index(104)]
-	pub type VerifySignature = pallet_verify_signature::Pallet<Runtime>;
-
 	// BEEFY Bridges support.
 	#[runtime::pallet_index(200)]
 	pub type Beefy = pallet_beefy;
@@ -2013,6 +1984,7 @@
 		parachains_shared::migration::MigrateToV1<Runtime>,
 		parachains_scheduler::migration::MigrateV2ToV3<Runtime>,
 		pallet_staking::migrations::v16::MigrateV15ToV16<Runtime>,
+		pallet_staking::migrations::v17::MigrateV16ToV17<Runtime>,
 		pallet_session::migrations::v1::MigrateV0ToV1<
 			Runtime,
 			pallet_staking::migrations::v17::MigrateDisabledToSession<Runtime>,
@@ -2097,8 +2069,6 @@
 		[pallet_vesting, Vesting]
 		[pallet_whitelist, Whitelist]
 		[pallet_asset_rate, AssetRate]
-		[pallet_meta_tx, MetaTx]
-		[pallet_verify_signature, VerifySignature]
 		// XCM
 		[pallet_xcm, PalletXcmExtrinsicsBenchmark::<Runtime>]
 		// NOTE: Make sure you point to the individual modules below.
@@ -2179,7 +2149,7 @@
 		}
 	}
 
-	#[api_version(13)]
+	#[api_version(12)]
 	impl polkadot_primitives::runtime_api::ParachainHost<Block> for Runtime {
 		fn validators() -> Vec<ValidatorId> {
 			parachains_runtime_api_impl::validators::<Runtime>()
