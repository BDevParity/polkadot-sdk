// Copyright (C) Parity Technologies (UK) Ltd.
// This file is part of Polkadot.

// Polkadot is free software: you can redistribute it and/or modify
// it under the terms of the GNU General Public License as published by
// the Free Software Foundation, either version 3 of the License, or
// (at your option) any later version.

// Polkadot is distributed in the hope that it will be useful,
// but WITHOUT ANY WARRANTY; without even the implied warranty of
// MERCHANTABILITY or FITNESS FOR A PARTICULAR PURPOSE.  See the
// GNU General Public License for more details.

// You should have received a copy of the GNU General Public License
// along with Polkadot.  If not, see <http://www.gnu.org/licenses/>.

//! The parachain on demand assignment module.
//!
//! Implements a mechanism for taking in orders for on-demand parachain (previously parathreads)
//! assignments. This module is not handled by the initializer but is instead instantiated in the
//! `construct_runtime` macro.
//!
//! The module currently limits parallel execution of blocks from the same `ParaId` via
//! a core affinity mechanism. As long as there exists an affinity for a `CoreIndex` for
//! a specific `ParaId`, orders for blockspace for that `ParaId` will only be assigned to
//! that `CoreIndex`.
//!
//! NOTE: Once we have elastic scaling implemented we might want to extend this module to support
//! ignoring core affinity up to a certain extend. This should be opt-in though as the parachain
//! needs to support multiple cores in the same block. If we want to enable a single parachain
//! occupying multiple cores in on-demand, we will likely add a separate order type, where the
//! intent can be made explicit.

use core::mem;

use sp_runtime::traits::Zero;
mod benchmarking;
// TODO: Add back & fix.
// pub mod migration;
mod mock_helpers;

extern crate alloc;

#[cfg(test)]
mod tests;

use crate::{configuration, paras};
use alloc::{vec::Vec, collections::BTreeSet};
use frame_support::{
	pallet_prelude::*,
	traits::{
		defensive_prelude::*,
		Currency,
		ExistenceRequirement::{self, AllowDeath, KeepAlive},
		WithdrawReasons,
	},
	PalletId,
};
use frame_system::{pallet_prelude::*, Pallet as System};
use polkadot_primitives::{Id as ParaId, ON_DEMAND_MAX_QUEUE_MAX_SIZE};
use sp_runtime::{
	traits::{AccountIdConversion, One, SaturatedConversion},
	FixedPointNumber, FixedPointOperand, FixedU128, Perbill, Saturating,
};

const LOG_TARGET: &str = "runtime::parachains::on-demand";

pub use pallet::*;

pub trait WeightInfo {
	fn place_order_allow_death() -> Weight;
	fn place_order_keep_alive() -> Weight;
	fn place_order_with_credits() -> Weight;
}

/// A weight info that is only suitable for testing.
pub struct TestWeightInfo;

impl WeightInfo for TestWeightInfo {
	fn place_order_allow_death() -> Weight {
		Weight::MAX
	}

	fn place_order_keep_alive() -> Weight {
		Weight::MAX
	}

	fn place_order_with_credits() -> Weight {
		Weight::MAX
	}
}

/// Defines how the account wants to pay for on-demand.
#[derive(Encode, Decode, TypeInfo, Debug, PartialEq, Clone, Eq)]
enum PaymentType {
	/// Use credits to purchase on-demand coretime.
	Credits,
	/// Use account's free balance to purchase on-demand coretime.
	Balance,
}

/// Shorthand for the Balance type the runtime is using.
pub type BalanceOf<T> =
	<<T as Config>::Currency as Currency<<T as frame_system::Config>::AccountId>>::Balance;

/// All queued on-demand orders.
#[derive(Encode, Decode, TypeInfo)]
pub struct OrderQueue<N> {
	queue: BoundedVec<EnqueuedOrder<N>, ConstU32<ON_DEMAND_MAX_QUEUE_MAX_SIZE>>,
}

impl<N> OrderQueue<N> {
	/// Pop `num_cores` from the queue, assuming `now` as the current block number.
	pub fn pop_assignment_for_cores<T: Config>(
		&mut self,
		now: N,
		mut num_cores: u32,
	) -> impl Iterator<Item = ParaId>
	where
		N: Saturating + Ord + One + Copy,
	{
		let mut popped = BTreeSet::new();
		let mut remaining_orders = Vec::with_capacity(self.queue.len());
		for order in mem::take(&mut self.queue).into_iter() {
			// Order is ready 2 blocks later (asynchronous backing):
			let ready_at = order.ordered_at.saturating_plus_one().saturating_plus_one();
			let is_ready = ready_at <= now;

			if num_cores > 0 && is_ready && popped.insert(order.para_id) {
				num_cores -= 1;
			} else {
				remaining_orders.push(order);
			}
		}
		self.queue = BoundedVec::truncate_from(remaining_orders);
		popped.into_iter()
	}

	fn new() -> Self {
		OrderQueue { queue: BoundedVec::new() }
	}

	/// Try to push an additional order.
	///
	/// Fails if queue is already at capacity.
	fn try_push(&mut self, now: N, para_id: ParaId) -> Result<(), ParaId> {
		self.queue
			.try_push(EnqueuedOrder { para_id, ordered_at: now })
			.map_err(|o| o.para_id)
	}

	fn len(&self) -> usize {
		self.queue.len()
	}
}

/// Data about a placed on-demand order.
#[derive(Encode, Decode, TypeInfo)]
struct EnqueuedOrder<N> {
	/// The parachain the order was placed for.
	para_id: ParaId,
	/// The block number the order came in.
	ordered_at: N,
}

/// Queue data for on-demand.
#[derive(Encode, Decode, TypeInfo)]
struct OrderStatus<N> {
	/// Last calculated traffic value.
	traffic: FixedU128,

	/// Enqueued orders.
	queue: OrderQueue<N>,
}

impl<N> Default for OrderStatus<N> {
	fn default() -> OrderStatus<N> {
		OrderStatus { traffic: FixedU128::default(), queue: OrderQueue::new() }
	}
}

/// Errors that can happen during spot traffic calculation.
#[derive(PartialEq, RuntimeDebug)]
pub enum SpotTrafficCalculationErr {
	/// The order queue capacity is at 0.
	QueueCapacityIsZero,
	/// The queue size is larger than the queue capacity.
	QueueSizeLargerThanCapacity,
	/// Arithmetic error during division, either division by 0 or over/underflow.
	Division,
}

#[frame_support::pallet]
pub mod pallet {

	use super::*;
	use polkadot_primitives::Id as ParaId;

	const STORAGE_VERSION: StorageVersion = StorageVersion::new(1);

	#[pallet::pallet]
	#[pallet::without_storage_info]
	#[pallet::storage_version(STORAGE_VERSION)]
	pub struct Pallet<T>(_);

	#[pallet::config]
	pub trait Config: frame_system::Config + configuration::Config + paras::Config {
		/// The runtime's definition of an event.
		type RuntimeEvent: From<Event<Self>> + IsType<<Self as frame_system::Config>::RuntimeEvent>;

		/// The runtime's definition of a Currency.
		type Currency: Currency<Self::AccountId>;

		/// Something that provides the weight of this pallet.
		type WeightInfo: WeightInfo;

		/// The default value for the spot traffic multiplier.
		#[pallet::constant]
		type TrafficDefaultValue: Get<FixedU128>;

		/// The maximum number of blocks some historical revenue
		/// information stored for.
		#[pallet::constant]
		type MaxHistoricalRevenue: Get<u32>;

		/// Identifier for the internal revenue balance.
		#[pallet::constant]
		type PalletId: Get<PalletId>;
	}

	/// Priority queue for all orders which don't yet (or not any more) have any core affinity.
	#[pallet::storage]
	pub(super) type OrderStatus<T: Config> =
		StorageValue<_, super::OrderStatus<BlockNumberFor<T>>, ValueQuery>;

	/// Keeps track of accumulated revenue from on demand order sales.
	#[pallet::storage]
	pub(super) type Revenue<T: Config> =
		StorageValue<_, BoundedVec<BalanceOf<T>, T::MaxHistoricalRevenue>, ValueQuery>;

	/// Keeps track of credits owned by each account.
	#[pallet::storage]
	pub type Credits<T: Config> =
		StorageMap<_, Blake2_128Concat, T::AccountId, BalanceOf<T>, ValueQuery>;

	#[pallet::event]
	#[pallet::generate_deposit(pub(super) fn deposit_event)]
	pub enum Event<T: Config> {
		/// An order was placed at some spot price amount by orderer ordered_by
		OnDemandOrderPlaced { para_id: ParaId, spot_price: BalanceOf<T>, ordered_by: T::AccountId },
		/// The value of the spot price has likely changed
		SpotPriceSet { spot_price: BalanceOf<T> },
		/// An account was given credits.
		AccountCredited { who: T::AccountId, amount: BalanceOf<T> },
	}

	#[pallet::error]
	pub enum Error<T> {
		/// The order queue is full, `place_order` will not continue.
		QueueFull,
		/// The current spot price is higher than the max amount specified in the `place_order`
		/// call, making it invalid.
		SpotPriceHigherThanMaxAmount,
		/// The account doesn't have enough credits to purchase on-demand coretime.
		InsufficientCredits,
	}

	#[pallet::hooks]
	impl<T: Config> Hooks<BlockNumberFor<T>> for Pallet<T> {
		fn on_initialize(_now: BlockNumberFor<T>) -> Weight {
			// Update revenue information storage.
			Revenue::<T>::mutate(|revenue| {
				if let Some(overdue) =
					revenue.force_insert_keep_left(0, 0u32.into()).defensive_unwrap_or(None)
				{
					// We have some overdue revenue not claimed by the Coretime Chain, let's
					// accumulate it at the oldest stored block
					if let Some(last) = revenue.last_mut() {
						*last = last.saturating_add(overdue);
					}
				}
			});

			let config = configuration::ActiveConfig::<T>::get();
			// We need to update the spot traffic on block initialize in order to account for idle
			// blocks.
			OrderStatus::<T>::mutate(|order_status| {
				Self::update_spot_traffic(&config, order_status);
			});

			// Reads: `Revenue`, `ActiveConfig`, `OrderStatus`
			// Writes: `Revenue`, `OrderStatus`
			T::DbWeight::get().reads_writes(3, 2)
		}
	}

	#[pallet::call]
	impl<T: Config> Pallet<T> {
		/// Create a single on demand core order.
		/// Will use the spot price for the current block and will reap the account if needed.
		///
		/// Parameters:
		/// - `origin`: The sender of the call, funds will be withdrawn from this account.
		/// - `max_amount`: The maximum balance to withdraw from the origin to place an order.
		/// - `para_id`: A `ParaId` the origin wants to provide blockspace for.
		///
		/// Errors:
		/// - `InsufficientBalance`: from the Currency implementation
		/// - `QueueFull`
		/// - `SpotPriceHigherThanMaxAmount`
		///
		/// Events:
		/// - `OnDemandOrderPlaced`
		#[pallet::call_index(0)]
		#[pallet::weight(<T as Config>::WeightInfo::place_order_allow_death())]
		#[allow(deprecated)]
		#[deprecated(note = "This will be removed in favor of using `place_order_with_credits`")]
		pub fn place_order_allow_death(
			origin: OriginFor<T>,
			max_amount: BalanceOf<T>,
			para_id: ParaId,
		) -> DispatchResult {
			let sender = ensure_signed(origin)?;
			Pallet::<T>::do_place_order(
				sender,
				max_amount,
				para_id,
				AllowDeath,
				PaymentType::Balance,
			)
		}

		/// Same as the [`place_order_allow_death`](Self::place_order_allow_death) call , but with a
		/// check that placing the order will not reap the account.
		///
		/// Parameters:
		/// - `origin`: The sender of the call, funds will be withdrawn from this account.
		/// - `max_amount`: The maximum balance to withdraw from the origin to place an order.
		/// - `para_id`: A `ParaId` the origin wants to provide blockspace for.
		///
		/// Errors:
		/// - `InsufficientBalance`: from the Currency implementation
		/// - `QueueFull`
		/// - `SpotPriceHigherThanMaxAmount`
		///
		/// Events:
		/// - `OnDemandOrderPlaced`
		#[pallet::call_index(1)]
		#[pallet::weight(<T as Config>::WeightInfo::place_order_keep_alive())]
		#[allow(deprecated)]
		#[deprecated(note = "This will be removed in favor of using `place_order_with_credits`")]
		pub fn place_order_keep_alive(
			origin: OriginFor<T>,
			max_amount: BalanceOf<T>,
			para_id: ParaId,
		) -> DispatchResult {
			let sender = ensure_signed(origin)?;
			Pallet::<T>::do_place_order(
				sender,
				max_amount,
				para_id,
				KeepAlive,
				PaymentType::Balance,
			)
		}

		/// Create a single on demand core order with credits.
		/// Will charge the owner's on-demand credit account the spot price for the current block.
		///
		/// Parameters:
		/// - `origin`: The sender of the call, on-demand credits will be withdrawn from this
		///   account.
		/// - `max_amount`: The maximum number of credits to spend from the origin to place an
		///   order.
		/// - `para_id`: A `ParaId` the origin wants to provide blockspace for.
		///
		/// Errors:
		/// - `InsufficientCredits`
		/// - `QueueFull`
		/// - `SpotPriceHigherThanMaxAmount`
		///
		/// Events:
		/// - `OnDemandOrderPlaced`
		#[pallet::call_index(2)]
		#[pallet::weight(<T as Config>::WeightInfo::place_order_with_credits())]
		pub fn place_order_with_credits(
			origin: OriginFor<T>,
			max_amount: BalanceOf<T>,
			para_id: ParaId,
		) -> DispatchResult {
			let sender = ensure_signed(origin)?;
			Pallet::<T>::do_place_order(
				sender,
				max_amount,
				para_id,
				KeepAlive,
				PaymentType::Credits,
			)
		}
	}
}

// Internal functions and interface to scheduler/wrapping assignment provider.
impl<T: Config> Pallet<T>
where
	BalanceOf<T>: FixedPointOperand,
{
	/// Pop assignments for the given number of on-demand cores in a block.
	pub fn pop_assignment_for_cores(
		now: BlockNumberFor<T>,
		num_cores: u32,
	) -> impl Iterator<Item = ParaId> {
		pallet::OrderStatus::<T>::mutate(|order_status| {
			order_status.queue.pop_assignment_for_cores::<T>(now, num_cores)
		})
	}

	/// Look into upcoming orders.
	///
	/// The returned `OrderQueue` allows for simulating upcoming
	/// `pop_assignment_for_cores` calls.
	pub fn peek_order_queue() -> OrderQueue<BlockNumberFor<T>> {
		pallet::OrderStatus::<T>::get().queue
	}

	/// Push an order back to the back of the queue.
	///
	/// The order could not be served for some reason, give it another chance.
	///
	/// Parameters:
	/// - `para_id`: The para that did not make it.
	pub fn push_back_order(para_id: ParaId) {
		pallet::OrderStatus::<T>::mutate(|order_status| {
			let now = <frame_system::Pallet<T>>::block_number();
			if let Err(e) = order_status.queue.try_push(now, para_id) {
				log::debug!(target: LOG_TARGET, "Pushing back order failed (queue too long): {:?}", e);
			};
		});
	}

	/// Adds credits to the specified account.
	///
	/// Parameters:
	/// - `who`: Credit receiver.
	/// - `amount`: The amount of new credits the account will receive.
	pub fn credit_account(who: T::AccountId, amount: BalanceOf<T>) {
		Credits::<T>::mutate(who.clone(), |credits| {
			*credits = credits.saturating_add(amount);
		});
		Pallet::<T>::deposit_event(Event::<T>::AccountCredited { who, amount });
	}

	/// Helper function for `place_order_*` calls. Used to differentiate between placing orders
	/// with a keep alive check or to allow the account to be reaped. The amount charged is
	/// stored to the pallet account to be later paid out as revenue.
	///
	/// Parameters:
	/// - `sender`: The sender of the call, funds will be withdrawn from this account.
	/// - `max_amount`: The maximum balance to withdraw from the origin to place an order.
	/// - `para_id`: A `ParaId` the origin wants to provide blockspace for.
	/// - `existence_requirement`: Whether or not to ensure that the account will not be reaped.
	/// - `payment_type`: Defines how the user wants to pay for on-demand.
	///
	/// Errors:
	/// - `InsufficientBalance`: from the Currency implementation
	/// - `QueueFull`
	/// - `SpotPriceHigherThanMaxAmount`
	///
	/// Events:
	/// - `OnDemandOrderPlaced`
	fn do_place_order(
		sender: <T as frame_system::Config>::AccountId,
		max_amount: BalanceOf<T>,
		para_id: ParaId,
		existence_requirement: ExistenceRequirement,
		payment_type: PaymentType,
	) -> DispatchResult {
		let config = configuration::ActiveConfig::<T>::get();

		pallet::OrderStatus::<T>::mutate(|order_status| {
			Self::update_spot_traffic(&config, order_status);
			let traffic = order_status.traffic;

			// Calculate spot price
			let spot_price: BalanceOf<T> = traffic.saturating_mul_int(
				config.scheduler_params.on_demand_base_fee.saturated_into::<BalanceOf<T>>(),
			);

			// Is the current price higher than `max_amount`
			ensure!(spot_price.le(&max_amount), Error::<T>::SpotPriceHigherThanMaxAmount);

			ensure!(
				order_status.queue.len() <
					config.scheduler_params.on_demand_queue_max_size as usize,
				Error::<T>::QueueFull
			);

			match payment_type {
				PaymentType::Balance => {
					// Charge the sending account the spot price. The amount will be teleported to
					// the broker chain once it requests revenue information.
					let amt = T::Currency::withdraw(
						&sender,
						spot_price,
						WithdrawReasons::FEE,
						existence_requirement,
					)?;

					// Consume the negative imbalance and deposit it into the pallet account. Make
					// sure the account preserves even without the existential deposit.
					let pot = Self::account_id();
					if !System::<T>::account_exists(&pot) {
						System::<T>::inc_providers(&pot);
					}
					T::Currency::resolve_creating(&pot, amt);
				},
				PaymentType::Credits => {
					let credits = Credits::<T>::get(&sender);

					// Charge the sending account the spot price in credits.
					let new_credits_value =
						credits.checked_sub(&spot_price).ok_or(Error::<T>::InsufficientCredits)?;

					if new_credits_value.is_zero() {
						Credits::<T>::remove(&sender);
					} else {
						Credits::<T>::insert(&sender, new_credits_value);
					}
				},
			}

			// Add the amount to the current block's (index 0) revenue information.
			Revenue::<T>::mutate(|bounded_revenue| {
				if let Some(current_block) = bounded_revenue.get_mut(0) {
					*current_block = current_block.saturating_add(spot_price);
				} else {
					// Revenue has already been claimed in the same block, including the block
					// itself. It shouldn't normally happen as revenue claims in the future are
					// not allowed.
					bounded_revenue.try_push(spot_price).defensive_ok();
				}
			});

			let now = <frame_system::Pallet<T>>::block_number();
			if let Err(p) = order_status.queue.try_push(now, para_id) {
				log::error!(target: LOG_TARGET, "Placing order failed (queue too long): {:?}, but size has been checked above!", p);
			};

			Pallet::<T>::deposit_event(Event::<T>::OnDemandOrderPlaced {
				para_id,
				spot_price,
				ordered_by: sender,
			});

			Ok(())
		})
	}

	/// Calculate and update spot traffic.
	fn update_spot_traffic(
		config: &configuration::HostConfiguration<BlockNumberFor<T>>,
		order_status: &mut OrderStatus<BlockNumberFor<T>>,
	) {
		let old_traffic = order_status.traffic;
		match Self::calculate_spot_traffic(
			old_traffic,
			config.scheduler_params.on_demand_queue_max_size,
			order_status.queue.len() as u32,
			config.scheduler_params.on_demand_target_queue_utilization,
			config.scheduler_params.on_demand_fee_variability,
		) {
			Ok(new_traffic) => {
				// Only update storage on change
				if new_traffic != old_traffic {
					order_status.traffic = new_traffic;

					// calculate the new spot price
					let spot_price: BalanceOf<T> = new_traffic.saturating_mul_int(
						config.scheduler_params.on_demand_base_fee.saturated_into::<BalanceOf<T>>(),
					);

					// emit the event for updated new price
					Pallet::<T>::deposit_event(Event::<T>::SpotPriceSet { spot_price });
				}
			},
			Err(err) => {
				log::debug!(
					target: LOG_TARGET,
					"Error calculating spot traffic: {:?}", err
				);
			},
		};
	}

	/// The spot price multiplier. This is based on the transaction fee calculations defined in:
	/// https://research.web3.foundation/Polkadot/overview/token-economics#setting-transaction-fees
	///
	/// Parameters:
	/// - `traffic`: The previously calculated multiplier, can never go below 1.0.
	/// - `queue_capacity`: The max size of the order book.
	/// - `queue_size`: How many orders are currently in the order book.
	/// - `target_queue_utilisation`: How much of the queue_capacity should be ideally occupied,
	///   expressed in percentages(perbill).
	/// - `variability`: A variability factor, i.e. how quickly the spot price adjusts. This number
	///   can be chosen by p/(k*(1-s)) where p is the desired ratio increase in spot price over k
	///   number of blocks. s is the target_queue_utilisation. A concrete example: v =
	///   0.05/(20*(1-0.25)) = 0.0033.
	///
	/// Returns:
	/// - A `FixedU128` in the range of  `Config::TrafficDefaultValue` - `FixedU128::MAX` on
	///   success.
	///
	/// Errors:
	/// - `SpotTrafficCalculationErr::QueueCapacityIsZero`
	/// - `SpotTrafficCalculationErr::QueueSizeLargerThanCapacity`
	/// - `SpotTrafficCalculationErr::Division`
	fn calculate_spot_traffic(
		traffic: FixedU128,
		queue_capacity: u32,
		queue_size: u32,
		target_queue_utilisation: Perbill,
		variability: Perbill,
	) -> Result<FixedU128, SpotTrafficCalculationErr> {
		// Return early if queue has no capacity.
		if queue_capacity == 0 {
			return Err(SpotTrafficCalculationErr::QueueCapacityIsZero)
		}

		// Return early if queue size is greater than capacity.
		if queue_size > queue_capacity {
			return Err(SpotTrafficCalculationErr::QueueSizeLargerThanCapacity)
		}

		// (queue_size / queue_capacity) - target_queue_utilisation
		let queue_util_ratio = FixedU128::from_rational(queue_size.into(), queue_capacity.into());
		let positive = queue_util_ratio >= target_queue_utilisation.into();
		let queue_util_diff = queue_util_ratio.max(target_queue_utilisation.into()) -
			queue_util_ratio.min(target_queue_utilisation.into());

		// variability * queue_util_diff
		let var_times_qud = queue_util_diff.saturating_mul(variability.into());

		// variability^2 * queue_util_diff^2
		let var_times_qud_pow = var_times_qud.saturating_mul(var_times_qud);

		// (variability^2 * queue_util_diff^2)/2
		let div_by_two: FixedU128;
		match var_times_qud_pow.const_checked_div(2.into()) {
			Some(dbt) => div_by_two = dbt,
			None => return Err(SpotTrafficCalculationErr::Division),
		}

		// traffic * (1 + queue_util_diff) + div_by_two
		if positive {
			let new_traffic = queue_util_diff
				.saturating_add(div_by_two)
				.saturating_add(One::one())
				.saturating_mul(traffic);
			Ok(new_traffic.max(<T as Config>::TrafficDefaultValue::get()))
		} else {
			let new_traffic = queue_util_diff.saturating_sub(div_by_two).saturating_mul(traffic);
			Ok(new_traffic.max(<T as Config>::TrafficDefaultValue::get()))
		}
	}

	/// Collect the revenue from the `when` blockheight
	pub fn claim_revenue_until(when: BlockNumberFor<T>) -> BalanceOf<T> {
		let now = <frame_system::Pallet<T>>::block_number();
		let mut amount: BalanceOf<T> = BalanceOf::<T>::zero();
		Revenue::<T>::mutate(|revenue| {
			while !revenue.is_empty() {
				let index = (revenue.len() - 1) as u32;
				if when > now.saturating_sub(index.into()) {
					amount = amount.saturating_add(revenue.pop().defensive_unwrap_or(0u32.into()));
				} else {
					break
				}
			}
		});

		amount
	}

	/// Account of the pallet pot, where the funds from instantaneous coretime sale are accumulated.
	pub fn account_id() -> T::AccountId {
		T::PalletId::get().into_account_truncating()
	}

	#[cfg(feature = "runtime-benchmarks")]
	pub fn populate_queue(para_id: ParaId, num: u32) {
<<<<<<< HEAD
		OrderStatus::<T>::mutate(|order_status| {
			for _ in 0..num {
				Pallet::<T>::add_on_demand_order(order_status, para_id, QueuePushDirection::Back);
=======
		let now = <frame_system::Pallet<T>>::block_number();
		pallet::OrderStatus::<T>::mutate(|order_status| {
			for _ in 0..num {
				order_status.queue.try_push(now, para_id).unwrap();
>>>>>>> 2003f558
			}
		});
	}

	#[cfg(feature = "runtime-benchmarks")]
	pub(crate) fn set_revenue(rev: BoundedVec<BalanceOf<T>, T::MaxHistoricalRevenue>) {
		Revenue::<T>::put(rev);
	}

	#[cfg(test)]
<<<<<<< HEAD
	fn set_order_status(new_status: OrderStatusType) {
		OrderStatus::<T>::set(new_status);
	}

	#[cfg(test)]
	fn get_order_status() -> OrderStatusType {
		OrderStatus::<T>::get()
=======
	fn set_order_status(new_status: OrderStatus<BlockNumberFor<T>>) {
		pallet::OrderStatus::<T>::set(new_status);
	}

	#[cfg(test)]
	fn get_queue_status() -> OrderStatus<BlockNumberFor<T>> {
		pallet::OrderStatus::<T>::get()
>>>>>>> 2003f558
	}

	#[cfg(test)]
	fn get_traffic_default_value() -> FixedU128 {
		<T as Config>::TrafficDefaultValue::get()
	}

	#[cfg(test)]
	fn get_revenue() -> Vec<BalanceOf<T>> {
		Revenue::<T>::get().to_vec()
	}
}<|MERGE_RESOLUTION|>--- conflicted
+++ resolved
@@ -688,16 +688,10 @@
 
 	#[cfg(feature = "runtime-benchmarks")]
 	pub fn populate_queue(para_id: ParaId, num: u32) {
-<<<<<<< HEAD
-		OrderStatus::<T>::mutate(|order_status| {
-			for _ in 0..num {
-				Pallet::<T>::add_on_demand_order(order_status, para_id, QueuePushDirection::Back);
-=======
 		let now = <frame_system::Pallet<T>>::block_number();
 		pallet::OrderStatus::<T>::mutate(|order_status| {
 			for _ in 0..num {
 				order_status.queue.try_push(now, para_id).unwrap();
->>>>>>> 2003f558
 			}
 		});
 	}
@@ -708,15 +702,6 @@
 	}
 
 	#[cfg(test)]
-<<<<<<< HEAD
-	fn set_order_status(new_status: OrderStatusType) {
-		OrderStatus::<T>::set(new_status);
-	}
-
-	#[cfg(test)]
-	fn get_order_status() -> OrderStatusType {
-		OrderStatus::<T>::get()
-=======
 	fn set_order_status(new_status: OrderStatus<BlockNumberFor<T>>) {
 		pallet::OrderStatus::<T>::set(new_status);
 	}
@@ -724,7 +709,6 @@
 	#[cfg(test)]
 	fn get_queue_status() -> OrderStatus<BlockNumberFor<T>> {
 		pallet::OrderStatus::<T>::get()
->>>>>>> 2003f558
 	}
 
 	#[cfg(test)]
