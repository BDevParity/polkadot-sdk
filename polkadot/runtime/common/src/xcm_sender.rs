--- conflicted
+++ resolved
@@ -35,20 +35,13 @@
 	/// Type used for charging different prices to different destinations
 	type Id;
 	/// Return the assets required to deliver `message` to the given `para` destination.
-<<<<<<< HEAD
-	fn price_for_parachain_delivery(para: ParaId, message: &Xcm<()>) -> Assets;
-}
-impl PriceForParachainDelivery for () {
-	fn price_for_parachain_delivery(_: ParaId, _: &Xcm<()>) -> Assets {
-		Assets::new()
-=======
-	fn price_for_delivery(id: Self::Id, message: &Xcm<()>) -> MultiAssets;
+	fn price_for_delivery(id: Self::Id, message: &Xcm<()>) -> Assets;
 }
 impl PriceForMessageDelivery for () {
 	type Id = ();
 
-	fn price_for_delivery(_: Self::Id, _: &Xcm<()>) -> MultiAssets {
-		MultiAssets::new()
+	fn price_for_delivery(_: Self::Id, _: &Xcm<()>) -> Assets {
+		Assets::new()
 	}
 }
 
@@ -58,21 +51,15 @@
 
 	fn price_for_delivery(_: Self::Id, _: &Xcm<()>) -> MultiAssets {
 		MultiAssets::new()
->>>>>>> 18ae2248
 	}
 }
 
 /// Implementation of [`PriceForMessageDelivery`] which returns a fixed price.
 pub struct ConstantPrice<T>(sp_std::marker::PhantomData<T>);
-<<<<<<< HEAD
-impl<T: Get<Assets>> PriceForParachainDelivery for ConstantPrice<T> {
-	fn price_for_parachain_delivery(_: ParaId, _: &Xcm<()>) -> Assets {
-=======
-impl<T: Get<MultiAssets>> PriceForMessageDelivery for ConstantPrice<T> {
+impl<T: Get<Assets>> PriceForMessageDelivery for ConstantPrice<T> {
 	type Id = ();
 
-	fn price_for_delivery(_: Self::Id, _: &Xcm<()>) -> MultiAssets {
->>>>>>> 18ae2248
+	fn price_for_delivery(_: Self::Id, _: &Xcm<()>) -> Assets {
 		T::get()
 	}
 }
@@ -95,13 +82,9 @@
 impl<A: Get<AssetId>, B: Get<u128>, M: Get<u128>, F: FeeTracker> PriceForMessageDelivery
 	for ExponentialPrice<A, B, M, F>
 {
-<<<<<<< HEAD
-	fn price_for_parachain_delivery(para: ParaId, msg: &Xcm<()>) -> Assets {
-=======
 	type Id = F::Id;
 
-	fn price_for_delivery(id: Self::Id, msg: &Xcm<()>) -> MultiAssets {
->>>>>>> 18ae2248
+	fn price_for_delivery(id: Self::Id, msg: &Xcm<()>) -> Assets {
 		let msg_fee = (msg.encoded_size() as u128).saturating_mul(M::get());
 		let fee_sum = B::get().saturating_add(msg_fee);
 		let amount = F::get_fee_factor(id).saturating_mul_int(fee_sum);
