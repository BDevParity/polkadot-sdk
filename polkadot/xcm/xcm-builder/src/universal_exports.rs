--- conflicted
+++ resolved
@@ -149,21 +149,12 @@
 /// `(bridge_location, payment)` for the requested `network` and `remote_location` in the provided
 /// `T` table containing various exporters.
 pub struct NetworkExportTable<T>(sp_std::marker::PhantomData<T>);
-<<<<<<< HEAD
-impl<T: Get<Vec<(NetworkId, Location, Option<Asset>)>>> ExporterFor for NetworkExportTable<T> {
-	fn exporter_for(
-		network: &NetworkId,
-		_: &InteriorLocation,
-		_: &Xcm<()>,
-	) -> Option<(Location, Option<Asset>)> {
-		T::get().into_iter().find(|(ref j, ..)| j == network).map(|(_, l, p)| (l, p))
-=======
 impl<T: Get<Vec<NetworkExportTableItem>>> ExporterFor for NetworkExportTable<T> {
 	fn exporter_for(
 		network: &NetworkId,
-		remote_location: &InteriorMultiLocation,
+		remote_location: &InteriorLocation,
 		_: &Xcm<()>,
-	) -> Option<(MultiLocation, Option<MultiAsset>)> {
+	) -> Option<(Location, Option<Asset>)> {
 		T::get()
 			.into_iter()
 			.find(|item| {
@@ -174,7 +165,6 @@
 						.unwrap_or(true)
 			})
 			.map(|item| (item.bridge, item.payment))
->>>>>>> 18ae2248
 	}
 }
 
@@ -378,13 +368,8 @@
 	/// The message destination as a *Universal Location*. This means it begins with a
 	/// `GlobalConsensus` junction describing the network under which global consensus happens.
 	/// If this does not match our global consensus then it's a fatal error.
-<<<<<<< HEAD
-	universal_dest: VersionedInteriorLocation,
-	message: VersionedXcm<()>,
-=======
-	pub universal_dest: VersionedInteriorMultiLocation,
+	pub universal_dest: VersionedInteriorLocation,
 	pub message: VersionedXcm<()>,
->>>>>>> 18ae2248
 }
 
 #[derive(Clone, Copy, Debug, PartialEq, Eq)]
@@ -558,11 +543,7 @@
 			pub UniversalLocation: InteriorLocation = [GlobalConsensus(Local::get()), Parachain(1234)].into();
 			pub DifferentRemote: NetworkId = ByGenesis([22; 32]);
 			// no routers
-<<<<<<< HEAD
-			pub BridgeTable: Vec<(NetworkId, Location, Option<Asset>)> = Vec::new();
-=======
 			pub BridgeTable: Vec<NetworkExportTableItem> = vec![];
->>>>>>> 18ae2248
 		}
 
 		// check with local destination (should be remote)
