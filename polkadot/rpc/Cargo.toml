[package]
name = "polkadot-rpc"
version = "7.0.0"
authors.workspace = true
edition.workspace = true
license.workspace = true
description = "Polkadot specific RPC functionality."
homepage.workspace = true
repository.workspace = true

[lints]
workspace = true

[dependencies]
<<<<<<< HEAD
jsonrpsee = { version = "0.20.3", features = ["server"] }
polkadot-primitives = { path = "../primitives" }
sc-client-api = { path = "../../substrate/client/api" }
sp-blockchain = { path = "../../substrate/primitives/blockchain" }
sp-keystore = { path = "../../substrate/primitives/keystore" }
sp-runtime = { path = "../../substrate/primitives/runtime" }
sp-api = { path = "../../substrate/primitives/api" }
sp-consensus = { path = "../../substrate/primitives/consensus/common" }
sp-consensus-babe = { path = "../../substrate/primitives/consensus/babe" }
sc-chain-spec = { path = "../../substrate/client/chain-spec" }
sc-rpc = { path = "../../substrate/client/rpc" }
sc-rpc-spec-v2 = { path = "../../substrate/client/rpc-spec-v2" }
sc-consensus-babe = { path = "../../substrate/client/consensus/babe" }
sc-consensus-babe-rpc = { path = "../../substrate/client/consensus/babe/rpc" }
sc-consensus-beefy = { path = "../../substrate/client/consensus/beefy" }
sc-consensus-beefy-rpc = { path = "../../substrate/client/consensus/beefy/rpc" }
sc-consensus-epochs = { path = "../../substrate/client/consensus/epochs" }
sc-consensus-grandpa = { path = "../../substrate/client/consensus/grandpa" }
sc-consensus-grandpa-rpc = { path = "../../substrate/client/consensus/grandpa/rpc" }
sc-sync-state-rpc = { path = "../../substrate/client/sync-state-rpc" }
txpool-api = { package = "sc-transaction-pool-api", path = "../../substrate/client/transaction-pool/api" }
frame-rpc-system = { package = "substrate-frame-rpc-system", path = "../../substrate/utils/frame/rpc/system" }
mmr-rpc = { path = "../../substrate/client/merkle-mountain-range/rpc" }
pallet-transaction-payment-rpc = { path = "../../substrate/frame/transaction-payment/rpc" }
substrate-state-trie-migration-rpc = { path = "../../substrate/utils/frame/rpc/state-trie-migration-rpc" }
=======
jsonrpsee = { features = ["server"], workspace = true }
mmr-rpc = { workspace = true, default-features = true }
pallet-transaction-payment-rpc = { workspace = true, default-features = true }
polkadot-primitives = { workspace = true, default-features = true }
sc-chain-spec = { workspace = true, default-features = true }
sc-client-api = { workspace = true, default-features = true }
sc-consensus-babe = { workspace = true, default-features = true }
sc-consensus-babe-rpc = { workspace = true, default-features = true }
sc-consensus-beefy = { workspace = true, default-features = true }
sc-consensus-beefy-rpc = { workspace = true, default-features = true }
sc-consensus-grandpa = { workspace = true, default-features = true }
sc-consensus-grandpa-rpc = { workspace = true, default-features = true }
sc-rpc = { workspace = true, default-features = true }
sc-sync-state-rpc = { workspace = true, default-features = true }
sc-transaction-pool-api = { workspace = true, default-features = true }
sp-api = { workspace = true, default-features = true }
sp-application-crypto = { workspace = true, default-features = true }
sp-block-builder = { workspace = true, default-features = true }
sp-blockchain = { workspace = true, default-features = true }
sp-consensus = { workspace = true, default-features = true }
sp-consensus-babe = { workspace = true, default-features = true }
sp-consensus-beefy = { workspace = true, default-features = true }
sp-keystore = { workspace = true, default-features = true }
sp-runtime = { workspace = true, default-features = true }
substrate-frame-rpc-system = { workspace = true, default-features = true }
substrate-state-trie-migration-rpc = { workspace = true, default-features = true }
>>>>>>> 6ce61101
<|MERGE_RESOLUTION|>--- conflicted
+++ resolved
@@ -12,33 +12,6 @@
 workspace = true
 
 [dependencies]
-<<<<<<< HEAD
-jsonrpsee = { version = "0.20.3", features = ["server"] }
-polkadot-primitives = { path = "../primitives" }
-sc-client-api = { path = "../../substrate/client/api" }
-sp-blockchain = { path = "../../substrate/primitives/blockchain" }
-sp-keystore = { path = "../../substrate/primitives/keystore" }
-sp-runtime = { path = "../../substrate/primitives/runtime" }
-sp-api = { path = "../../substrate/primitives/api" }
-sp-consensus = { path = "../../substrate/primitives/consensus/common" }
-sp-consensus-babe = { path = "../../substrate/primitives/consensus/babe" }
-sc-chain-spec = { path = "../../substrate/client/chain-spec" }
-sc-rpc = { path = "../../substrate/client/rpc" }
-sc-rpc-spec-v2 = { path = "../../substrate/client/rpc-spec-v2" }
-sc-consensus-babe = { path = "../../substrate/client/consensus/babe" }
-sc-consensus-babe-rpc = { path = "../../substrate/client/consensus/babe/rpc" }
-sc-consensus-beefy = { path = "../../substrate/client/consensus/beefy" }
-sc-consensus-beefy-rpc = { path = "../../substrate/client/consensus/beefy/rpc" }
-sc-consensus-epochs = { path = "../../substrate/client/consensus/epochs" }
-sc-consensus-grandpa = { path = "../../substrate/client/consensus/grandpa" }
-sc-consensus-grandpa-rpc = { path = "../../substrate/client/consensus/grandpa/rpc" }
-sc-sync-state-rpc = { path = "../../substrate/client/sync-state-rpc" }
-txpool-api = { package = "sc-transaction-pool-api", path = "../../substrate/client/transaction-pool/api" }
-frame-rpc-system = { package = "substrate-frame-rpc-system", path = "../../substrate/utils/frame/rpc/system" }
-mmr-rpc = { path = "../../substrate/client/merkle-mountain-range/rpc" }
-pallet-transaction-payment-rpc = { path = "../../substrate/frame/transaction-payment/rpc" }
-substrate-state-trie-migration-rpc = { path = "../../substrate/utils/frame/rpc/state-trie-migration-rpc" }
-=======
 jsonrpsee = { features = ["server"], workspace = true }
 mmr-rpc = { workspace = true, default-features = true }
 pallet-transaction-payment-rpc = { workspace = true, default-features = true }
@@ -64,5 +37,4 @@
 sp-keystore = { workspace = true, default-features = true }
 sp-runtime = { workspace = true, default-features = true }
 substrate-frame-rpc-system = { workspace = true, default-features = true }
-substrate-state-trie-migration-rpc = { workspace = true, default-features = true }
->>>>>>> 6ce61101
+substrate-state-trie-migration-rpc = { workspace = true, default-features = true }