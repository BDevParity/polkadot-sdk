--- conflicted
+++ resolved
@@ -41,13 +41,6 @@
 };
 use test_helpers::mock::new_leaf;
 
-<<<<<<< HEAD
-const ALLOWED_ANCESTRY_LEN: u32 = 3;
-const ASYNC_BACKING_PARAMETERS: AsyncBackingParams =
-	AsyncBackingParams { max_candidate_depth: 4, allowed_ancestry_len: ALLOWED_ANCESTRY_LEN };
-
-=======
->>>>>>> 83db0474
 const RUNTIME_API_NOT_SUPPORTED: RuntimeApiError =
 	RuntimeApiError::NotSupported { runtime_api_name: "test-runtime" };
 
@@ -612,40 +605,6 @@
 	}};
 }
 
-<<<<<<< HEAD
-#[test]
-fn should_do_no_work_if_async_backing_disabled_for_leaf() {
-	async fn activate_leaf_async_backing_disabled(virtual_overseer: &mut VirtualOverseer) {
-		let hash = Hash::from_low_u64_be(130);
-
-		// Start work on some new parent.
-		virtual_overseer
-			.send(FromOrchestra::Signal(OverseerSignal::ActiveLeaves(
-				ActiveLeavesUpdate::start_work(new_leaf(hash, 1)),
-			)))
-			.await;
-
-		assert_matches!(
-			virtual_overseer.recv().await,
-			AllMessages::RuntimeApi(
-				RuntimeApiMessage::Request(parent, RuntimeApiRequest::AsyncBackingParams(tx))
-			) if parent == hash => {
-				tx.send(Err(RUNTIME_API_NOT_SUPPORTED)).unwrap();
-			}
-		);
-	}
-
-	let view = test_harness(|mut virtual_overseer| async move {
-		activate_leaf_async_backing_disabled(&mut virtual_overseer).await;
-
-		virtual_overseer
-	});
-
-	assert!(view.active_leaves.is_empty());
-}
-
-=======
->>>>>>> 83db0474
 // Send some candidates and make sure all are found:
 // - Two for the same leaf A (one for parachain 1 and one for parachain 2)
 // - One for leaf B on parachain 1
@@ -831,13 +790,10 @@
 fn introduce_candidates_error(#[case] runtime_api_version: u32) {
 	let mut test_state = TestState::default();
 	test_state.set_runtime_api_version(runtime_api_version);
-<<<<<<< HEAD
-=======
 	test_state.claim_queue.insert(
 		CoreIndex(2),
 		std::iter::repeat(1.into()).take(DEFAULT_SCHEDULING_LOOKAHEAD as _).collect(),
 	);
->>>>>>> 83db0474
 
 	let view = test_harness(|mut virtual_overseer| async move {
 		// Leaf A
@@ -851,17 +807,7 @@
 		};
 
 		// Activate leaves.
-<<<<<<< HEAD
-		activate_leaf_with_params(
-			&mut virtual_overseer,
-			&leaf_a,
-			&test_state,
-			AsyncBackingParams { allowed_ancestry_len: 3, max_candidate_depth: 1 },
-		)
-		.await;
-=======
 		activate_leaf(&mut virtual_overseer, &leaf_a, &test_state).await;
->>>>>>> 83db0474
 
 		// Candidate A.
 		let (candidate_a, pvd_a) = make_candidate(
@@ -1418,8 +1364,6 @@
 	// This doesn't test all the complicated cases with many unconnected candidates, as it's more
 	// extensively tested in the `fragment_chain::tests` module.
 	let mut test_state = TestState::default();
-<<<<<<< HEAD
-=======
 	for i in 2..=4 {
 		test_state.claim_queue.insert(
 			CoreIndex(i),
@@ -1427,7 +1371,6 @@
 		);
 	}
 
->>>>>>> 83db0474
 	test_state.set_runtime_api_version(runtime_api_version);
 	let view = test_harness(|mut virtual_overseer| async move {
 		// Leaf A
@@ -1673,17 +1616,11 @@
 #[rstest]
 #[case(RuntimeApiRequest::CONSTRAINTS_RUNTIME_REQUIREMENT)]
 #[case(RuntimeApiRequest::CLAIM_QUEUE_RUNTIME_REQUIREMENT)]
-<<<<<<< HEAD
-=======
-
->>>>>>> 83db0474
 fn check_backable_query_multiple_candidates(#[case] runtime_api_version: u32) {
 	// This doesn't test all the complicated cases with many unconnected candidates, as it's more
 	// extensively tested in the `fragment_chain::tests` module.
 	let mut test_state = TestState::default();
 	test_state.set_runtime_api_version(runtime_api_version);
-<<<<<<< HEAD
-=======
 	// Add three more cores for para A, so that we can get a chain of max length 4
 	for i in 2..=4 {
 		test_state.claim_queue.insert(
@@ -1692,7 +1629,6 @@
 		);
 	}
 
->>>>>>> 83db0474
 	let view = test_harness(|mut virtual_overseer| async move {
 		// Leaf A
 		let leaf_a = TestLeaf {
@@ -2273,21 +2209,9 @@
 
 // Test simultaneously activating and deactivating leaves, and simultaneously deactivating
 // multiple leaves.
-<<<<<<< HEAD
-// This test is parametrised with the runtime api version. For versions that don't support the claim
-// queue API, we check that av-cores are used.
-#[rstest]
-#[case(RuntimeApiRequest::CONSTRAINTS_RUNTIME_REQUIREMENT)]
-#[case(RuntimeApiRequest::CLAIM_QUEUE_RUNTIME_REQUIREMENT)]
-#[case(8)]
-fn correctly_updates_leaves(#[case] runtime_api_version: u32) {
-	let mut test_state = TestState::default();
-	test_state.set_runtime_api_version(runtime_api_version);
-=======
 #[test]
 fn correctly_updates_leaves() {
 	let test_state = TestState::default();
->>>>>>> 83db0474
 
 	let view = test_harness(|mut virtual_overseer| async move {
 		// Leaf A
@@ -2381,24 +2305,12 @@
 #[case(RuntimeApiRequest::CONSTRAINTS_RUNTIME_REQUIREMENT)]
 #[case(RuntimeApiRequest::CLAIM_QUEUE_RUNTIME_REQUIREMENT)]
 fn handle_active_leaves_update_gets_candidates_from_parent(#[case] runtime_api_version: u32) {
-<<<<<<< HEAD
-=======
 	let para_id = ParaId::from(1);
 
->>>>>>> 83db0474
 	// This doesn't test all the complicated cases with many unconnected candidates, as it's more
 	// extensively tested in the `fragment_chain::tests` module.
 	let mut test_state = TestState::default();
 	test_state.set_runtime_api_version(runtime_api_version);
-<<<<<<< HEAD
-	let para_id = ParaId::from(1);
-	test_state.claim_queue = test_state
-		.claim_queue
-		.into_iter()
-		.filter(|(_, paras)| matches!(paras.front(), Some(para) if para == &para_id))
-		.collect();
-	assert_eq!(test_state.claim_queue.len(), 1);
-=======
 
 	test_state.claim_queue = BTreeMap::new();
 	for i in 0..=4 {
@@ -2408,7 +2320,6 @@
 		);
 	}
 
->>>>>>> 83db0474
 	let view = test_harness(|mut virtual_overseer| async move {
 		// Leaf A
 		let leaf_a = TestLeaf {
