--- conflicted
+++ resolved
@@ -1346,11 +1346,7 @@
 
 	let raw_code = vec![2u8; 16];
 	let validation_code =
-<<<<<<< HEAD
 		compress_as(MaybeCompressedBlobType::Wasm, &raw_code, VALIDATION_CODE_BOMB_LIMIT)
-=======
-		sp_maybe_compressed_blob::compress(&raw_code, VALIDATION_CODE_BOMB_LIMIT as usize)
->>>>>>> fc9addab
 			.map(ValidationCode)
 			.unwrap();
 
