[package]
name = "polkadot-test-malus"
description = "Misbehaving nodes for local testnets, system and Simnet tests."
version = "1.0.0"
authors.workspace = true
edition.workspace = true
license.workspace = true
readme = "README.md"
publish = false

[lints]
workspace = true

[[bin]]
name = "malus"
path = "src/malus.rs"

# Use artifact dependencies once stable.
# See https://github.com/rust-lang/cargo/issues/9096.
[[bin]]
name = "polkadot-execute-worker"
path = "../../src/bin/execute-worker.rs"
# Prevent rustdoc error. Already documented from top-level Cargo.toml.
doc = false
[[bin]]
name = "polkadot-prepare-worker"
path = "../../src/bin/prepare-worker.rs"
# Prevent rustdoc error. Already documented from top-level Cargo.toml.
doc = false

[dependencies]
<<<<<<< HEAD
polkadot-cli = { path = "../../cli", features = ["malus", "rococo-native", "westend-native"] }
polkadot-node-subsystem = { path = "../subsystem" }
polkadot-node-subsystem-util = { path = "../subsystem-util" }
polkadot-node-subsystem-types = { path = "../subsystem-types" }
polkadot-node-core-dispute-coordinator = { path = "../core/dispute-coordinator" }
polkadot-node-core-candidate-validation = { path = "../core/candidate-validation" }
polkadot-node-core-backing = { path = "../core/backing" }
polkadot-node-primitives = { path = "../primitives" }
polkadot-primitives = { path = "../../primitives" }
color-eyre = { version = "0.6.1", default-features = false }
assert_matches = "1.5"
async-trait = "0.1.74"
sp-keystore = { path = "../../../substrate/primitives/keystore" }
sp-core = { path = "../../../substrate/primitives/core" }
sp-api = { path = "../../../substrate/primitives/api" }
clap = { version = "4.4.18", features = ["derive"] }
futures = "0.3.21"
futures-timer = "3.0.2"
gum = { package = "tracing-gum", path = "../gum" }
erasure = { package = "polkadot-erasure-coding", path = "../../erasure-coding" }
rand = "0.8.5"
=======
assert_matches = { workspace = true }
async-trait = { workspace = true }
clap = { features = ["derive"], workspace = true }
color-eyre = { workspace = true }
futures = { workspace = true }
gum = { workspace = true, default-features = true }
polkadot-cli = { features = ["malus", "rococo-native", "westend-native"], workspace = true, default-features = true }
polkadot-erasure-coding = { workspace = true, default-features = true }
polkadot-node-network-protocol = { workspace = true, default-features = true }
polkadot-node-primitives = { workspace = true, default-features = true }
polkadot-node-subsystem = { workspace = true, default-features = true }
polkadot-node-subsystem-types = { workspace = true, default-features = true }
polkadot-node-subsystem-util = { workspace = true, default-features = true }
polkadot-primitives = { workspace = true, default-features = true }
rand = { workspace = true, default-features = true }
sp-core = { workspace = true, default-features = true }
>>>>>>> 6ce61101

# Required for worker binaries to build.
polkadot-node-core-pvf-common = { workspace = true, default-features = true }
polkadot-node-core-pvf-execute-worker = { workspace = true, default-features = true }
polkadot-node-core-pvf-prepare-worker = { workspace = true, default-features = true }

[dev-dependencies]
<<<<<<< HEAD
polkadot-node-subsystem-test-helpers = { path = "../subsystem-test-helpers" }
futures = { version = "0.3.21", features = ["thread-pool"] }
=======
futures = { features = ["thread-pool"], workspace = true }
polkadot-node-subsystem-test-helpers = { workspace = true }
sp-core = { workspace = true, default-features = true }
>>>>>>> 6ce61101

[build-dependencies]
substrate-build-script-utils = { workspace = true, default-features = true }

[features]
default = []
fast-runtime = ["polkadot-cli/fast-runtime"]<|MERGE_RESOLUTION|>--- conflicted
+++ resolved
@@ -29,29 +29,6 @@
 doc = false
 
 [dependencies]
-<<<<<<< HEAD
-polkadot-cli = { path = "../../cli", features = ["malus", "rococo-native", "westend-native"] }
-polkadot-node-subsystem = { path = "../subsystem" }
-polkadot-node-subsystem-util = { path = "../subsystem-util" }
-polkadot-node-subsystem-types = { path = "../subsystem-types" }
-polkadot-node-core-dispute-coordinator = { path = "../core/dispute-coordinator" }
-polkadot-node-core-candidate-validation = { path = "../core/candidate-validation" }
-polkadot-node-core-backing = { path = "../core/backing" }
-polkadot-node-primitives = { path = "../primitives" }
-polkadot-primitives = { path = "../../primitives" }
-color-eyre = { version = "0.6.1", default-features = false }
-assert_matches = "1.5"
-async-trait = "0.1.74"
-sp-keystore = { path = "../../../substrate/primitives/keystore" }
-sp-core = { path = "../../../substrate/primitives/core" }
-sp-api = { path = "../../../substrate/primitives/api" }
-clap = { version = "4.4.18", features = ["derive"] }
-futures = "0.3.21"
-futures-timer = "3.0.2"
-gum = { package = "tracing-gum", path = "../gum" }
-erasure = { package = "polkadot-erasure-coding", path = "../../erasure-coding" }
-rand = "0.8.5"
-=======
 assert_matches = { workspace = true }
 async-trait = { workspace = true }
 clap = { features = ["derive"], workspace = true }
@@ -68,7 +45,6 @@
 polkadot-primitives = { workspace = true, default-features = true }
 rand = { workspace = true, default-features = true }
 sp-core = { workspace = true, default-features = true }
->>>>>>> 6ce61101
 
 # Required for worker binaries to build.
 polkadot-node-core-pvf-common = { workspace = true, default-features = true }
@@ -76,14 +52,9 @@
 polkadot-node-core-pvf-prepare-worker = { workspace = true, default-features = true }
 
 [dev-dependencies]
-<<<<<<< HEAD
-polkadot-node-subsystem-test-helpers = { path = "../subsystem-test-helpers" }
-futures = { version = "0.3.21", features = ["thread-pool"] }
-=======
 futures = { features = ["thread-pool"], workspace = true }
 polkadot-node-subsystem-test-helpers = { workspace = true }
 sp-core = { workspace = true, default-features = true }
->>>>>>> 6ce61101
 
 [build-dependencies]
 substrate-build-script-utils = { workspace = true, default-features = true }
