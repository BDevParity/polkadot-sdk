// Copyright (C) Parity Technologies (UK) Ltd.
// This file is part of Polkadot.

// Polkadot is free software: you can redistribute it and/or modify
// it under the terms of the GNU General Public License as published by
// the Free Software Foundation, either version 3 of the License, or
// (at your option) any later version.

// Polkadot is distributed in the hope that it will be useful,
// but WITHOUT ANY WARRANTY; without even the implied warranty of
// MERCHANTABILITY or FITNESS FOR A PARTICULAR PURPOSE.  See the
// GNU General Public License for more details.

// You should have received a copy of the GNU General Public License
// along with Polkadot.  If not, see <http://www.gnu.org/licenses/>.

use std::sync::Arc;

<<<<<<< HEAD
use polkadot_node_subsystem::{jaeger, ActivatedLeaf,BlockInfo};
=======
use polkadot_node_subsystem::{jaeger, ActivatedLeaf, BlockInfo};
>>>>>>> 1458a73d
use sc_client_api::UnpinHandle;
use sc_keystore::LocalKeystore;
use sc_utils::mpsc::tracing_unbounded;
use sp_application_crypto::AppCrypto;
use sp_keyring::Sr25519Keyring;
use sp_keystore::{Keystore, KeystorePtr};

use polkadot_primitives::{AuthorityDiscoveryId, Block, BlockNumber, Hash, ValidatorId};

/// Get mock keystore with `Ferdie` key.
pub fn make_ferdie_keystore() -> KeystorePtr {
	let keystore: KeystorePtr = Arc::new(LocalKeystore::in_memory());
	Keystore::sr25519_generate_new(
		&*keystore,
		ValidatorId::ID,
		Some(&Sr25519Keyring::Ferdie.to_seed()),
	)
	.expect("Insert key into keystore");
	Keystore::sr25519_generate_new(
		&*keystore,
		AuthorityDiscoveryId::ID,
		Some(&Sr25519Keyring::Ferdie.to_seed()),
	)
	.expect("Insert key into keystore");
	keystore
}

/// Create a meaningless unpin handle for a block.
pub fn dummy_unpin_handle(block: Hash) -> UnpinHandle<Block> {
	let (dummy_sink, _) = tracing_unbounded("Expect Chaos", 69);
	UnpinHandle::new(block, dummy_sink)
}

/// Create a new leaf with the given hash and number.
pub fn new_leaf(hash: Hash, number: BlockNumber) -> ActivatedLeaf {
	ActivatedLeaf {
		hash,
		number,
		unpin_handle: dummy_unpin_handle(hash),
		span: Arc::new(jaeger::Span::Disabled),
	}
}

/// Create a new leaf with the given hash and number.
pub fn new_block_import_info(hash: Hash, number: BlockNumber) -> BlockInfo {
<<<<<<< HEAD
	BlockInfo {
		hash,
		parent_hash: Hash::default(),
		number,
		unpin_handle: dummy_unpin_handle(hash),
	}
=======
	BlockInfo { hash, parent_hash: Hash::default(), number, unpin_handle: dummy_unpin_handle(hash) }
>>>>>>> 1458a73d
}<|MERGE_RESOLUTION|>--- conflicted
+++ resolved
@@ -16,11 +16,7 @@
 
 use std::sync::Arc;
 
-<<<<<<< HEAD
-use polkadot_node_subsystem::{jaeger, ActivatedLeaf,BlockInfo};
-=======
 use polkadot_node_subsystem::{jaeger, ActivatedLeaf, BlockInfo};
->>>>>>> 1458a73d
 use sc_client_api::UnpinHandle;
 use sc_keystore::LocalKeystore;
 use sc_utils::mpsc::tracing_unbounded;
@@ -66,14 +62,5 @@
 
 /// Create a new leaf with the given hash and number.
 pub fn new_block_import_info(hash: Hash, number: BlockNumber) -> BlockInfo {
-<<<<<<< HEAD
-	BlockInfo {
-		hash,
-		parent_hash: Hash::default(),
-		number,
-		unpin_handle: dummy_unpin_handle(hash),
-	}
-=======
 	BlockInfo { hash, parent_hash: Hash::default(), number, unpin_handle: dummy_unpin_handle(hash) }
->>>>>>> 1458a73d
 }