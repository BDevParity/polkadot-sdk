--- conflicted
+++ resolved
@@ -33,13 +33,8 @@
 };
 use polkadot_node_primitives::{
 	approval::{
-<<<<<<< HEAD
 		v1::BlockApprovalMeta,
 		v2::{CandidateBitfield, IndirectAssignmentCertV2, IndirectSignedApprovalVoteV2},
-=======
-		v1::{BlockApprovalMeta, IndirectSignedApprovalVote},
-		v2::{CandidateBitfield, IndirectAssignmentCertV2},
->>>>>>> ee88408c
 	},
 	AvailableData, BabeEpoch, BlockWeight, CandidateVotes, CollationGenerationConfig,
 	CollationSecondedSignal, DisputeMessage, DisputeStatus, ErasureChunk, PoV,
@@ -699,13 +694,10 @@
 		slashing::OpaqueKeyOwnershipProof,
 		RuntimeApiSender<Option<()>>,
 	),
-<<<<<<< HEAD
 	/// Approval voting params
 	ApprovalVotingParams(RuntimeApiSender<ApprovalVotingParams>),
-=======
 	/// Get the minimum required backing votes.
 	MinimumBackingVotes(SessionIndex, RuntimeApiSender<u32>),
->>>>>>> ee88408c
 
 	/// Get the backing state of the given para.
 	/// This is a staging API that will not be available on production runtimes.
