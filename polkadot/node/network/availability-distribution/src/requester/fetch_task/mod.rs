// Copyright (C) Parity Technologies (UK) Ltd.
// This file is part of Polkadot.

// Polkadot is free software: you can redistribute it and/or modify
// it under the terms of the GNU General Public License as published by
// the Free Software Foundation, either version 3 of the License, or
// (at your option) any later version.

// Polkadot is distributed in the hope that it will be useful,
// but WITHOUT ANY WARRANTY; without even the implied warranty of
// MERCHANTABILITY or FITNESS FOR A PARTICULAR PURPOSE.  See the
// GNU General Public License for more details.

// You should have received a copy of the GNU General Public License
// along with Polkadot.  If not, see <http://www.gnu.org/licenses/>.

use std::collections::HashSet;

use futures::{
	channel::{mpsc, oneshot},
	future::select,
	FutureExt, SinkExt,
};

use codec::Decode;
use polkadot_erasure_coding::branch_hash;
use polkadot_node_network_protocol::request_response::{
	outgoing::{OutgoingRequest, Recipient, RequestError, Requests},
	v1::{self, ChunkResponse},
	v2,
};
use polkadot_node_primitives::ErasureChunk;
use polkadot_node_subsystem::{
	messages::{AvailabilityStoreMessage, IfDisconnected, NetworkBridgeTxMessage},
	overseer,
};
use polkadot_primitives::{
	vstaging::OccupiedCore, AuthorityDiscoveryId, BlakeTwo256, CandidateHash, ChunkIndex,
	GroupIndex, Hash, HashT, SessionIndex,
};
use sc_network::ProtocolName;

use crate::{
	error::{FatalError, Result},
	metrics::{Metrics, FAILED, SUCCEEDED},
	requester::session_cache::{BadValidators, SessionInfo},
	LOG_TARGET,
};

#[cfg(test)]
mod tests;

/// Configuration for a `FetchTask`
///
/// This exists to separate preparation of a `FetchTask` from actual starting it, which is
/// beneficial as this allows as for taking session info by reference.
pub struct FetchTaskConfig {
	prepared_running: Option<RunningTask>,
	live_in: HashSet<Hash>,
}

/// Information about a task fetching an erasure chunk.
pub struct FetchTask {
	/// For what relay parents this task is relevant.
	///
	/// In other words, for which relay chain parents this candidate is considered live.
	/// This is updated on every `ActiveLeavesUpdate` and enables us to know when we can safely
	/// stop keeping track of that candidate/chunk.
	pub(crate) live_in: HashSet<Hash>,

	/// We keep the task around in until `live_in` becomes empty, to make
	/// sure we won't re-fetch an already fetched candidate.
	state: FetchedState,
}

/// State of a particular candidate chunk fetching process.
enum FetchedState {
	/// Chunk fetch has started.
	///
	/// Once the contained `Sender` is dropped, any still running task will be canceled.
	Started(oneshot::Sender<()>),
	/// All relevant `live_in` have been removed, before we were able to get our chunk.
	Canceled,
}

/// Messages sent from `FetchTask`s to be handled/forwarded.
pub enum FromFetchTask {
	/// Message to other subsystem.
	Message(overseer::AvailabilityDistributionOutgoingMessages),

	/// Concluded with result.
	///
	/// In case of `None` everything was fine, in case of `Some`, some validators in the group
	/// did not serve us our chunk as expected.
	Concluded(Option<BadValidators>),

	/// We were not able to fetch the desired chunk for the given `CandidateHash`.
	Failed(CandidateHash),
}

/// Information a running task needs.
struct RunningTask {
	/// For what session we have been spawned.
	session_index: SessionIndex,

	/// Index of validator group to fetch the chunk from.
	///
	/// Needed for reporting bad validators.
	group_index: GroupIndex,

	/// Validators to request the chunk from.
	///
	/// This vector gets drained during execution of the task (it will be empty afterwards).
	group: Vec<AuthorityDiscoveryId>,

	/// The request to send. We can store it as either v1 or v2, they have the same payload.
	request: v2::ChunkFetchingRequest,

	/// Root hash, for verifying the chunks validity.
	erasure_root: Hash,

	/// Relay parent of the candidate to fetch.
	relay_parent: Hash,

	/// Sender for communicating with other subsystems and reporting results.
	sender: mpsc::Sender<FromFetchTask>,

	/// Prometheus metrics for reporting results.
	metrics: Metrics,

	/// Expected chunk index. We'll validate that the remote did send us the correct chunk (only
	/// important for v2 requests).
	chunk_index: ChunkIndex,

	/// Full protocol name for ChunkFetchingV1.
	req_v1_protocol_name: ProtocolName,

	/// Full protocol name for ChunkFetchingV2.
	req_v2_protocol_name: ProtocolName,
}

impl FetchTaskConfig {
	/// Create a new configuration for a [`FetchTask`].
	///
	/// The result of this function can be passed into [`FetchTask::start`].
	pub fn new(
		leaf: Hash,
		core: &OccupiedCore,
		sender: mpsc::Sender<FromFetchTask>,
		metrics: Metrics,
		session_info: &SessionInfo,
		chunk_index: ChunkIndex,
		req_v1_protocol_name: ProtocolName,
		req_v2_protocol_name: ProtocolName,
	) -> Self {
<<<<<<< HEAD
		let span = span
			.child("fetch-task-config")
			.with_trace_id(core.candidate_hash)
			.with_string_tag("leaf", format!("{:?}", leaf))
			.with_validator_index(session_info.our_index)
			.with_chunk_index(chunk_index)
			.with_uint_tag("group-index", core.group_responsible.0 as u64)
			.with_relay_parent(core.candidate_descriptor.relay_parent())
			.with_string_tag("pov-hash", format!("{:?}", core.candidate_descriptor.pov_hash()))
			.with_stage(jaeger::Stage::AvailabilityDistribution);

=======
>>>>>>> a2c75758
		let live_in = vec![leaf].into_iter().collect();

		// Don't run tasks for our backing group:
		if session_info.our_group == Some(core.group_responsible) {
			return FetchTaskConfig { live_in, prepared_running: None }
		}

		let prepared_running = RunningTask {
			session_index: session_info.session_index,
			group_index: core.group_responsible,
			group: session_info.validator_groups.get(core.group_responsible.0 as usize)
				.expect("The responsible group of a candidate should be available in the corresponding session. qed.")
				.clone(),
			request: v2::ChunkFetchingRequest {
				candidate_hash: core.candidate_hash,
				index: session_info.our_index,
			},
			erasure_root: core.candidate_descriptor.erasure_root(),
			relay_parent: core.candidate_descriptor.relay_parent(),
			metrics,
			sender,
			chunk_index,
			req_v1_protocol_name,
			req_v2_protocol_name
		};
		FetchTaskConfig { live_in, prepared_running: Some(prepared_running) }
	}
}

#[overseer::contextbounds(AvailabilityDistribution, prefix = self::overseer)]
impl FetchTask {
	/// Start fetching a chunk.
	///
	/// A task handling the fetching of the configured chunk will be spawned.
	pub async fn start<Context>(config: FetchTaskConfig, ctx: &mut Context) -> Result<Self> {
		let FetchTaskConfig { prepared_running, live_in } = config;

		if let Some(running) = prepared_running {
			let (handle, kill) = oneshot::channel();

			ctx.spawn("chunk-fetcher", running.run(kill).boxed())
				.map_err(|e| FatalError::SpawnTask(e))?;

			Ok(FetchTask { live_in, state: FetchedState::Started(handle) })
		} else {
			Ok(FetchTask { live_in, state: FetchedState::Canceled })
		}
	}

	/// Add the given leaf to the relay parents which are making this task relevant.
	///
	/// This is for book keeping, so we know we are already fetching a given chunk.
	pub fn add_leaf(&mut self, leaf: Hash) {
		self.live_in.insert(leaf);
	}

	/// Remove leaves and cancel the task, if it was the last one and the task has still been
	/// fetching.
	pub fn remove_leaves(&mut self, leaves: &HashSet<Hash>) {
		for leaf in leaves {
			self.live_in.remove(leaf);
		}
		if self.live_in.is_empty() && !self.is_finished() {
			self.state = FetchedState::Canceled
		}
	}

	/// Whether there are still relay parents around with this candidate pending
	/// availability.
	pub fn is_live(&self) -> bool {
		!self.live_in.is_empty()
	}

	/// Whether this task can be considered finished.
	///
	/// That is, it is either canceled, succeeded or failed.
	pub fn is_finished(&self) -> bool {
		match &self.state {
			FetchedState::Canceled => true,
			FetchedState::Started(sender) => sender.is_canceled(),
		}
	}
}

/// Things that can go wrong in task execution.
#[derive(Debug)]
enum TaskError {
	/// The peer failed to deliver a correct chunk for some reason (has been reported as
	/// appropriate).
	PeerError,
	/// This very node is seemingly shutting down (sending of message failed).
	ShuttingDown,
}

impl RunningTask {
	async fn run(self, kill: oneshot::Receiver<()>) {
		// Wait for completion/or cancel.
		let run_it = self.run_inner();
		futures::pin_mut!(run_it);
		let _ = select(run_it, kill).await;
	}

	/// Fetch and store chunk.
	///
	/// Try validators in backing group in order.
	async fn run_inner(mut self) {
		let mut bad_validators = Vec::new();
		let mut succeeded = false;
		let mut count: u32 = 0;
		let mut network_error_freq = gum::Freq::new();
		let mut canceled_freq = gum::Freq::new();
		// Try validators in reverse order:
		while let Some(validator) = self.group.pop() {
			// Report retries:
			if count > 0 {
				self.metrics.on_retry();
			}
			count += 1;

			// Send request:
			let resp = match self
				.do_request(&validator, &mut network_error_freq, &mut canceled_freq)
				.await
			{
				Ok(resp) => resp,
				Err(TaskError::ShuttingDown) => {
					gum::info!(
						target: LOG_TARGET,
						"Node seems to be shutting down, canceling fetch task"
					);
					self.metrics.on_fetch(FAILED);
					return
				},
				Err(TaskError::PeerError) => {
					bad_validators.push(validator);
					continue
				},
			};

			let chunk = match resp {
				Some(chunk) => chunk,
				None => {
					gum::debug!(
						target: LOG_TARGET,
						validator = ?validator,
						relay_parent = ?self.relay_parent,
						group_index = ?self.group_index,
						session_index = ?self.session_index,
						chunk_index = ?self.request.index,
						candidate_hash = ?self.request.candidate_hash,
						"Validator did not have our chunk"
					);
					bad_validators.push(validator);
					continue
				},
			};

			// Data genuine?
			if !self.validate_chunk(&validator, &chunk, self.chunk_index) {
				bad_validators.push(validator);
				continue
			}

			// Ok, let's store it and be happy:
			self.store_chunk(chunk).await;
			succeeded = true;
			break
		}
		if succeeded {
			self.metrics.on_fetch(SUCCEEDED);
			self.conclude(bad_validators).await;
		} else {
			self.metrics.on_fetch(FAILED);
			self.conclude_fail().await
		}
	}

	/// Do request and return response, if successful.
	async fn do_request(
		&mut self,
		validator: &AuthorityDiscoveryId,
		network_error_freq: &mut gum::Freq,
		canceled_freq: &mut gum::Freq,
	) -> std::result::Result<Option<ErasureChunk>, TaskError> {
		gum::trace!(
			target: LOG_TARGET,
			origin = ?validator,
			relay_parent = ?self.relay_parent,
			group_index = ?self.group_index,
			session_index = ?self.session_index,
			chunk_index = ?self.request.index,
			candidate_hash = ?self.request.candidate_hash,
			"Starting chunk request",
		);

		let (full_request, response_recv) = OutgoingRequest::new_with_fallback(
			Recipient::Authority(validator.clone()),
			self.request,
			// Fallback to v1, for backwards compatibility.
			v1::ChunkFetchingRequest::from(self.request),
		);
		let requests = Requests::ChunkFetching(full_request);

		self.sender
			.send(FromFetchTask::Message(
				NetworkBridgeTxMessage::SendRequests(
					vec![requests],
					IfDisconnected::ImmediateError,
				)
				.into(),
			))
			.await
			.map_err(|_| TaskError::ShuttingDown)?;

		match response_recv.await {
			Ok((bytes, protocol)) => match protocol {
				_ if protocol == self.req_v2_protocol_name =>
					match v2::ChunkFetchingResponse::decode(&mut &bytes[..]) {
						Ok(chunk_response) => Ok(Option::<ErasureChunk>::from(chunk_response)),
						Err(e) => {
							gum::warn!(
								target: LOG_TARGET,
								origin = ?validator,
								relay_parent = ?self.relay_parent,
								group_index = ?self.group_index,
								session_index = ?self.session_index,
								chunk_index = ?self.request.index,
								candidate_hash = ?self.request.candidate_hash,
								err = ?e,
								"Peer sent us invalid erasure chunk data (v2)"
							);
							Err(TaskError::PeerError)
						},
					},
				_ if protocol == self.req_v1_protocol_name =>
					match v1::ChunkFetchingResponse::decode(&mut &bytes[..]) {
						Ok(chunk_response) => Ok(Option::<ChunkResponse>::from(chunk_response)
							.map(|c| c.recombine_into_chunk(&self.request.into()))),
						Err(e) => {
							gum::warn!(
								target: LOG_TARGET,
								origin = ?validator,
								relay_parent = ?self.relay_parent,
								group_index = ?self.group_index,
								session_index = ?self.session_index,
								chunk_index = ?self.request.index,
								candidate_hash = ?self.request.candidate_hash,
								err = ?e,
								"Peer sent us invalid erasure chunk data"
							);
							Err(TaskError::PeerError)
						},
					},
				_ => {
					gum::warn!(
						target: LOG_TARGET,
						origin = ?validator,
						relay_parent = ?self.relay_parent,
						group_index = ?self.group_index,
						session_index = ?self.session_index,
						chunk_index = ?self.request.index,
						candidate_hash = ?self.request.candidate_hash,
						"Peer sent us invalid erasure chunk data - unknown protocol"
					);
					Err(TaskError::PeerError)
				},
			},
			Err(RequestError::InvalidResponse(err)) => {
				gum::warn!(
					target: LOG_TARGET,
					origin = ?validator,
					relay_parent = ?self.relay_parent,
					group_index = ?self.group_index,
					session_index = ?self.session_index,
					chunk_index = ?self.request.index,
					candidate_hash = ?self.request.candidate_hash,
					err = ?err,
					"Peer sent us invalid erasure chunk data"
				);
				Err(TaskError::PeerError)
			},
			Err(RequestError::NetworkError(err)) => {
				gum::warn_if_frequent!(
					freq: network_error_freq,
					max_rate: gum::Times::PerHour(100),
					target: LOG_TARGET,
					origin = ?validator,
					relay_parent = ?self.relay_parent,
					group_index = ?self.group_index,
					session_index = ?self.session_index,
					chunk_index = ?self.request.index,
					candidate_hash = ?self.request.candidate_hash,
					err = ?err,
					"Some network error occurred when fetching erasure chunk"
				);
				Err(TaskError::PeerError)
			},
			Err(RequestError::Canceled(oneshot::Canceled)) => {
				gum::warn_if_frequent!(
					freq: canceled_freq,
					max_rate: gum::Times::PerHour(100),
					target: LOG_TARGET,
					origin = ?validator,
					relay_parent = ?self.relay_parent,
					group_index = ?self.group_index,
					session_index = ?self.session_index,
					chunk_index = ?self.request.index,
					candidate_hash = ?self.request.candidate_hash,
					"Erasure chunk request got canceled"
				);
				Err(TaskError::PeerError)
			},
		}
	}

	fn validate_chunk(
		&self,
		validator: &AuthorityDiscoveryId,
		chunk: &ErasureChunk,
		expected_chunk_index: ChunkIndex,
	) -> bool {
		if chunk.index != expected_chunk_index {
			gum::warn!(
				target: LOG_TARGET,
				candidate_hash = ?self.request.candidate_hash,
				origin = ?validator,
				chunk_index = ?chunk.index,
				expected_chunk_index = ?expected_chunk_index,
				"Validator sent the wrong chunk",
			);
			return false
		}
		let anticipated_hash =
			match branch_hash(&self.erasure_root, chunk.proof(), chunk.index.0 as usize) {
				Ok(hash) => hash,
				Err(e) => {
					gum::warn!(
						target: LOG_TARGET,
						candidate_hash = ?self.request.candidate_hash,
						origin = ?validator,
						error = ?e,
						"Failed to calculate chunk merkle proof",
					);
					return false
				},
			};
		let erasure_chunk_hash = BlakeTwo256::hash(&chunk.chunk);
		if anticipated_hash != erasure_chunk_hash {
			gum::warn!(target: LOG_TARGET, origin = ?validator,  "Received chunk does not match merkle tree");
			return false
		}
		true
	}

	/// Store given chunk and log any error.
	async fn store_chunk(&mut self, chunk: ErasureChunk) {
		let (tx, rx) = oneshot::channel();
		let r = self
			.sender
			.send(FromFetchTask::Message(
				AvailabilityStoreMessage::StoreChunk {
					candidate_hash: self.request.candidate_hash,
					chunk,
					validator_index: self.request.index,
					tx,
				}
				.into(),
			))
			.await;
		if let Err(err) = r {
			gum::error!(target: LOG_TARGET, err= ?err, "Storing erasure chunk failed, system shutting down?");
		}

		if let Err(oneshot::Canceled) = rx.await {
			gum::error!(target: LOG_TARGET, "Storing erasure chunk failed");
		}
	}

	/// Tell subsystem we are done.
	async fn conclude(&mut self, bad_validators: Vec<AuthorityDiscoveryId>) {
		let payload = if bad_validators.is_empty() {
			None
		} else {
			Some(BadValidators {
				session_index: self.session_index,
				group_index: self.group_index,
				bad_validators,
			})
		};
		if let Err(err) = self.sender.send(FromFetchTask::Concluded(payload)).await {
			gum::warn!(
				target: LOG_TARGET,
				err= ?err,
				"Sending concluded message for task failed"
			);
		}
	}

	async fn conclude_fail(&mut self) {
		if let Err(err) = self.sender.send(FromFetchTask::Failed(self.request.candidate_hash)).await
		{
			gum::warn!(target: LOG_TARGET, ?err, "Sending `Failed` message for task failed");
		}
	}
}<|MERGE_RESOLUTION|>--- conflicted
+++ resolved
@@ -153,20 +153,6 @@
 		req_v1_protocol_name: ProtocolName,
 		req_v2_protocol_name: ProtocolName,
 	) -> Self {
-<<<<<<< HEAD
-		let span = span
-			.child("fetch-task-config")
-			.with_trace_id(core.candidate_hash)
-			.with_string_tag("leaf", format!("{:?}", leaf))
-			.with_validator_index(session_info.our_index)
-			.with_chunk_index(chunk_index)
-			.with_uint_tag("group-index", core.group_responsible.0 as u64)
-			.with_relay_parent(core.candidate_descriptor.relay_parent())
-			.with_string_tag("pov-hash", format!("{:?}", core.candidate_descriptor.pov_hash()))
-			.with_stage(jaeger::Stage::AvailabilityDistribution);
-
-=======
->>>>>>> a2c75758
 		let live_in = vec![leaf].into_iter().collect();
 
 		// Don't run tasks for our backing group:
