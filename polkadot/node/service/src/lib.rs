// Copyright (C) Parity Technologies (UK) Ltd.
// This file is part of Polkadot.

// Polkadot is free software: you can redistribute it and/or modify
// it under the terms of the GNU General Public License as published by
// the Free Software Foundation, either version 3 of the License, or
// (at your option) any later version.

// Polkadot is distributed in the hope that it will be useful,
// but WITHOUT ANY WARRANTY; without even the implied warranty of
// MERCHANTABILITY or FITNESS FOR A PARTICULAR PURPOSE.  See the
// GNU General Public License for more details.

// You should have received a copy of the GNU General Public License
// along with Polkadot.  If not, see <http://www.gnu.org/licenses/>.

//! Polkadot service. Specialized wrapper over substrate service.

#![deny(unused_results)]

pub mod benchmarking;
pub mod chain_spec;
mod fake_runtime_api;
mod grandpa_support;
mod parachains_db;
mod relay_chain_selection;

#[cfg(feature = "full-node")]
pub mod builder;
#[cfg(feature = "full-node")]
pub mod overseer;
#[cfg(feature = "full-node")]
pub mod workers;

#[cfg(feature = "full-node")]
pub use crate::builder::{new_full, NewFull, NewFullParams};

#[cfg(feature = "full-node")]
pub use self::overseer::{
	CollatorOverseerGen, ExtendedOverseerGenArgs, OverseerGen, OverseerGenArgs,
	ValidatorOverseerGen,
};

#[cfg(test)]
mod tests;

#[cfg(feature = "full-node")]
use crate::builder::{new_partial, new_partial_basics};

#[cfg(feature = "full-node")]
use {
	polkadot_node_core_approval_voting as approval_voting_subsystem,
	polkadot_node_core_av_store::Error as AvailabilityError,
	polkadot_node_core_chain_selection as chain_selection_subsystem,
};

use polkadot_node_subsystem_util::database::Database;
use polkadot_overseer::SpawnGlue;

#[cfg(feature = "full-node")]
pub use {
	polkadot_overseer::{Handle, Overseer, OverseerConnector, OverseerHandle},
	polkadot_primitives::runtime_api::ParachainHost,
	relay_chain_selection::SelectRelayChain,
	sc_client_api::AuxStore,
	sp_authority_discovery::AuthorityDiscoveryApi,
	sp_blockchain::{HeaderBackend, HeaderMetadata},
	sp_consensus_babe::BabeApi,
};

use std::{path::PathBuf, sync::Arc};

use prometheus_endpoint::Registry;
use sc_service::SpawnTaskHandle;

pub use chain_spec::{GenericChainSpec, RococoChainSpec, WestendChainSpec};
pub use polkadot_primitives::{Block, BlockId, BlockNumber, CollatorPair, Hash, Id as ParaId};
pub use sc_client_api::{Backend, CallExecutor};
pub use sc_consensus::{BlockImport, LongestChain};
pub use sc_executor::NativeExecutionDispatch;
use sc_executor::WasmExecutor;
pub use sc_service::{
	config::{DatabaseSource, PrometheusConfig},
	ChainSpec, Configuration, Error as SubstrateServiceError, PruningMode, Role, TFullBackend,
	TFullCallExecutor, TFullClient, TaskManager, TransactionPoolOptions,
};
pub use sp_api::{ApiRef, ConstructRuntimeApi, Core as CoreApi, ProvideRuntimeApi};
pub use sp_consensus::{Proposal, SelectChain};
pub use sp_runtime::{
	generic,
	traits::{self as runtime_traits, BlakeTwo256, Block as BlockT, Header as HeaderT, NumberFor},
};

#[cfg(feature = "rococo-native")]
pub use {rococo_runtime, rococo_runtime_constants};
#[cfg(feature = "westend-native")]
pub use {westend_runtime, westend_runtime_constants};

pub use fake_runtime_api::{GetLastTimestamp, RuntimeApi};

#[cfg(feature = "full-node")]
pub type FullBackend = sc_service::TFullBackend<Block>;

#[cfg(feature = "doppelganger")]
use polkadot_doppelganger_consensus::{DoppelGangerBlockImport, DoppelGangerContext};

#[cfg(all(feature = "full-node", feature = "doppelganger"))]
pub type FullClient = sc_service::TFullClient<
	Block,
	RuntimeApi,
	WasmExecutor<(
		sp_io::SubstrateHostFunctions,
		frame_benchmarking::benchmarking::HostFunctions,
		polkadot_doppelganger_consensus::overrides::SignatureVerificationOverride,
	)>,
>;
#[cfg(all(feature = "full-node", not(feature = "doppelganger")))]
pub type FullClient = sc_service::TFullClient<
	Block,
	RuntimeApi,
	WasmExecutor<(sp_io::SubstrateHostFunctions, frame_benchmarking::benchmarking::HostFunctions)>,
>;

/// The minimum period of blocks on which justifications will be
/// imported and generated.
const GRANDPA_JUSTIFICATION_PERIOD: u32 = 512;

/// The number of hours to keep finalized data in the availability store for live networks.
const KEEP_FINALIZED_FOR_LIVE_NETWORKS: u32 = 25;

/// Provides the header and block number for a hash.
///
/// Decouples `sc_client_api::Backend` and `sp_blockchain::HeaderBackend`.
pub trait HeaderProvider<Block, Error = sp_blockchain::Error>: Send + Sync + 'static
where
	Block: BlockT,
	Error: std::fmt::Debug + Send + Sync + 'static,
{
	/// Obtain the header for a hash.
	fn header(
		&self,
		hash: <Block as BlockT>::Hash,
	) -> Result<Option<<Block as BlockT>::Header>, Error>;
	/// Obtain the block number for a hash.
	fn number(
		&self,
		hash: <Block as BlockT>::Hash,
	) -> Result<Option<<<Block as BlockT>::Header as HeaderT>::Number>, Error>;
}

impl<Block, T> HeaderProvider<Block> for T
where
	Block: BlockT,
	T: sp_blockchain::HeaderBackend<Block> + 'static,
{
	fn header(
		&self,
		hash: Block::Hash,
	) -> sp_blockchain::Result<Option<<Block as BlockT>::Header>> {
		<Self as sp_blockchain::HeaderBackend<Block>>::header(self, hash)
	}
	fn number(
		&self,
		hash: Block::Hash,
	) -> sp_blockchain::Result<Option<<<Block as BlockT>::Header as HeaderT>::Number>> {
		<Self as sp_blockchain::HeaderBackend<Block>>::number(self, hash)
	}
}

/// Decoupling the provider.
///
/// Mandated since `trait HeaderProvider` can only be
/// implemented once for a generic `T`.
pub trait HeaderProviderProvider<Block>: Send + Sync + 'static
where
	Block: BlockT,
{
	type Provider: HeaderProvider<Block> + 'static;

	fn header_provider(&self) -> &Self::Provider;
}

impl<Block, T> HeaderProviderProvider<Block> for T
where
	Block: BlockT,
	T: sc_client_api::Backend<Block> + 'static,
{
	type Provider = <T as sc_client_api::Backend<Block>>::Blockchain;

	fn header_provider(&self) -> &Self::Provider {
		self.blockchain()
	}
}

#[derive(thiserror::Error, Debug)]
pub enum Error {
	#[error(transparent)]
	Io(#[from] std::io::Error),

	#[error(transparent)]
	AddrFormatInvalid(#[from] std::net::AddrParseError),

	#[error(transparent)]
	Sub(#[from] SubstrateServiceError),

	#[error(transparent)]
	Blockchain(#[from] sp_blockchain::Error),

	#[error(transparent)]
	Consensus(#[from] sp_consensus::Error),

	#[error("Failed to create an overseer")]
	Overseer(#[from] polkadot_overseer::SubsystemError),

	#[error(transparent)]
	Prometheus(#[from] prometheus_endpoint::PrometheusError),

	#[error(transparent)]
	Telemetry(#[from] sc_telemetry::Error),

	#[cfg(feature = "full-node")]
	#[error(transparent)]
	Availability(#[from] AvailabilityError),

	#[error("Authorities require the real overseer implementation")]
	AuthoritiesRequireRealOverseer,

	#[cfg(feature = "full-node")]
	#[error("Creating a custom database is required for validators")]
	DatabasePathRequired,

	#[cfg(feature = "full-node")]
	#[error("Expected at least one of polkadot, kusama, westend or rococo runtime feature")]
	NoRuntime,

	#[cfg(feature = "full-node")]
	#[error("Worker binaries not executable, prepare binary: {prep_worker_path:?}, execute binary: {exec_worker_path:?}")]
	InvalidWorkerBinaries { prep_worker_path: PathBuf, exec_worker_path: PathBuf },

	#[cfg(feature = "full-node")]
	#[error("Worker binaries could not be found, make sure polkadot was built and installed correctly. Please see the readme for the latest instructions (https://github.com/paritytech/polkadot-sdk/tree/master/polkadot). If you ran with `cargo run`, please run `cargo build` first. Searched given workers path ({given_workers_path:?}), polkadot binary path ({current_exe_path:?}), and lib path (/usr/lib/polkadot), workers names: {workers_names:?}")]
	MissingWorkerBinaries {
		given_workers_path: Option<PathBuf>,
		current_exe_path: PathBuf,
		workers_names: Option<(String, String)>,
	},

	#[cfg(feature = "full-node")]
	#[error("Version of worker binary ({worker_version}) is different from node version ({node_version}), worker_path: {worker_path}. If you ran with `cargo run`, please run `cargo build` first, otherwise try to `cargo clean`. TESTING ONLY: this check can be disabled with --disable-worker-version-check")]
	WorkerBinaryVersionMismatch {
		worker_version: String,
		node_version: String,
		worker_path: PathBuf,
	},
}

/// Identifies the variant of the chain.
#[derive(Debug, Clone, Copy, PartialEq)]
pub enum Chain {
	/// Polkadot.
	Polkadot,
	/// Kusama.
	Kusama,
	/// Rococo or one of its derivations.
	Rococo,
	/// Westend.
	Westend,
	/// Unknown chain?
	Unknown,
}

/// Can be called for a `Configuration` to identify which network the configuration targets.
pub trait IdentifyVariant {
	/// Returns if this is a configuration for the `Polkadot` network.
	fn is_polkadot(&self) -> bool;

	/// Returns if this is a configuration for the `Kusama` network.
	fn is_kusama(&self) -> bool;

	/// Returns if this is a configuration for the `Westend` network.
	fn is_westend(&self) -> bool;

	/// Returns if this is a configuration for the `Rococo` network.
	fn is_rococo(&self) -> bool;

	/// Returns if this is a configuration for the `Versi` test network.
	fn is_versi(&self) -> bool;

	/// Returns true if this configuration is for a development network.
	fn is_dev(&self) -> bool;

	/// Identifies the variant of the chain.
	fn identify_chain(&self) -> Chain;
}

impl IdentifyVariant for Box<dyn ChainSpec> {
	fn is_polkadot(&self) -> bool {
		self.id().starts_with("polkadot") || self.id().starts_with("dot")
	}
	fn is_kusama(&self) -> bool {
		self.id().starts_with("kusama") || self.id().starts_with("ksm")
	}
	fn is_westend(&self) -> bool {
		self.id().starts_with("westend") || self.id().starts_with("wnd")
	}
	fn is_rococo(&self) -> bool {
		self.id().starts_with("rococo") || self.id().starts_with("rco")
	}
	fn is_versi(&self) -> bool {
		self.id().starts_with("versi") || self.id().starts_with("vrs")
	}
	fn is_dev(&self) -> bool {
		self.id().ends_with("dev")
	}
	fn identify_chain(&self) -> Chain {
		if self.is_polkadot() {
			Chain::Polkadot
		} else if self.is_kusama() {
			Chain::Kusama
		} else if self.is_westend() {
			Chain::Westend
		} else if self.is_rococo() || self.is_versi() {
			Chain::Rococo
		} else {
			Chain::Unknown
		}
	}
}

#[cfg(feature = "full-node")]
pub fn open_database(db_source: &DatabaseSource) -> Result<Arc<dyn Database>, Error> {
	let parachains_db = match db_source {
		DatabaseSource::RocksDb { path, .. } => parachains_db::open_creating_rocksdb(
			path.clone(),
			parachains_db::CacheSizes::default(),
		)?,
		DatabaseSource::ParityDb { path, .. } => parachains_db::open_creating_paritydb(
			path.parent().ok_or(Error::DatabasePathRequired)?.into(),
			parachains_db::CacheSizes::default(),
		)?,
		DatabaseSource::Auto { paritydb_path, rocksdb_path, .. } => {
			if paritydb_path.is_dir() && paritydb_path.exists() {
				parachains_db::open_creating_paritydb(
					paritydb_path.parent().ok_or(Error::DatabasePathRequired)?.into(),
					parachains_db::CacheSizes::default(),
				)?
			} else {
				parachains_db::open_creating_rocksdb(
					rocksdb_path.clone(),
					parachains_db::CacheSizes::default(),
				)?
			}
		},
		DatabaseSource::Custom { .. } => {
			unimplemented!("No polkadot subsystem db for custom source.");
		},
	};
	Ok(parachains_db)
}

<<<<<<< HEAD
#[cfg(feature = "full-node")]
type FullSelectChain = relay_chain_selection::SelectRelayChain<FullBackend>;
#[cfg(feature = "full-node")]
type FullGrandpaBlockImport<ChainSelection = FullSelectChain> =
	sc_consensus_grandpa::GrandpaBlockImport<FullBackend, Block, FullClient, ChainSelection>;
#[cfg(feature = "full-node")]
type FullBeefyBlockImport<InnerBlockImport, AuthorityId> =
	sc_consensus_beefy::import::BeefyBlockImport<
		Block,
		FullBackend,
		FullClient,
		InnerBlockImport,
		AuthorityId,
	>;

#[cfg(feature = "full-node")]
struct Basics {
	task_manager: TaskManager,
	client: Arc<FullClient>,
	backend: Arc<FullBackend>,
	keystore_container: KeystoreContainer,
	telemetry: Option<Telemetry>,
}

#[cfg(feature = "full-node")]
fn new_partial_basics(
	config: &mut Configuration,
	telemetry_worker_handle: Option<TelemetryWorkerHandle>,
) -> Result<Basics, Error> {
	let telemetry = config
		.telemetry_endpoints
		.clone()
		.filter(|x| !x.is_empty())
		.map(move |endpoints| -> Result<_, sc_telemetry::Error> {
			let (worker, mut worker_handle) = if let Some(worker_handle) = telemetry_worker_handle {
				(None, worker_handle)
			} else {
				let worker = TelemetryWorker::new(16)?;
				let worker_handle = worker.handle();
				(Some(worker), worker_handle)
			};
			let telemetry = worker_handle.new_telemetry(endpoints);
			Ok((worker, telemetry))
		})
		.transpose()?;

	let heap_pages = config
		.executor
		.default_heap_pages
		.map_or(DEFAULT_HEAP_ALLOC_STRATEGY, |h| HeapAllocStrategy::Static { extra_pages: h as _ });

	let executor = WasmExecutor::builder()
		.with_execution_method(config.executor.wasm_method)
		.with_onchain_heap_alloc_strategy(heap_pages)
		.with_offchain_heap_alloc_strategy(heap_pages)
		.with_max_runtime_instances(config.executor.max_runtime_instances)
		.with_runtime_cache_size(config.executor.runtime_cache_size)
		.build();

	let (client, backend, keystore_container, task_manager) =
		sc_service::new_full_parts::<Block, RuntimeApi, _>(
			&config,
			telemetry.as_ref().map(|(_, telemetry)| telemetry.handle()),
			executor,
		)?;
	let client = Arc::new(client);

	let telemetry = telemetry.map(|(worker, telemetry)| {
		if let Some(worker) = worker {
			task_manager.spawn_handle().spawn(
				"telemetry",
				Some("telemetry"),
				Box::pin(worker.run()),
			);
		}
		telemetry
	});

	Ok(Basics { task_manager, client, backend, keystore_container, telemetry })
}

#[cfg(feature = "full-node")]
fn new_partial<ChainSelection>(
	config: &mut Configuration,
	Basics { task_manager, backend, client, keystore_container, telemetry }: Basics,
	select_chain: ChainSelection,
) -> Result<
	sc_service::PartialComponents<
		FullClient,
		FullBackend,
		ChainSelection,
		sc_consensus::DefaultImportQueue<Block>,
		sc_transaction_pool::TransactionPoolHandle<Block, FullClient>,
		(
			impl Fn(
				polkadot_rpc::SubscriptionTaskExecutor,
			) -> Result<polkadot_rpc::RpcExtension, SubstrateServiceError>,
			(
				sc_consensus_babe::BabeBlockImport<
					Block,
					FullClient,
					FullBeefyBlockImport<
						FullGrandpaBlockImport<ChainSelection>,
						ecdsa_crypto::AuthorityId,
					>,
				>,
				sc_consensus_grandpa::LinkHalf<Block, FullClient, ChainSelection>,
				sc_consensus_babe::BabeLink<Block>,
				sc_consensus_beefy::BeefyVoterLinks<Block, ecdsa_crypto::AuthorityId>,
			),
			sc_consensus_grandpa::SharedVoterState,
			sp_consensus_babe::SlotDuration,
			Option<Telemetry>,
		),
	>,
	Error,
>
where
	ChainSelection: 'static + SelectChain<Block>,
{
	let transaction_pool = Arc::from(
		sc_transaction_pool::Builder::new(
			task_manager.spawn_essential_handle(),
			client.clone(),
			config.role.is_authority().into(),
		)
		.with_options(config.transaction_pool.clone())
		.with_prometheus(config.prometheus_registry())
		.build(),
	);

	let grandpa_hard_forks = if config.chain_spec.is_kusama() {
		grandpa_support::kusama_hard_forks()
	} else {
		Vec::new()
	};

	let (grandpa_block_import, grandpa_link) =
		sc_consensus_grandpa::block_import_with_authority_set_hard_forks(
			client.clone(),
			GRANDPA_JUSTIFICATION_PERIOD,
			&(client.clone() as Arc<_>),
			select_chain.clone(),
			grandpa_hard_forks,
			telemetry.as_ref().map(|x| x.handle()),
		)?;
	let justification_import = grandpa_block_import.clone();

	let (beefy_block_import, beefy_voter_links, beefy_rpc_links) =
		sc_consensus_beefy::beefy_block_import_and_links(
			grandpa_block_import,
			backend.clone(),
			client.clone(),
			config.prometheus_registry().cloned(),
		);

	let babe_config = sc_consensus_babe::configuration(&*client)?;
	let (block_import, babe_link) =
		sc_consensus_babe::block_import(babe_config.clone(), beefy_block_import, client.clone())?;

	let slot_duration = babe_link.config().slot_duration();
	let (import_queue, babe_worker_handle) =
		sc_consensus_babe::import_queue(sc_consensus_babe::ImportQueueParams {
			link: babe_link.clone(),
			#[cfg(feature = "doppelganger")]
			block_import: DoppelGangerBlockImport::new(
				block_import.clone(),
				DoppelGangerContext::Relaychain,
			),
			#[cfg(not(feature = "doppelganger"))]
			block_import: block_import.clone(),
			justification_import: Some(Box::new(justification_import)),
			client: client.clone(),
			select_chain: select_chain.clone(),
			create_inherent_data_providers: move |_, ()| async move {
				let timestamp = sp_timestamp::InherentDataProvider::from_system_time();

				let slot =
				sp_consensus_babe::inherents::InherentDataProvider::from_timestamp_and_slot_duration(
					*timestamp,
					slot_duration,
				);

				Ok((slot, timestamp))
			},
			spawner: &task_manager.spawn_essential_handle(),
			registry: config.prometheus_registry(),
			telemetry: telemetry.as_ref().map(|x| x.handle()),
			offchain_tx_pool_factory: OffchainTransactionPoolFactory::new(transaction_pool.clone()),
		})?;

	let justification_stream = grandpa_link.justification_stream();
	let shared_authority_set = grandpa_link.shared_authority_set().clone();
	let shared_voter_state = sc_consensus_grandpa::SharedVoterState::empty();
	let finality_proof_provider = GrandpaFinalityProofProvider::new_for_service(
		backend.clone(),
		Some(shared_authority_set.clone()),
	);

	let import_setup = (block_import, grandpa_link, babe_link, beefy_voter_links);
	let rpc_setup = shared_voter_state.clone();

	let rpc_extensions_builder = {
		let client = client.clone();
		let keystore = keystore_container.keystore();
		let transaction_pool = transaction_pool.clone();
		let select_chain = select_chain.clone();
		let chain_spec = config.chain_spec.cloned_box();
		let backend = backend.clone();

		move |subscription_executor: polkadot_rpc::SubscriptionTaskExecutor|
		      -> Result<polkadot_rpc::RpcExtension, sc_service::Error> {
			let deps = polkadot_rpc::FullDeps {
				client: client.clone(),
				pool: transaction_pool.clone(),
				select_chain: select_chain.clone(),
				chain_spec: chain_spec.cloned_box(),
				babe: polkadot_rpc::BabeDeps {
					babe_worker_handle: babe_worker_handle.clone(),
					keystore: keystore.clone(),
				},
				grandpa: polkadot_rpc::GrandpaDeps {
					shared_voter_state: shared_voter_state.clone(),
					shared_authority_set: shared_authority_set.clone(),
					justification_stream: justification_stream.clone(),
					subscription_executor: subscription_executor.clone(),
					finality_provider: finality_proof_provider.clone(),
				},
				beefy: polkadot_rpc::BeefyDeps::<ecdsa_crypto::AuthorityId> {
					beefy_finality_proof_stream: beefy_rpc_links.from_voter_justif_stream.clone(),
					beefy_best_block_stream: beefy_rpc_links.from_voter_best_beefy_stream.clone(),
					subscription_executor,
				},
				backend: backend.clone(),
			};

			polkadot_rpc::create_full(deps).map_err(Into::into)
		}
	};

	Ok(sc_service::PartialComponents {
		client,
		backend,
		task_manager,
		keystore_container,
		select_chain,
		import_queue,
		transaction_pool,
		other: (rpc_extensions_builder, import_setup, rpc_setup, slot_duration, telemetry),
	})
}

#[cfg(feature = "full-node")]
pub struct NewFullParams<OverseerGenerator: OverseerGen> {
	pub is_parachain_node: IsParachainNode,
	pub enable_beefy: bool,
	/// Whether to enable the block authoring backoff on production networks
	/// where it isn't enabled by default.
	pub force_authoring_backoff: bool,
	pub telemetry_worker_handle: Option<TelemetryWorkerHandle>,
	/// The version of the node. TESTING ONLY: `None` can be passed to skip the node/worker version
	/// check, both on startup and in the workers.
	pub node_version: Option<String>,
	/// Whether the node is attempting to run as a secure validator.
	pub secure_validator_mode: bool,
	/// An optional path to a directory containing the workers.
	pub workers_path: Option<std::path::PathBuf>,
	/// Optional custom names for the prepare and execute workers.
	pub workers_names: Option<(String, String)>,
	/// An optional number of the maximum number of pvf execute workers.
	pub execute_workers_max_num: Option<usize>,
	/// An optional maximum number of pvf workers that can be spawned in the pvf prepare pool for
	/// tasks with the priority below critical.
	pub prepare_workers_soft_max_num: Option<usize>,
	/// An optional absolute number of pvf workers that can be spawned in the pvf prepare pool.
	pub prepare_workers_hard_max_num: Option<usize>,
	/// How long finalized data should be kept in the availability store (in hours)
	pub keep_finalized_for: Option<u32>,
	pub overseer_gen: OverseerGenerator,
	pub overseer_message_channel_capacity_override: Option<usize>,
	#[allow(dead_code)]
	pub malus_finality_delay: Option<u32>,
	pub hwbench: Option<sc_sysinfo::HwBench>,
	/// Enable approval voting processing in parallel.
	pub enable_approval_voting_parallel: bool,
}

#[cfg(feature = "full-node")]
pub struct NewFull {
	pub task_manager: TaskManager,
	pub client: Arc<FullClient>,
	pub overseer_handle: Option<Handle>,
	pub network: Arc<dyn sc_network::service::traits::NetworkService>,
	pub sync_service: Arc<sc_network_sync::SyncingService<Block>>,
	pub rpc_handlers: RpcHandlers,
	pub backend: Arc<FullBackend>,
}

=======
>>>>>>> 73b44193
/// Is this node running as in-process node for a parachain node?
#[cfg(feature = "full-node")]
#[derive(Clone)]
pub enum IsParachainNode {
	/// This node is running as in-process node for a parachain collator.
	Collator(CollatorPair),
	/// This node is running as in-process node for a parachain full node.
	FullNode,
	/// This node is not running as in-process node for a parachain node, aka a normal relay chain
	/// node.
	No,
}

#[cfg(feature = "full-node")]
impl std::fmt::Debug for IsParachainNode {
	fn fmt(&self, fmt: &mut std::fmt::Formatter) -> std::fmt::Result {
		use sp_core::Pair;
		match self {
			IsParachainNode::Collator(pair) => write!(fmt, "Collator({})", pair.public()),
			IsParachainNode::FullNode => write!(fmt, "FullNode"),
			IsParachainNode::No => write!(fmt, "No"),
		}
	}
}

#[cfg(feature = "full-node")]
impl IsParachainNode {
	/// Is this running alongside a collator?
	fn is_collator(&self) -> bool {
		matches!(self, Self::Collator(_))
	}

	/// Is this running alongside a full node?
	fn is_full_node(&self) -> bool {
		matches!(self, Self::FullNode)
	}

	/// Is this node running alongside a relay chain node?
	fn is_running_alongside_parachain_node(&self) -> bool {
		self.is_collator() || self.is_full_node()
	}
}

#[cfg(feature = "full-node")]
macro_rules! chain_ops {
	($config:expr, $telemetry_worker_handle:expr) => {{
		let telemetry_worker_handle = $telemetry_worker_handle;
		let mut config = $config;
		let basics = new_partial_basics(config, telemetry_worker_handle)?;

		use ::sc_consensus::LongestChain;
		// use the longest chain selection, since there is no overseer available
		let chain_selection = LongestChain::new(basics.backend.clone());

		let sc_service::PartialComponents { client, backend, import_queue, task_manager, .. } =
			new_partial::<LongestChain<_, Block>>(&mut config, basics, chain_selection)?;
		Ok((client, backend, import_queue, task_manager))
	}};
}

/// Builds a new object suitable for chain operations.
#[cfg(feature = "full-node")]
pub fn new_chain_ops(
	config: &mut Configuration,
) -> Result<(Arc<FullClient>, Arc<FullBackend>, sc_consensus::BasicQueue<Block>, TaskManager), Error>
{
	config.keystore = sc_service::config::KeystoreConfig::InMemory;

	if config.chain_spec.is_rococo() || config.chain_spec.is_versi() {
		chain_ops!(config, None)
	} else if config.chain_spec.is_kusama() {
		chain_ops!(config, None)
	} else if config.chain_spec.is_westend() {
		return chain_ops!(config, None);
	} else {
		chain_ops!(config, None)
	}
}

/// Build a full node.
///
/// The actual "flavor", aka if it will use `Polkadot`, `Rococo` or `Kusama` is determined based on
/// [`IdentifyVariant`] using the chain spec.
#[cfg(feature = "full-node")]
pub fn build_full<OverseerGenerator: OverseerGen>(
	config: Configuration,
	mut params: NewFullParams<OverseerGenerator>,
) -> Result<NewFull, Error> {
	let is_polkadot = config.chain_spec.is_polkadot();

	params.overseer_message_channel_capacity_override =
		params.overseer_message_channel_capacity_override.map(move |capacity| {
			if is_polkadot {
				gum::warn!("Channel capacity should _never_ be tampered with on polkadot!");
			}
			capacity
		});

	match config.network.network_backend {
		sc_network::config::NetworkBackendType::Libp2p =>
			new_full::<_, sc_network::NetworkWorker<Block, Hash>>(config, params),
		sc_network::config::NetworkBackendType::Litep2p =>
			new_full::<_, sc_network::Litep2pNetworkBackend>(config, params),
	}
}

/// Reverts the node state down to at most the last finalized block.
///
/// In particular this reverts:
/// - `ApprovalVotingSubsystem` data in the parachains-db;
/// - `ChainSelectionSubsystem` data in the parachains-db;
/// - Low level Babe and Grandpa consensus data.
#[cfg(feature = "full-node")]
pub fn revert_backend(
	client: Arc<FullClient>,
	backend: Arc<FullBackend>,
	blocks: BlockNumber,
	config: Configuration,
	task_handle: SpawnTaskHandle,
) -> Result<(), Error> {
	let best_number = client.info().best_number;
	let finalized = client.info().finalized_number;
	let revertible = blocks.min(best_number - finalized);

	if revertible == 0 {
		return Ok(());
	}

	let number = best_number - revertible;
	let hash = client.block_hash_from_id(&BlockId::Number(number))?.ok_or(
		sp_blockchain::Error::Backend(format!(
			"Unexpected hash lookup failure for block number: {}",
			number
		)),
	)?;

	let parachains_db = open_database(&config.database)
		.map_err(|err| sp_blockchain::Error::Backend(err.to_string()))?;

	revert_approval_voting(parachains_db.clone(), hash, task_handle)?;
	revert_chain_selection(parachains_db, hash)?;
	// Revert Substrate consensus related components
	sc_consensus_babe::revert(client.clone(), backend, blocks)?;
	sc_consensus_grandpa::revert(client, blocks)?;

	Ok(())
}

fn revert_chain_selection(db: Arc<dyn Database>, hash: Hash) -> sp_blockchain::Result<()> {
	let config = chain_selection_subsystem::Config {
		col_data: parachains_db::REAL_COLUMNS.col_chain_selection_data,
		stagnant_check_interval: chain_selection_subsystem::StagnantCheckInterval::never(),
		stagnant_check_mode: chain_selection_subsystem::StagnantCheckMode::PruneOnly,
	};

	let chain_selection = chain_selection_subsystem::ChainSelectionSubsystem::new(config, db);

	chain_selection
		.revert_to(hash)
		.map_err(|err| sp_blockchain::Error::Backend(err.to_string()))
}

fn revert_approval_voting(
	db: Arc<dyn Database>,
	hash: Hash,
	task_handle: SpawnTaskHandle,
) -> sp_blockchain::Result<()> {
	let config = approval_voting_subsystem::Config {
		col_approval_data: parachains_db::REAL_COLUMNS.col_approval_data,
		slot_duration_millis: Default::default(),
	};

	let approval_voting = approval_voting_subsystem::ApprovalVotingSubsystem::with_config(
		config,
		db,
		Arc::new(sc_keystore::LocalKeystore::in_memory()),
		Box::new(sp_consensus::NoNetwork),
		approval_voting_subsystem::Metrics::default(),
		Arc::new(SpawnGlue(task_handle)),
	);

	approval_voting
		.revert_to(hash)
		.map_err(|err| sp_blockchain::Error::Backend(err.to_string()))
}<|MERGE_RESOLUTION|>--- conflicted
+++ resolved
@@ -358,307 +358,6 @@
 	Ok(parachains_db)
 }
 
-<<<<<<< HEAD
-#[cfg(feature = "full-node")]
-type FullSelectChain = relay_chain_selection::SelectRelayChain<FullBackend>;
-#[cfg(feature = "full-node")]
-type FullGrandpaBlockImport<ChainSelection = FullSelectChain> =
-	sc_consensus_grandpa::GrandpaBlockImport<FullBackend, Block, FullClient, ChainSelection>;
-#[cfg(feature = "full-node")]
-type FullBeefyBlockImport<InnerBlockImport, AuthorityId> =
-	sc_consensus_beefy::import::BeefyBlockImport<
-		Block,
-		FullBackend,
-		FullClient,
-		InnerBlockImport,
-		AuthorityId,
-	>;
-
-#[cfg(feature = "full-node")]
-struct Basics {
-	task_manager: TaskManager,
-	client: Arc<FullClient>,
-	backend: Arc<FullBackend>,
-	keystore_container: KeystoreContainer,
-	telemetry: Option<Telemetry>,
-}
-
-#[cfg(feature = "full-node")]
-fn new_partial_basics(
-	config: &mut Configuration,
-	telemetry_worker_handle: Option<TelemetryWorkerHandle>,
-) -> Result<Basics, Error> {
-	let telemetry = config
-		.telemetry_endpoints
-		.clone()
-		.filter(|x| !x.is_empty())
-		.map(move |endpoints| -> Result<_, sc_telemetry::Error> {
-			let (worker, mut worker_handle) = if let Some(worker_handle) = telemetry_worker_handle {
-				(None, worker_handle)
-			} else {
-				let worker = TelemetryWorker::new(16)?;
-				let worker_handle = worker.handle();
-				(Some(worker), worker_handle)
-			};
-			let telemetry = worker_handle.new_telemetry(endpoints);
-			Ok((worker, telemetry))
-		})
-		.transpose()?;
-
-	let heap_pages = config
-		.executor
-		.default_heap_pages
-		.map_or(DEFAULT_HEAP_ALLOC_STRATEGY, |h| HeapAllocStrategy::Static { extra_pages: h as _ });
-
-	let executor = WasmExecutor::builder()
-		.with_execution_method(config.executor.wasm_method)
-		.with_onchain_heap_alloc_strategy(heap_pages)
-		.with_offchain_heap_alloc_strategy(heap_pages)
-		.with_max_runtime_instances(config.executor.max_runtime_instances)
-		.with_runtime_cache_size(config.executor.runtime_cache_size)
-		.build();
-
-	let (client, backend, keystore_container, task_manager) =
-		sc_service::new_full_parts::<Block, RuntimeApi, _>(
-			&config,
-			telemetry.as_ref().map(|(_, telemetry)| telemetry.handle()),
-			executor,
-		)?;
-	let client = Arc::new(client);
-
-	let telemetry = telemetry.map(|(worker, telemetry)| {
-		if let Some(worker) = worker {
-			task_manager.spawn_handle().spawn(
-				"telemetry",
-				Some("telemetry"),
-				Box::pin(worker.run()),
-			);
-		}
-		telemetry
-	});
-
-	Ok(Basics { task_manager, client, backend, keystore_container, telemetry })
-}
-
-#[cfg(feature = "full-node")]
-fn new_partial<ChainSelection>(
-	config: &mut Configuration,
-	Basics { task_manager, backend, client, keystore_container, telemetry }: Basics,
-	select_chain: ChainSelection,
-) -> Result<
-	sc_service::PartialComponents<
-		FullClient,
-		FullBackend,
-		ChainSelection,
-		sc_consensus::DefaultImportQueue<Block>,
-		sc_transaction_pool::TransactionPoolHandle<Block, FullClient>,
-		(
-			impl Fn(
-				polkadot_rpc::SubscriptionTaskExecutor,
-			) -> Result<polkadot_rpc::RpcExtension, SubstrateServiceError>,
-			(
-				sc_consensus_babe::BabeBlockImport<
-					Block,
-					FullClient,
-					FullBeefyBlockImport<
-						FullGrandpaBlockImport<ChainSelection>,
-						ecdsa_crypto::AuthorityId,
-					>,
-				>,
-				sc_consensus_grandpa::LinkHalf<Block, FullClient, ChainSelection>,
-				sc_consensus_babe::BabeLink<Block>,
-				sc_consensus_beefy::BeefyVoterLinks<Block, ecdsa_crypto::AuthorityId>,
-			),
-			sc_consensus_grandpa::SharedVoterState,
-			sp_consensus_babe::SlotDuration,
-			Option<Telemetry>,
-		),
-	>,
-	Error,
->
-where
-	ChainSelection: 'static + SelectChain<Block>,
-{
-	let transaction_pool = Arc::from(
-		sc_transaction_pool::Builder::new(
-			task_manager.spawn_essential_handle(),
-			client.clone(),
-			config.role.is_authority().into(),
-		)
-		.with_options(config.transaction_pool.clone())
-		.with_prometheus(config.prometheus_registry())
-		.build(),
-	);
-
-	let grandpa_hard_forks = if config.chain_spec.is_kusama() {
-		grandpa_support::kusama_hard_forks()
-	} else {
-		Vec::new()
-	};
-
-	let (grandpa_block_import, grandpa_link) =
-		sc_consensus_grandpa::block_import_with_authority_set_hard_forks(
-			client.clone(),
-			GRANDPA_JUSTIFICATION_PERIOD,
-			&(client.clone() as Arc<_>),
-			select_chain.clone(),
-			grandpa_hard_forks,
-			telemetry.as_ref().map(|x| x.handle()),
-		)?;
-	let justification_import = grandpa_block_import.clone();
-
-	let (beefy_block_import, beefy_voter_links, beefy_rpc_links) =
-		sc_consensus_beefy::beefy_block_import_and_links(
-			grandpa_block_import,
-			backend.clone(),
-			client.clone(),
-			config.prometheus_registry().cloned(),
-		);
-
-	let babe_config = sc_consensus_babe::configuration(&*client)?;
-	let (block_import, babe_link) =
-		sc_consensus_babe::block_import(babe_config.clone(), beefy_block_import, client.clone())?;
-
-	let slot_duration = babe_link.config().slot_duration();
-	let (import_queue, babe_worker_handle) =
-		sc_consensus_babe::import_queue(sc_consensus_babe::ImportQueueParams {
-			link: babe_link.clone(),
-			#[cfg(feature = "doppelganger")]
-			block_import: DoppelGangerBlockImport::new(
-				block_import.clone(),
-				DoppelGangerContext::Relaychain,
-			),
-			#[cfg(not(feature = "doppelganger"))]
-			block_import: block_import.clone(),
-			justification_import: Some(Box::new(justification_import)),
-			client: client.clone(),
-			select_chain: select_chain.clone(),
-			create_inherent_data_providers: move |_, ()| async move {
-				let timestamp = sp_timestamp::InherentDataProvider::from_system_time();
-
-				let slot =
-				sp_consensus_babe::inherents::InherentDataProvider::from_timestamp_and_slot_duration(
-					*timestamp,
-					slot_duration,
-				);
-
-				Ok((slot, timestamp))
-			},
-			spawner: &task_manager.spawn_essential_handle(),
-			registry: config.prometheus_registry(),
-			telemetry: telemetry.as_ref().map(|x| x.handle()),
-			offchain_tx_pool_factory: OffchainTransactionPoolFactory::new(transaction_pool.clone()),
-		})?;
-
-	let justification_stream = grandpa_link.justification_stream();
-	let shared_authority_set = grandpa_link.shared_authority_set().clone();
-	let shared_voter_state = sc_consensus_grandpa::SharedVoterState::empty();
-	let finality_proof_provider = GrandpaFinalityProofProvider::new_for_service(
-		backend.clone(),
-		Some(shared_authority_set.clone()),
-	);
-
-	let import_setup = (block_import, grandpa_link, babe_link, beefy_voter_links);
-	let rpc_setup = shared_voter_state.clone();
-
-	let rpc_extensions_builder = {
-		let client = client.clone();
-		let keystore = keystore_container.keystore();
-		let transaction_pool = transaction_pool.clone();
-		let select_chain = select_chain.clone();
-		let chain_spec = config.chain_spec.cloned_box();
-		let backend = backend.clone();
-
-		move |subscription_executor: polkadot_rpc::SubscriptionTaskExecutor|
-		      -> Result<polkadot_rpc::RpcExtension, sc_service::Error> {
-			let deps = polkadot_rpc::FullDeps {
-				client: client.clone(),
-				pool: transaction_pool.clone(),
-				select_chain: select_chain.clone(),
-				chain_spec: chain_spec.cloned_box(),
-				babe: polkadot_rpc::BabeDeps {
-					babe_worker_handle: babe_worker_handle.clone(),
-					keystore: keystore.clone(),
-				},
-				grandpa: polkadot_rpc::GrandpaDeps {
-					shared_voter_state: shared_voter_state.clone(),
-					shared_authority_set: shared_authority_set.clone(),
-					justification_stream: justification_stream.clone(),
-					subscription_executor: subscription_executor.clone(),
-					finality_provider: finality_proof_provider.clone(),
-				},
-				beefy: polkadot_rpc::BeefyDeps::<ecdsa_crypto::AuthorityId> {
-					beefy_finality_proof_stream: beefy_rpc_links.from_voter_justif_stream.clone(),
-					beefy_best_block_stream: beefy_rpc_links.from_voter_best_beefy_stream.clone(),
-					subscription_executor,
-				},
-				backend: backend.clone(),
-			};
-
-			polkadot_rpc::create_full(deps).map_err(Into::into)
-		}
-	};
-
-	Ok(sc_service::PartialComponents {
-		client,
-		backend,
-		task_manager,
-		keystore_container,
-		select_chain,
-		import_queue,
-		transaction_pool,
-		other: (rpc_extensions_builder, import_setup, rpc_setup, slot_duration, telemetry),
-	})
-}
-
-#[cfg(feature = "full-node")]
-pub struct NewFullParams<OverseerGenerator: OverseerGen> {
-	pub is_parachain_node: IsParachainNode,
-	pub enable_beefy: bool,
-	/// Whether to enable the block authoring backoff on production networks
-	/// where it isn't enabled by default.
-	pub force_authoring_backoff: bool,
-	pub telemetry_worker_handle: Option<TelemetryWorkerHandle>,
-	/// The version of the node. TESTING ONLY: `None` can be passed to skip the node/worker version
-	/// check, both on startup and in the workers.
-	pub node_version: Option<String>,
-	/// Whether the node is attempting to run as a secure validator.
-	pub secure_validator_mode: bool,
-	/// An optional path to a directory containing the workers.
-	pub workers_path: Option<std::path::PathBuf>,
-	/// Optional custom names for the prepare and execute workers.
-	pub workers_names: Option<(String, String)>,
-	/// An optional number of the maximum number of pvf execute workers.
-	pub execute_workers_max_num: Option<usize>,
-	/// An optional maximum number of pvf workers that can be spawned in the pvf prepare pool for
-	/// tasks with the priority below critical.
-	pub prepare_workers_soft_max_num: Option<usize>,
-	/// An optional absolute number of pvf workers that can be spawned in the pvf prepare pool.
-	pub prepare_workers_hard_max_num: Option<usize>,
-	/// How long finalized data should be kept in the availability store (in hours)
-	pub keep_finalized_for: Option<u32>,
-	pub overseer_gen: OverseerGenerator,
-	pub overseer_message_channel_capacity_override: Option<usize>,
-	#[allow(dead_code)]
-	pub malus_finality_delay: Option<u32>,
-	pub hwbench: Option<sc_sysinfo::HwBench>,
-	/// Enable approval voting processing in parallel.
-	pub enable_approval_voting_parallel: bool,
-}
-
-#[cfg(feature = "full-node")]
-pub struct NewFull {
-	pub task_manager: TaskManager,
-	pub client: Arc<FullClient>,
-	pub overseer_handle: Option<Handle>,
-	pub network: Arc<dyn sc_network::service::traits::NetworkService>,
-	pub sync_service: Arc<sc_network_sync::SyncingService<Block>>,
-	pub rpc_handlers: RpcHandlers,
-	pub backend: Arc<FullBackend>,
-}
-
-=======
->>>>>>> 73b44193
 /// Is this node running as in-process node for a parachain node?
 #[cfg(feature = "full-node")]
 #[derive(Clone)]
