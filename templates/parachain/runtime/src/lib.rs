#![cfg_attr(not(feature = "std"), no_std)]
// `construct_runtime!` does a lot of recursion and requires us to increase the limit to 256.
#![recursion_limit = "256"]

// Make the WASM binary available.
#[cfg(feature = "std")]
include!(concat!(env!("OUT_DIR"), "/wasm_binary.rs"));

pub mod apis;
#[cfg(feature = "runtime-benchmarks")]
mod benchmarks;
pub mod configs;
mod weights;

extern crate alloc;
use alloc::vec::Vec;
use smallvec::smallvec;
use sp_runtime::{
	create_runtime_str, generic, impl_opaque_keys,
	traits::{BlakeTwo256, IdentifyAccount, Verify},
	MultiSignature,
};

#[cfg(feature = "std")]
use sp_version::NativeVersion;
use sp_version::RuntimeVersion;

use frame_support::weights::{
	constants::WEIGHT_REF_TIME_PER_SECOND, Weight, WeightToFeeCoefficient, WeightToFeeCoefficients,
	WeightToFeePolynomial,
};

pub use pallet_election_provider_multi_block::{
	self as pallet_epm_core,
	signed::{self as pallet_epm_signed},
	unsigned::{self as pallet_epm_unsigned, miner::Miner},
	verifier::{self as pallet_epm_verifier},
};

pub use sp_consensus_aura::sr25519::AuthorityId as AuraId;
pub use sp_runtime::{MultiAddress, Perbill, Permill};

#[cfg(any(feature = "std", test))]
pub use sp_runtime::BuildStorage;

use weights::ExtrinsicBaseWeight;

/// Alias to 512-bit hash when used in the context of a transaction signature on the chain.
pub type Signature = MultiSignature;

/// Some way of identifying an account on the chain. We intentionally make it equivalent
/// to the public key of our transaction signing scheme.
pub type AccountId = <<Signature as Verify>::Signer as IdentifyAccount>::AccountId;

/// Balance of an account.
pub type Balance = u128;

/// Index of a transaction in the chain.
pub type Nonce = u32;

/// A hash of some data used by the chain.
pub type Hash = sp_core::H256;

/// An index to a block.
pub type BlockNumber = u32;

/// The address format for describing accounts.
pub type Address = MultiAddress<AccountId, ()>;

/// Block header type as expected by this runtime.
pub type Header = generic::Header<BlockNumber, BlakeTwo256>;

/// Block type as expected by this runtime.
pub type Block = generic::Block<Header, UncheckedExtrinsic>;

/// A Block signed with a Justification
pub type SignedBlock = generic::SignedBlock<Block>;

/// BlockId type as expected by this runtime.
pub type BlockId = generic::BlockId<Block>;

/// The SignedExtension to the basic transaction logic.
#[docify::export(template_signed_extra)]
pub type SignedExtra = (
	frame_system::CheckNonZeroSender<Runtime>,
	frame_system::CheckSpecVersion<Runtime>,
	frame_system::CheckTxVersion<Runtime>,
	frame_system::CheckGenesis<Runtime>,
	frame_system::CheckEra<Runtime>,
	frame_system::CheckNonce<Runtime>,
	frame_system::CheckWeight<Runtime>,
	pallet_transaction_payment::ChargeTransactionPayment<Runtime>,
	cumulus_primitives_storage_weight_reclaim::StorageWeightReclaim<Runtime>,
	frame_metadata_hash_extension::CheckMetadataHash<Runtime>,
);

/// Unchecked extrinsic type as expected by this runtime.
pub type UncheckedExtrinsic =
	generic::UncheckedExtrinsic<Address, RuntimeCall, Signature, SignedExtra>;

/// All migrations of the runtime, aside from the ones declared in the pallets.
///
/// This can be a tuple of types, each implementing `OnRuntimeUpgrade`.
#[allow(unused_parens)]
type Migrations = ();

/// Executive: handles dispatch to the various modules.
pub type Executive = frame_executive::Executive<
	Runtime,
	Block,
	frame_system::ChainContext<Runtime>,
	Runtime,
	AllPalletsWithSystem,
	Migrations,
>;

/// Handles converting a weight scalar to a fee value, based on the scale and granularity of the
/// node's balance type.
///
/// This should typically create a mapping between the following ranges:
///   - `[0, MAXIMUM_BLOCK_WEIGHT]`
///   - `[Balance::min, Balance::max]`
///
/// Yet, it can be used for any other sort of change to weight-fee. Some examples being:
///   - Setting it to `0` will essentially disable the weight fee.
///   - Setting it to `1` will cause the literal `#[weight = x]` values to be charged.
pub struct WeightToFee;
impl WeightToFeePolynomial for WeightToFee {
	type Balance = Balance;
	fn polynomial() -> WeightToFeeCoefficients<Self::Balance> {
		// in Rococo, extrinsic base weight (smallest non-zero weight) is mapped to 1 MILLI_UNIT:
		// in our template, we map to 1/10 of that, or 1/10 MILLI_UNIT
		let p = MILLI_UNIT / 10;
		let q = 100 * Balance::from(ExtrinsicBaseWeight::get().ref_time());
		smallvec![WeightToFeeCoefficient {
			degree: 1,
			negative: false,
			coeff_frac: Perbill::from_rational(p % q, q),
			coeff_integer: p / q,
		}]
	}
}

/// Opaque types. These are used by the CLI to instantiate machinery that don't need to know
/// the specifics of the runtime. They can then be made to be agnostic over specific formats
/// of data like extrinsics, allowing for them to continue syncing the network through upgrades
/// to even the core data structures.
pub mod opaque {
	use super::*;
	use sp_runtime::{
		generic,
		traits::{BlakeTwo256, Hash as HashT},
	};

	pub use sp_runtime::OpaqueExtrinsic as UncheckedExtrinsic;

	/// Opaque block header type.
	pub type Header = generic::Header<BlockNumber, BlakeTwo256>;
	/// Opaque block type.
	pub type Block = generic::Block<Header, UncheckedExtrinsic>;
	/// Opaque block identifier type.
	pub type BlockId = generic::BlockId<Block>;
	/// Opaque block hash type.
	pub type Hash = <BlakeTwo256 as HashT>::Output;
}

impl_opaque_keys! {
	pub struct SessionKeys {
		pub aura: Aura,
	}
}

#[sp_version::runtime_version]
pub const VERSION: RuntimeVersion = RuntimeVersion {
	spec_name: create_runtime_str!("staking-dev"),
	impl_name: create_runtime_str!("staking-dev"),
	authoring_version: 1,
	spec_version: 1,
	impl_version: 0,
	apis: apis::RUNTIME_API_VERSIONS,
	transaction_version: 1,
	state_version: 1,
};

#[docify::export]
mod block_times {
	/// This determines the average expected block time that we are targeting. Blocks will be
	/// produced at a minimum duration defined by `SLOT_DURATION`. `SLOT_DURATION` is picked up by
	/// `pallet_timestamp` which is in turn picked up by `pallet_aura` to implement `fn
	/// slot_duration()`.
	///
	/// Change this to adjust the block time.
	pub const MILLI_SECS_PER_BLOCK: u64 = 6000;

	// NOTE: Currently it is not possible to change the slot duration after the chain has started.
	// Attempting to do so will brick block production.
	pub const SLOT_DURATION: u64 = MILLI_SECS_PER_BLOCK;
}
pub use block_times::*;

// Time is measured by number of blocks.
pub const MINUTES: BlockNumber = 60_000 / (MILLI_SECS_PER_BLOCK as BlockNumber);
pub const HOURS: BlockNumber = MINUTES * 60;
pub const DAYS: BlockNumber = HOURS * 24;

// Unit = the base number of indivisible units for balances
pub const UNIT: Balance = 1_000_000_000_000;
pub const MILLI_UNIT: Balance = 1_000_000_000;
pub const MICRO_UNIT: Balance = 1_000_000;

/// The existential deposit. Set to 1/10 of the Connected Relay Chain.
pub const EXISTENTIAL_DEPOSIT: Balance = MILLI_UNIT;

/// We assume that ~5% of the block weight is consumed by `on_initialize` handlers. This is
/// used to limit the maximal weight of a single extrinsic.
const AVERAGE_ON_INITIALIZE_RATIO: Perbill = Perbill::from_percent(5);

/// We allow `Normal` extrinsics to fill up the block up to 75%, the rest can be used by
/// `Operational` extrinsics.
const NORMAL_DISPATCH_RATIO: Perbill = Perbill::from_percent(75);

#[docify::export(max_block_weight)]
/// We allow for 2 seconds of compute with a 6 second average block time.
const MAXIMUM_BLOCK_WEIGHT: Weight = Weight::from_parts(
	WEIGHT_REF_TIME_PER_SECOND.saturating_mul(2),
	cumulus_primitives_core::relay_chain::MAX_POV_SIZE as u64,
);

#[docify::export]
mod async_backing_params {
	/// Maximum number of blocks simultaneously accepted by the Runtime, not yet included
	/// into the relay chain.
	pub(crate) const UNINCLUDED_SEGMENT_CAPACITY: u32 = 3;
	/// How many parachain blocks are processed by the relay chain per parent. Limits the
	/// number of blocks authored per slot.
	pub(crate) const BLOCK_PROCESSING_VELOCITY: u32 = 1;
	/// Relay chain slot duration, in milliseconds.
	pub(crate) const RELAY_CHAIN_SLOT_DURATION_MILLIS: u32 = 6000;
}
pub(crate) use async_backing_params::*;

#[docify::export]
/// Aura consensus hook
type ConsensusHook = cumulus_pallet_aura_ext::FixedVelocityConsensusHook<
	Runtime,
	RELAY_CHAIN_SLOT_DURATION_MILLIS,
	BLOCK_PROCESSING_VELOCITY,
	UNINCLUDED_SEGMENT_CAPACITY,
>;

/// The version information used to identify this runtime when compiled natively.
#[cfg(feature = "std")]
pub fn native_version() -> NativeVersion {
	NativeVersion { runtime_version: VERSION, can_author_with: Default::default() }
}

// Create the runtime by composing the FRAME pallets that were previously configured.
<<<<<<< HEAD
construct_runtime!(
	pub enum Runtime {
		// System support stuff.
		System: frame_system = 0,
		ParachainSystem: cumulus_pallet_parachain_system = 1,
		Timestamp: pallet_timestamp = 2,
		ParachainInfo: parachain_info = 3,

		// Monetary stuff.
		Balances: pallet_balances = 10,
		TransactionPayment: pallet_transaction_payment = 11,

		// Governance
		Sudo: pallet_sudo = 15,

		// Collator support. The order of these 4 are important and shall not change.
		Authorship: pallet_authorship = 20,
		CollatorSelection: pallet_collator_selection = 21,
		Session: pallet_session = 22,
		Aura: pallet_aura = 23,
		AuraExt: cumulus_pallet_aura_ext = 24,

		// XCM helpers.
		XcmpQueue: cumulus_pallet_xcmp_queue = 30,
		PolkadotXcm: pallet_xcm = 31,
		CumulusXcm: cumulus_pallet_xcm = 32,
		MessageQueue: pallet_message_queue = 33,

		// Utility module.
		Utility: pallet_utility = 34,

		// Staking.
		Staking: pallet_staking = 35,
		NominationPools: pallet_nomination_pools = 36,
		FastUnstake: pallet_fast_unstake = 37,
		VoterList: pallet_bags_list::<Instance1> = 38,

		// Election provider core pallet and sub-pallets. Note: order matters.
		ElectionProviderMultiBlock: pallet_epm_core = 39,
		ElectionVerifierPallet: pallet_epm_verifier = 40,
		ElectionSignedPallet: pallet_epm_signed = 41,
		ElectionUnsignedPallet: pallet_epm_unsigned = 42,
	}
);
=======
#[frame_support::runtime]
mod runtime {
	#[runtime::runtime]
	#[runtime::derive(
		RuntimeCall,
		RuntimeEvent,
		RuntimeError,
		RuntimeOrigin,
		RuntimeFreezeReason,
		RuntimeHoldReason,
		RuntimeSlashReason,
		RuntimeLockId,
		RuntimeTask
	)]
	pub struct Runtime;

	#[runtime::pallet_index(0)]
	pub type System = frame_system;
	#[runtime::pallet_index(1)]
	pub type ParachainSystem = cumulus_pallet_parachain_system;
	#[runtime::pallet_index(2)]
	pub type Timestamp = pallet_timestamp;
	#[runtime::pallet_index(3)]
	pub type ParachainInfo = parachain_info;

	// Monetary stuff.
	#[runtime::pallet_index(10)]
	pub type Balances = pallet_balances;
	#[runtime::pallet_index(11)]
	pub type TransactionPayment = pallet_transaction_payment;

	// Governance
	#[runtime::pallet_index(15)]
	pub type Sudo = pallet_sudo;

	// Collator support. The order of these 4 are important and shall not change.
	#[runtime::pallet_index(20)]
	pub type Authorship = pallet_authorship;
	#[runtime::pallet_index(21)]
	pub type CollatorSelection = pallet_collator_selection;
	#[runtime::pallet_index(22)]
	pub type Session = pallet_session;
	#[runtime::pallet_index(23)]
	pub type Aura = pallet_aura;
	#[runtime::pallet_index(24)]
	pub type AuraExt = cumulus_pallet_aura_ext;

	// XCM helpers.
	#[runtime::pallet_index(30)]
	pub type XcmpQueue = cumulus_pallet_xcmp_queue;
	#[runtime::pallet_index(31)]
	pub type PolkadotXcm = pallet_xcm;
	#[runtime::pallet_index(32)]
	pub type CumulusXcm = cumulus_pallet_xcm;
	#[runtime::pallet_index(33)]
	pub type MessageQueue = pallet_message_queue;

	// Template
	#[runtime::pallet_index(50)]
	pub type TemplatePallet = pallet_parachain_template;
}
>>>>>>> 6619277b

#[docify::export(register_validate_block)]
cumulus_pallet_parachain_system::register_validate_block! {
	Runtime = Runtime,
	BlockExecutor = cumulus_pallet_aura_ext::BlockExecutor::<Runtime, Executive>,
}<|MERGE_RESOLUTION|>--- conflicted
+++ resolved
@@ -255,52 +255,6 @@
 }
 
 // Create the runtime by composing the FRAME pallets that were previously configured.
-<<<<<<< HEAD
-construct_runtime!(
-	pub enum Runtime {
-		// System support stuff.
-		System: frame_system = 0,
-		ParachainSystem: cumulus_pallet_parachain_system = 1,
-		Timestamp: pallet_timestamp = 2,
-		ParachainInfo: parachain_info = 3,
-
-		// Monetary stuff.
-		Balances: pallet_balances = 10,
-		TransactionPayment: pallet_transaction_payment = 11,
-
-		// Governance
-		Sudo: pallet_sudo = 15,
-
-		// Collator support. The order of these 4 are important and shall not change.
-		Authorship: pallet_authorship = 20,
-		CollatorSelection: pallet_collator_selection = 21,
-		Session: pallet_session = 22,
-		Aura: pallet_aura = 23,
-		AuraExt: cumulus_pallet_aura_ext = 24,
-
-		// XCM helpers.
-		XcmpQueue: cumulus_pallet_xcmp_queue = 30,
-		PolkadotXcm: pallet_xcm = 31,
-		CumulusXcm: cumulus_pallet_xcm = 32,
-		MessageQueue: pallet_message_queue = 33,
-
-		// Utility module.
-		Utility: pallet_utility = 34,
-
-		// Staking.
-		Staking: pallet_staking = 35,
-		NominationPools: pallet_nomination_pools = 36,
-		FastUnstake: pallet_fast_unstake = 37,
-		VoterList: pallet_bags_list::<Instance1> = 38,
-
-		// Election provider core pallet and sub-pallets. Note: order matters.
-		ElectionProviderMultiBlock: pallet_epm_core = 39,
-		ElectionVerifierPallet: pallet_epm_verifier = 40,
-		ElectionSignedPallet: pallet_epm_signed = 41,
-		ElectionUnsignedPallet: pallet_epm_unsigned = 42,
-	}
-);
-=======
 #[frame_support::runtime]
 mod runtime {
 	#[runtime::runtime]
@@ -348,7 +302,7 @@
 	#[runtime::pallet_index(24)]
 	pub type AuraExt = cumulus_pallet_aura_ext;
 
-	// XCM helpers.
+    // XCM helpers.
 	#[runtime::pallet_index(30)]
 	pub type XcmpQueue = cumulus_pallet_xcmp_queue;
 	#[runtime::pallet_index(31)]
@@ -358,11 +312,30 @@
 	#[runtime::pallet_index(33)]
 	pub type MessageQueue = pallet_message_queue;
 
-	// Template
-	#[runtime::pallet_index(50)]
-	pub type TemplatePallet = pallet_parachain_template;
-}
->>>>>>> 6619277b
+    // Utility module.
+    #[runtime::pallet_index(34)]
+    pub type Utility = pallet_utility;
+
+    // Staking.
+    #[runtime::pallet_index(35)]
+	pub type Staking = pallet_staking;
+    #[runtime::pallet_index(36)]
+    pub type NominationPools: pallet_nomination_pools;
+    #[runtime::pallet_index(37)]
+	pub type FastUnstake: pallet_fast_unstake;
+    #[runtime::pallet_index(38)]
+	pub type VoterList: pallet_bags_list::<Instance1>;
+
+	// Election provider core pallet and sub-pallets. Note: order matters.
+    #[runtime::pallet_index(39)]
+	pub type ElectionProviderMultiBlock: pallet_epm_core;
+    #[runtime::pallet_index(40)]
+	pub type ElectionVerifierPallet: pallet_epm_verifier;
+    #[runtime::pallet_index(41)]
+	pub type ElectionSignedPallet: pallet_epm_signed;
+    #[runtime::pallet_index(42)]
+	pub type ElectionUnsignedPallet: pallet_epm_unsigned;
+}
 
 #[docify::export(register_validate_block)]
 cumulus_pallet_parachain_system::register_validate_block! {
