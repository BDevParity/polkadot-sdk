// Copyright (C) Parity Technologies (UK) Ltd.
// This file is part of Parity Bridges Common.

// Parity Bridges Common is free software: you can redistribute it and/or modify
// it under the terms of the GNU General Public License as published by
// the Free Software Foundation, either version 3 of the License, or
// (at your option) any later version.

// Parity Bridges Common is distributed in the hope that it will be useful,
// but WITHOUT ANY WARRANTY; without even the implied warranty of
// MERCHANTABILITY or FITNESS FOR A PARTICULAR PURPOSE.  See the
// GNU General Public License for more details.

// You should have received a copy of the GNU General Public License
// along with Parity Bridges Common.  If not, see <http://www.gnu.org/licenses/>.

//! Various implementations supporting easier configuration of the pallet.

use crate::{BridgeIdOf, Bridges, Config, Pallet, LOG_TARGET};
use bp_xcm_bridge_router::ResolveBridgeId;
use codec::Encode;
use frame_support::{ensure, pallet_prelude::PhantomData, traits::Get};
use xcm::prelude::*;
use xcm_builder::{ensure_is_remote, ExporterFor};

/// Implementation of [`bp_xcm_bridge::LocalXcmChannelManager`] which tracks and updates
/// `is_congested` for a given `BridgeId`. This implementation is useful for managing congestion and
/// dynamic fees with the local `ExportXcm` implementation.
impl<T: Config<I>, I: 'static> bp_xcm_bridge::LocalXcmChannelManager<BridgeIdOf<T, I>>
	for Pallet<T, I>
{
	type Error = ();

	/// Suspends the given bridge.
	///
	/// This function ensures that the `local_origin` matches the expected `Location::here()`. If
	/// the check passes, it updates the bridge status to congested.
	fn suspend_bridge(
		local_origin: &Location,
		bridge: BridgeIdOf<T, I>,
	) -> Result<(), Self::Error> {
		log::trace!(
			target: LOG_TARGET,
			"LocalXcmChannelManager::suspend_bridge(local_origin: {local_origin:?}, bridge: {bridge:?})",
		);
		ensure!(local_origin.eq(&Location::here()), ());

		// update status
		Self::do_update_bridge_status(bridge, true);

		Ok(())
	}

	/// Resumes the given bridge.
	///
	/// This function ensures that the `local_origin` matches the expected `Location::here()`. If
	/// the check passes, it updates the bridge status to not congested.
	fn resume_bridge(local_origin: &Location, bridge: BridgeIdOf<T, I>) -> Result<(), Self::Error> {
		log::trace!(
			target: LOG_TARGET,
			"LocalXcmChannelManager::resume_bridge(local_origin: {local_origin:?}, bridge: {bridge:?})",
		);
		ensure!(local_origin.eq(&Location::here()), ());

		// update status
		Self::do_update_bridge_status(bridge, false);

		Ok(())
	}
}

/// Calculates the price for message delivery across bridges with base price, dynamic fees
/// and size-based pricing.
pub struct GetPriceForBridge<T, I, BasePrice>(PhantomData<(T, I, BasePrice)>);
impl<T: Config<I>, I: 'static, BasePrice: Get<Assets>>
	polkadot_runtime_common::xcm_sender::PriceForMessageDelivery
	for GetPriceForBridge<T, I, BasePrice>
{
	type Id = BridgeIdOf<T, I>;

	fn price_for_delivery(bridge_id: Self::Id, message: &Xcm<()>) -> Assets {
		// Get a base price.
		let mut price = BasePrice::get();

		// Apply message-size-based fees (if configured).
		if let Some(message_size_fees) =
			Pallet::<T, I>::calculate_message_size_fee(|| message.encoded_size() as _)
		{
			price.push(message_size_fees);
		}

		// Apply dynamic congestion fees based on bridge state (if needed).
		if let Some(bridge_state) = Bridges::<T, I>::get(bridge_id) {
<<<<<<< HEAD
			let mut dynamic_fees = sp_std::vec::Vec::with_capacity(price.len());
			for fee in price.into_inner() {
				dynamic_fees.push(
					Pallet::<T, I>::apply_dynamic_fee_factor(&bridge_state, fee)
				);
=======
			let mut dynamic_fees = price.into_inner();
			for fee in dynamic_fees.iter_mut() {
				Pallet::<T, I>::apply_dynamic_fee_factor(&bridge_state, fee);
>>>>>>> b804c5d7
			}
			price = Assets::from(dynamic_fees);
		}

		price
	}
}

/// Adapter implementation for [`ExporterFor`] that allows exporting message size fee and/or dynamic
/// fees based on the `BridgeId` resolved by the `T::BridgeIdResolver` resolver, if and only if the
/// `E` exporter supports bridging. This adapter acts as an [`ExporterFor`], for example, for the
/// [`xcm_builder::SovereignPaidRemoteExporter`], enabling it to compute message and/or dynamic fees
/// using a fee factor.
pub struct ViaRemoteBridgeExporter<T, I, E, BNF, BHLF>(PhantomData<(T, I, E, BNF, BHLF)>);
impl<T: Config<I>, I: 'static, E, BridgedNetworkIdFilter, BridgeHubLocationFilter> ExporterFor
	for ViaRemoteBridgeExporter<T, I, E, BridgedNetworkIdFilter, BridgeHubLocationFilter>
where
	E: ExporterFor,
	BridgedNetworkIdFilter: Get<Option<NetworkId>>,
	BridgeHubLocationFilter: Get<Option<Location>>,
{
	fn exporter_for(
		network: &NetworkId,
		remote_location: &InteriorLocation,
		message: &Xcm<()>,
	) -> Option<(Location, Option<Asset>)> {
		log::trace!(
			target: LOG_TARGET,
			"exporter_for - network: {network:?}, remote_location: {remote_location:?}, msg: {message:?}",
		);
		// ensure that the message is sent to the expected bridged network (if specified).
		if let Some(bridged_network) = BridgedNetworkIdFilter::get() {
			if *network != bridged_network {
				log::trace!(
					target: LOG_TARGET,
					"Router with bridged_network_id filter({bridged_network:?}) does not support bridging to network {network:?}!",
				);
				return None
			}
		}

		// ensure that the message is sent to the expected bridged network and location.
		let (bridge_hub_location, maybe_payment) = match E::exporter_for(
			network,
			remote_location,
			message,
		) {
			Some((bridge_hub_location, maybe_payment)) => match BridgeHubLocationFilter::get() {
				Some(expected_bridge_hub_location)
					if expected_bridge_hub_location.eq(&bridge_hub_location) =>
					(bridge_hub_location, maybe_payment),
				None => (bridge_hub_location, maybe_payment),
				_ => {
					log::trace!(
						target: LOG_TARGET,
						"Resolved bridge_hub_location: {:?} does not match expected one: {:?} for bridging to network {:?} and remote_location {:?}!",
						bridge_hub_location,
						BridgeHubLocationFilter::get(),
						network,
						remote_location,
					);
					return None
				},
			},
			_ => {
				log::trace!(
					target: LOG_TARGET,
					"Inner `E` router does not support bridging to network {:?} and remote_location {:?}!",
					network,
					remote_location,
				);
				return None
			},
		};

		// calculate message size fees (if configured)
		let maybe_message_size_fees =
			Pallet::<T, I>::calculate_message_size_fee(|| message.encoded_size() as _);

		// compute actual fees - sum(actual payment, message size fees) if possible
		let mut fees = match (maybe_payment, maybe_message_size_fees) {
			(Some(payment), None) => Some(payment),
			(None, Some(message_size_fees)) => Some(message_size_fees),
			(None, None) => None,
			(
				Some(Asset { id: payment_asset_id, fun: Fungible(payment_amount) }),
				Some(Asset {
					id: message_size_fees_asset_id,
					fun: Fungible(message_size_fees_amount),
				}),
			) if payment_asset_id.eq(&message_size_fees_asset_id) => {
				// we can subsume two assets with the same asset_id and fungibility.
				Some(
					(payment_asset_id, payment_amount.saturating_add(message_size_fees_amount))
						.into(),
				)
			},
			(Some(payment), Some(message_size_fees)) => {
				log::error!(
					target: LOG_TARGET,
					"Router is configured for `T::FeeAsset` {:?} \
					but we have two different assets which cannot be calculated as one result asset: payment: {:?} and message_size_fees: {:?} for bridge_hub_location: {:?} for bridging to {:?}/{:?}!",
					T::FeeAsset::get(),
					payment,
					message_size_fees,
					bridge_hub_location,
					network,
					remote_location,
				);
				return None
			},
		};

		// `fees` is populated with base bridge fees, now let's apply congestion/dynamic fees if
		// required.
		if let Some(bridge_id) = T::BridgeIdResolver::resolve_for(network, remote_location) {
			if let Some(bridge_state) = Bridges::<T, I>::get(bridge_id) {
				if let Some(f) = fees.as_mut() {
					Pallet::<T, I>::apply_dynamic_fee_factor(&bridge_state, f);
				}
			}
		}

		Some((bridge_hub_location, fees))
	}
}

/// Adapter implementation for [`SendXcm`] that allows adding a message size fee and/or dynamic fees
/// based on the `BridgeId` resolved by the `T::BridgeIdResolver` resolver, if and only if `E`
/// supports routing. This adapter can be used, for example, as a wrapper over
/// [`xcm_builder::LocalExporter`], enabling it to compute message and/or dynamic fees using a
/// fee factor.
pub struct ViaLocalBridgeExporter<T, I, E>(PhantomData<(T, I, E)>);
impl<T: Config<I>, I: 'static, E: SendXcm> SendXcm for ViaLocalBridgeExporter<T, I, E> {
	type Ticket = E::Ticket;

	fn validate(
		destination: &mut Option<Location>,
		message: &mut Option<Xcm<()>>,
	) -> SendResult<Self::Ticket> {
		let dest_clone = destination.clone().ok_or(SendError::MissingArgument)?;
		let message_size = message.as_ref().map_or(0, |message| message.encoded_size()) as _;

		match E::validate(destination, message) {
			Ok((ticket, mut fees)) => {
				// calculate message size fees (if configured)
				let maybe_message_size_fees =
					Pallet::<T, I>::calculate_message_size_fee(|| message_size);
				if let Some(message_size_fees) = maybe_message_size_fees {
					fees.push(message_size_fees);
				}

				// Here, we have the actual result fees covering bridge fees, so now we need to
				// check/apply the congestion and dynamic_fees features (if possible).
				if let Some(bridge_id) = T::BridgeIdResolver::resolve_for_dest(&dest_clone) {
					if let Some(bridge_state) = Bridges::<T, I>::get(bridge_id) {
						let mut dynamic_fees = fees.into_inner();
						for fee in dynamic_fees.iter_mut() {
							Pallet::<T, I>::apply_dynamic_fee_factor(&bridge_state, fee);
						}
						fees = Assets::from(dynamic_fees);
					}
				}

				// return original ticket with possibly extended fees
				Ok((ticket, fees))
			},
			error => error,
		}
	}

	fn deliver(ticket: Self::Ticket) -> Result<XcmHash, SendError> {
		E::deliver(ticket)
	}
}

/// Implementation of [`ResolveBridgeId`] returning [`bp_xcm_bridge::BridgeId`] based on the
/// configured `UniversalLocation` and remote universal location.
pub struct EnsureIsRemoteBridgeIdResolver<UniversalLocation>(PhantomData<UniversalLocation>);
impl<UniversalLocation: Get<InteriorLocation>> ResolveBridgeId
	for EnsureIsRemoteBridgeIdResolver<UniversalLocation>
{
	type BridgeId = bp_xcm_bridge::BridgeId;

	fn resolve_for_dest(dest: &Location) -> Option<Self::BridgeId> {
		let Ok((remote_network, remote_dest)) =
			ensure_is_remote(UniversalLocation::get(), dest.clone())
		else {
			log::trace!(
				target: LOG_TARGET,
				"EnsureIsRemoteBridgeIdResolver - does not recognize a remote destination for: {dest:?}!"
			);
			return None
		};
		Self::resolve_for(&remote_network, &remote_dest)
	}

	fn resolve_for(
		bridged_network: &NetworkId,
		bridged_dest: &InteriorLocation,
	) -> Option<Self::BridgeId> {
		let bridged_universal_location = if let Ok(network) = bridged_dest.global_consensus() {
			if network.ne(bridged_network) {
				log::error!(
					target: LOG_TARGET,
					"EnsureIsRemoteBridgeIdResolver - bridged_dest: {bridged_dest:?} contains invalid network: {network:?}, expected bridged_network: {bridged_network:?}!"
				);
				return None
			} else {
				bridged_dest.clone()
			}
		} else {
			// if `bridged_dest` does not contain `GlobalConsensus`, let's prepend one
			match bridged_dest.clone().pushed_front_with(*bridged_network) {
				Ok(bridged_universal_location) => bridged_universal_location,
				Err((original, prepend_with)) => {
					log::error!(
						target: LOG_TARGET,
						"EnsureIsRemoteBridgeIdResolver - bridged_dest: {original:?} cannot be prepended with: {prepend_with:?}!"
					);
					return None
				},
			}
		};

		match (
			UniversalLocation::get().global_consensus(),
			bridged_universal_location.global_consensus(),
		) {
			(Ok(local), Ok(remote)) if local != remote => (),
			(local, remote) => {
				log::error!(
					target: LOG_TARGET,
					"EnsureIsRemoteBridgeIdResolver - local: {local:?} and remote: {remote:?} must be different!"
				);
				return None
			},
		}

		// calculate `BridgeId` from universal locations
		Some(Self::BridgeId::new(&UniversalLocation::get(), &bridged_universal_location))
	}
}

#[cfg(test)]
mod tests {
	use super::*;

	#[test]
	fn ensure_is_remote_bridge_id_resolver_works() {
		frame_support::parameter_types! {
			pub ThisNetwork: NetworkId = NetworkId::ByGenesis([0; 32]);
			pub BridgedNetwork: NetworkId = NetworkId::ByGenesis([1; 32]);
			pub UniversalLocation: InteriorLocation = [GlobalConsensus(ThisNetwork::get()), Parachain(1000)].into();
		}
		assert_ne!(ThisNetwork::get(), BridgedNetwork::get());

		type Resolver = EnsureIsRemoteBridgeIdResolver<UniversalLocation>;

		// not remote dest
		assert!(Resolver::resolve_for_dest(&Location::new(1, Here)).is_none());
		// not a valid remote dest
		assert!(Resolver::resolve_for_dest(&Location::new(2, Here)).is_none());
		// the same network for remote dest
		assert!(Resolver::resolve_for_dest(&Location::new(2, GlobalConsensus(ThisNetwork::get())))
			.is_none());
		assert!(Resolver::resolve_for(&ThisNetwork::get(), &Here.into()).is_none());

		// ok
		assert!(Resolver::resolve_for_dest(&Location::new(
			2,
			GlobalConsensus(BridgedNetwork::get())
		))
		.is_some());
		assert!(Resolver::resolve_for_dest(&Location::new(
			2,
			[GlobalConsensus(BridgedNetwork::get()), Parachain(2013)]
		))
		.is_some());

		// ok - resolves the same
		assert_eq!(
			Resolver::resolve_for_dest(&Location::new(2, GlobalConsensus(BridgedNetwork::get()))),
			Resolver::resolve_for(&BridgedNetwork::get(), &Here.into()),
		);
		assert_eq!(
			Resolver::resolve_for_dest(&Location::new(
				2,
				[GlobalConsensus(BridgedNetwork::get()), Parachain(2013)]
			)),
			Resolver::resolve_for(&BridgedNetwork::get(), &Parachain(2013).into()),
		);
		assert_eq!(
			Resolver::resolve_for_dest(&Location::new(
				2,
				[GlobalConsensus(BridgedNetwork::get()), Parachain(2013)]
			)),
			Resolver::resolve_for(
				&BridgedNetwork::get(),
				&[GlobalConsensus(BridgedNetwork::get()), Parachain(2013)].into()
			),
		);
	}
}<|MERGE_RESOLUTION|>--- conflicted
+++ resolved
@@ -91,17 +91,9 @@
 
 		// Apply dynamic congestion fees based on bridge state (if needed).
 		if let Some(bridge_state) = Bridges::<T, I>::get(bridge_id) {
-<<<<<<< HEAD
-			let mut dynamic_fees = sp_std::vec::Vec::with_capacity(price.len());
-			for fee in price.into_inner() {
-				dynamic_fees.push(
-					Pallet::<T, I>::apply_dynamic_fee_factor(&bridge_state, fee)
-				);
-=======
 			let mut dynamic_fees = price.into_inner();
 			for fee in dynamic_fees.iter_mut() {
 				Pallet::<T, I>::apply_dynamic_fee_factor(&bridge_state, fee);
->>>>>>> b804c5d7
 			}
 			price = Assets::from(dynamic_fees);
 		}
