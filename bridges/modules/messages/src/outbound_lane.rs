// Copyright (C) Parity Technologies (UK) Ltd.
// This file is part of Parity Bridges Common.

// Parity Bridges Common is free software: you can redistribute it and/or modify
// it under the terms of the GNU General Public License as published by
// the Free Software Foundation, either version 3 of the License, or
// (at your option) any later version.

// Parity Bridges Common is distributed in the hope that it will be useful,
// but WITHOUT ANY WARRANTY; without even the implied warranty of
// MERCHANTABILITY or FITNESS FOR A PARTICULAR PURPOSE.  See the
// GNU General Public License for more details.

// You should have received a copy of the GNU General Public License
// along with Parity Bridges Common.  If not, see <http://www.gnu.org/licenses/>.

//! Everything about outgoing messages sending.

use crate::{Config, LOG_TARGET};

use bp_messages::{
	ChainWithMessages, DeliveredMessages, LaneState, MessageNonce, OutboundLaneData,
	UnrewardedRelayer,
};
use codec::{Decode, DecodeWithMemTracking, Encode};
use frame_support::{traits::Get, BoundedVec, PalletError};
use scale_info::TypeInfo;
use sp_runtime::RuntimeDebug;
use sp_std::{collections::vec_deque::VecDeque, marker::PhantomData, ops::RangeInclusive};

/// Outbound lane storage.
pub trait OutboundLaneStorage {
	/// Stored message payload type.
	type StoredMessagePayload;
	/// Lane identifier type.
	type LaneId: Encode;

	/// Lane id.
	fn id(&self) -> Self::LaneId;
	/// Get lane data from the storage.
	fn data(&self) -> OutboundLaneData;
	/// Update lane data in the storage.
	fn set_data(&mut self, data: OutboundLaneData);
	/// Returns saved outbound message payload.
	#[cfg(test)]
	fn message(&self, nonce: &MessageNonce) -> Option<Self::StoredMessagePayload>;
	/// Save outbound message in the storage.
	fn save_message(&mut self, nonce: MessageNonce, message_payload: Self::StoredMessagePayload);
	/// Remove outbound message from the storage.
	fn remove_message(&mut self, nonce: &MessageNonce);
	/// Purge lane data from the storage.
	fn purge(self);
}

/// Limit for the `StoredMessagePayload` vector.
pub struct StoredMessagePayloadLimit<T, I>(PhantomData<(T, I)>);

impl<T: Config<I>, I: 'static> Get<u32> for StoredMessagePayloadLimit<T, I> {
	fn get() -> u32 {
		T::BridgedChain::maximal_incoming_message_size()
	}
}

/// Outbound message data wrapper that implements `MaxEncodedLen`.
pub type StoredMessagePayload<T, I> = BoundedVec<u8, StoredMessagePayloadLimit<T, I>>;

/// Result of messages receival confirmation.
#[derive(
	Encode, Decode, DecodeWithMemTracking, RuntimeDebug, PartialEq, Eq, PalletError, TypeInfo,
)]
pub enum ReceptionConfirmationError {
	/// Bridged chain is trying to confirm more messages than we have generated. May be a result
	/// of invalid bridged chain storage.
	FailedToConfirmFutureMessages,
	/// The unrewarded relayers vec contains an empty entry. May be a result of invalid bridged
	/// chain storage.
	EmptyUnrewardedRelayerEntry,
	/// The unrewarded relayers vec contains non-consecutive entries. May be a result of invalid
	/// bridged chain storage.
	NonConsecutiveUnrewardedRelayerEntries,
	/// The chain has more messages that need to be confirmed than there is in the proof.
	TryingToConfirmMoreMessagesThanExpected,
}

/// Outbound messages lane.
#[derive(Debug, PartialEq, Eq)]
pub struct OutboundLane<S> {
	storage: S,
}

impl<S: OutboundLaneStorage> OutboundLane<S> {
	/// Create new outbound lane backed by given storage.
	pub fn new(storage: S) -> Self {
		OutboundLane { storage }
	}

	/// Get this lane data.
	pub fn data(&self) -> OutboundLaneData {
		self.storage.data()
	}

	/// Get lane state.
	pub fn state(&self) -> LaneState {
		self.storage.data().state
	}

	/// Set lane state.
	pub fn set_state(&mut self, state: LaneState) {
		let mut data = self.storage.data();
		data.state = state;
		self.storage.set_data(data);
	}

	/// Return nonces of all currently queued messages.
	pub fn queued_messages(&self) -> RangeInclusive<MessageNonce> {
		let data = self.storage.data();
		data.oldest_unpruned_nonce..=data.latest_generated_nonce
	}

	/// Send message over lane.
	///
	/// Returns new message nonce.
	pub fn send_message(&mut self, message_payload: S::StoredMessagePayload) -> MessageNonce {
		let mut data = self.storage.data();
		let nonce = data.latest_generated_nonce + 1;
		data.latest_generated_nonce = nonce;

		self.storage.save_message(nonce, message_payload);
		self.storage.set_data(data);

		nonce
	}

	/// Confirm messages delivery.
	pub fn confirm_delivery<RelayerId>(
		&mut self,
		max_allowed_messages: MessageNonce,
		latest_delivered_nonce: MessageNonce,
		relayers: &VecDeque<UnrewardedRelayer<RelayerId>>,
	) -> Result<Option<DeliveredMessages>, ReceptionConfirmationError> {
		let mut data = self.storage.data();
		let confirmed_messages = DeliveredMessages {
			begin: data.latest_received_nonce.saturating_add(1),
			end: latest_delivered_nonce,
		};
		if confirmed_messages.total_messages() == 0 {
			return Ok(None)
		}
		if confirmed_messages.end > data.latest_generated_nonce {
			return Err(ReceptionConfirmationError::FailedToConfirmFutureMessages)
		}
		if confirmed_messages.total_messages() > max_allowed_messages {
			// that the relayer has declared correct number of messages that the proof contains (it
			// is checked outside of the function). But it may happen (but only if this/bridged
			// chain storage is corrupted, though) that the actual number of confirmed messages if
			// larger than declared. This would mean that 'reward loop' will take more time than the
			// weight formula accounts, so we can't allow that.
			tracing::trace!(
				target: LOG_TARGET,
<<<<<<< HEAD
				"Messages delivery proof contains too many messages to confirm: {} vs declared {max_allowed_messages}",
				confirmed_messages.total_messages(),
=======
				confirmed=%confirmed_messages.total_messages(),
				max_allowed=%max_allowed_messages,
				"Messages delivery proof contains too many messages to confirm"
>>>>>>> 97443f9f
			);
			return Err(ReceptionConfirmationError::TryingToConfirmMoreMessagesThanExpected)
		}

		ensure_unrewarded_relayers_are_correct(confirmed_messages.end, relayers)?;

		// prune all confirmed messages
		for nonce in confirmed_messages.begin..=confirmed_messages.end {
			self.storage.remove_message(&nonce);
		}

		data.latest_received_nonce = confirmed_messages.end;
		data.oldest_unpruned_nonce = data.latest_received_nonce.saturating_add(1);
		self.storage.set_data(data);

		Ok(Some(confirmed_messages))
	}

	/// Remove message from the storage. Doesn't perform any checks.
	pub fn remove_oldest_unpruned_message(&mut self) {
		let mut data = self.storage.data();
		self.storage.remove_message(&data.oldest_unpruned_nonce);
		data.oldest_unpruned_nonce += 1;
		self.storage.set_data(data);
	}

	/// Purge lane state from the storage.
	pub fn purge(self) {
		self.storage.purge()
	}
}

/// Verifies unrewarded relayers vec.
///
/// Returns `Err(_)` if unrewarded relayers vec contains invalid data, meaning that the bridged
/// chain has invalid runtime storage.
fn ensure_unrewarded_relayers_are_correct<RelayerId>(
	latest_received_nonce: MessageNonce,
	relayers: &VecDeque<UnrewardedRelayer<RelayerId>>,
) -> Result<(), ReceptionConfirmationError> {
	let mut expected_entry_begin = relayers.front().map(|entry| entry.messages.begin);
	for entry in relayers {
		// unrewarded relayer entry must have at least 1 unconfirmed message
		// (guaranteed by the `InboundLane::receive_message()`)
		if entry.messages.end < entry.messages.begin {
			return Err(ReceptionConfirmationError::EmptyUnrewardedRelayerEntry)
		}
		// every entry must confirm range of messages that follows previous entry range
		// (guaranteed by the `InboundLane::receive_message()`)
		if expected_entry_begin != Some(entry.messages.begin) {
			return Err(ReceptionConfirmationError::NonConsecutiveUnrewardedRelayerEntries)
		}
		expected_entry_begin = entry.messages.end.checked_add(1);
		// entry can't confirm messages larger than `inbound_lane_data.latest_received_nonce()`
		// (guaranteed by the `InboundLane::receive_message()`)
		if entry.messages.end > latest_received_nonce {
			return Err(ReceptionConfirmationError::FailedToConfirmFutureMessages)
		}
	}

	Ok(())
}

#[cfg(test)]
mod tests {
	use super::*;
	use crate::{
		active_outbound_lane,
		tests::mock::{
			outbound_message_data, run_test, test_lane_id, unrewarded_relayer, TestRelayer,
			TestRuntime, REGULAR_PAYLOAD,
		},
	};
	use sp_std::ops::RangeInclusive;

	fn unrewarded_relayers(
		nonces: RangeInclusive<MessageNonce>,
	) -> VecDeque<UnrewardedRelayer<TestRelayer>> {
		vec![unrewarded_relayer(*nonces.start(), *nonces.end(), 0)]
			.into_iter()
			.collect()
	}

	fn delivered_messages(nonces: RangeInclusive<MessageNonce>) -> DeliveredMessages {
		DeliveredMessages { begin: *nonces.start(), end: *nonces.end() }
	}

	fn assert_3_messages_confirmation_fails(
		latest_received_nonce: MessageNonce,
		relayers: &VecDeque<UnrewardedRelayer<TestRelayer>>,
	) -> Result<Option<DeliveredMessages>, ReceptionConfirmationError> {
		run_test(|| {
			let mut lane = active_outbound_lane::<TestRuntime, _>(test_lane_id()).unwrap();
			lane.send_message(outbound_message_data(REGULAR_PAYLOAD));
			lane.send_message(outbound_message_data(REGULAR_PAYLOAD));
			lane.send_message(outbound_message_data(REGULAR_PAYLOAD));
			assert_eq!(lane.storage.data().latest_generated_nonce, 3);
			assert_eq!(lane.storage.data().latest_received_nonce, 0);
			let result = lane.confirm_delivery(3, latest_received_nonce, relayers);
			assert_eq!(lane.storage.data().latest_generated_nonce, 3);
			assert_eq!(lane.storage.data().latest_received_nonce, 0);
			result
		})
	}

	#[test]
	fn send_message_works() {
		run_test(|| {
			let mut lane = active_outbound_lane::<TestRuntime, _>(test_lane_id()).unwrap();
			assert_eq!(lane.storage.data().latest_generated_nonce, 0);
			assert_eq!(lane.send_message(outbound_message_data(REGULAR_PAYLOAD)), 1);
			assert!(lane.storage.message(&1).is_some());
			assert_eq!(lane.storage.data().latest_generated_nonce, 1);
		});
	}

	#[test]
	fn confirm_delivery_works() {
		run_test(|| {
			let mut lane = active_outbound_lane::<TestRuntime, _>(test_lane_id()).unwrap();
			assert_eq!(lane.send_message(outbound_message_data(REGULAR_PAYLOAD)), 1);
			assert_eq!(lane.send_message(outbound_message_data(REGULAR_PAYLOAD)), 2);
			assert_eq!(lane.send_message(outbound_message_data(REGULAR_PAYLOAD)), 3);
			assert_eq!(lane.storage.data().latest_generated_nonce, 3);
			assert_eq!(lane.storage.data().latest_received_nonce, 0);
			assert_eq!(lane.storage.data().oldest_unpruned_nonce, 1);
			assert_eq!(
				lane.confirm_delivery(3, 3, &unrewarded_relayers(1..=3)),
				Ok(Some(delivered_messages(1..=3))),
			);
			assert_eq!(lane.storage.data().latest_generated_nonce, 3);
			assert_eq!(lane.storage.data().latest_received_nonce, 3);
			assert_eq!(lane.storage.data().oldest_unpruned_nonce, 4);
		});
	}

	#[test]
	fn confirm_partial_delivery_works() {
		run_test(|| {
			let mut lane = active_outbound_lane::<TestRuntime, _>(test_lane_id()).unwrap();
			assert_eq!(lane.send_message(outbound_message_data(REGULAR_PAYLOAD)), 1);
			assert_eq!(lane.send_message(outbound_message_data(REGULAR_PAYLOAD)), 2);
			assert_eq!(lane.send_message(outbound_message_data(REGULAR_PAYLOAD)), 3);
			assert_eq!(lane.storage.data().latest_generated_nonce, 3);
			assert_eq!(lane.storage.data().latest_received_nonce, 0);
			assert_eq!(lane.storage.data().oldest_unpruned_nonce, 1);

			assert_eq!(
				lane.confirm_delivery(3, 2, &unrewarded_relayers(1..=2)),
				Ok(Some(delivered_messages(1..=2))),
			);
			assert_eq!(lane.storage.data().latest_generated_nonce, 3);
			assert_eq!(lane.storage.data().latest_received_nonce, 2);
			assert_eq!(lane.storage.data().oldest_unpruned_nonce, 3);

			assert_eq!(
				lane.confirm_delivery(3, 3, &unrewarded_relayers(3..=3)),
				Ok(Some(delivered_messages(3..=3))),
			);
			assert_eq!(lane.storage.data().latest_generated_nonce, 3);
			assert_eq!(lane.storage.data().latest_received_nonce, 3);
			assert_eq!(lane.storage.data().oldest_unpruned_nonce, 4);
		});
	}

	#[test]
	fn confirm_delivery_rejects_nonce_lesser_than_latest_received() {
		run_test(|| {
			let mut lane = active_outbound_lane::<TestRuntime, _>(test_lane_id()).unwrap();
			lane.send_message(outbound_message_data(REGULAR_PAYLOAD));
			lane.send_message(outbound_message_data(REGULAR_PAYLOAD));
			lane.send_message(outbound_message_data(REGULAR_PAYLOAD));
			assert_eq!(lane.storage.data().latest_generated_nonce, 3);
			assert_eq!(lane.storage.data().latest_received_nonce, 0);
			assert_eq!(lane.storage.data().oldest_unpruned_nonce, 1);
			assert_eq!(
				lane.confirm_delivery(3, 3, &unrewarded_relayers(1..=3)),
				Ok(Some(delivered_messages(1..=3))),
			);
			assert_eq!(lane.confirm_delivery(3, 3, &unrewarded_relayers(1..=3)), Ok(None),);
			assert_eq!(lane.storage.data().latest_generated_nonce, 3);
			assert_eq!(lane.storage.data().latest_received_nonce, 3);
			assert_eq!(lane.storage.data().oldest_unpruned_nonce, 4);

			assert_eq!(lane.confirm_delivery(1, 2, &unrewarded_relayers(1..=1)), Ok(None),);
			assert_eq!(lane.storage.data().latest_generated_nonce, 3);
			assert_eq!(lane.storage.data().latest_received_nonce, 3);
			assert_eq!(lane.storage.data().oldest_unpruned_nonce, 4);
		});
	}

	#[test]
	fn confirm_delivery_rejects_nonce_larger_than_last_generated() {
		assert_eq!(
			assert_3_messages_confirmation_fails(10, &unrewarded_relayers(1..=10),),
			Err(ReceptionConfirmationError::FailedToConfirmFutureMessages),
		);
	}

	#[test]
	fn confirm_delivery_fails_if_entry_confirms_future_messages() {
		assert_eq!(
			assert_3_messages_confirmation_fails(
				3,
				&unrewarded_relayers(1..=1)
					.into_iter()
					.chain(unrewarded_relayers(2..=30))
					.chain(unrewarded_relayers(3..=3))
					.collect(),
			),
			Err(ReceptionConfirmationError::FailedToConfirmFutureMessages),
		);
	}

	#[test]
	#[allow(clippy::reversed_empty_ranges)]
	fn confirm_delivery_fails_if_entry_is_empty() {
		assert_eq!(
			assert_3_messages_confirmation_fails(
				3,
				&unrewarded_relayers(1..=1)
					.into_iter()
					.chain(unrewarded_relayers(2..=1))
					.chain(unrewarded_relayers(2..=3))
					.collect(),
			),
			Err(ReceptionConfirmationError::EmptyUnrewardedRelayerEntry),
		);
	}

	#[test]
	fn confirm_delivery_fails_if_entries_are_non_consecutive() {
		assert_eq!(
			assert_3_messages_confirmation_fails(
				3,
				&unrewarded_relayers(1..=1)
					.into_iter()
					.chain(unrewarded_relayers(3..=3))
					.chain(unrewarded_relayers(2..=2))
					.collect(),
			),
			Err(ReceptionConfirmationError::NonConsecutiveUnrewardedRelayerEntries),
		);
	}

	#[test]
	fn confirm_delivery_detects_when_more_than_expected_messages_are_confirmed() {
		run_test(|| {
			let mut lane = active_outbound_lane::<TestRuntime, _>(test_lane_id()).unwrap();
			lane.send_message(outbound_message_data(REGULAR_PAYLOAD));
			lane.send_message(outbound_message_data(REGULAR_PAYLOAD));
			lane.send_message(outbound_message_data(REGULAR_PAYLOAD));
			assert_eq!(
				lane.confirm_delivery(0, 3, &unrewarded_relayers(1..=3)),
				Err(ReceptionConfirmationError::TryingToConfirmMoreMessagesThanExpected),
			);
			assert_eq!(
				lane.confirm_delivery(2, 3, &unrewarded_relayers(1..=3)),
				Err(ReceptionConfirmationError::TryingToConfirmMoreMessagesThanExpected),
			);
			assert_eq!(
				lane.confirm_delivery(3, 3, &unrewarded_relayers(1..=3)),
				Ok(Some(delivered_messages(1..=3))),
			);
		});
	}
}<|MERGE_RESOLUTION|>--- conflicted
+++ resolved
@@ -157,14 +157,9 @@
 			// weight formula accounts, so we can't allow that.
 			tracing::trace!(
 				target: LOG_TARGET,
-<<<<<<< HEAD
-				"Messages delivery proof contains too many messages to confirm: {} vs declared {max_allowed_messages}",
-				confirmed_messages.total_messages(),
-=======
 				confirmed=%confirmed_messages.total_messages(),
 				max_allowed=%max_allowed_messages,
 				"Messages delivery proof contains too many messages to confirm"
->>>>>>> 97443f9f
 			);
 			return Err(ReceptionConfirmationError::TryingToConfirmMoreMessagesThanExpected)
 		}
