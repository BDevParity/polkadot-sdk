--- conflicted
+++ resolved
@@ -22,19 +22,11 @@
 	ChainWithMessages, HashedLaneId, MessageNonce,
 };
 use bp_runtime::{messages::MessageDispatchResult, Chain, ChainId, HashOf};
-<<<<<<< HEAD
 use bp_xcm_bridge_hub::{BridgeId, BridgeLocations, LocalXcmChannelManager};
 use codec::Encode;
 use frame_support::{
 	assert_ok, derive_impl, parameter_types,
 	traits::{fungible::Mutate, EitherOf, EnsureOrigin, Equals, Everything, Get, OriginTrait},
-=======
-use bp_xcm_bridge_hub::{BridgeId, LocalXcmChannelManager};
-use codec::{Decode, Encode};
-use frame_support::{
-	assert_ok, derive_impl, parameter_types,
-	traits::{EnsureOrigin, Equals, Everything, Get, OriginTrait},
->>>>>>> cbeb66fb
 	weights::RuntimeDbWeight,
 };
 use frame_system::{EnsureNever, EnsureRoot, EnsureRootWithSuccess};
@@ -60,10 +52,6 @@
 	traits::{ConvertLocation, ConvertOrigin},
 	XcmExecutor,
 };
-<<<<<<< HEAD
-=======
-use xcm_executor::{traits::ConvertOrigin, XcmExecutor};
->>>>>>> cbeb66fb
 
 pub type AccountId = AccountId32;
 pub type Balance = u64;
@@ -78,20 +66,12 @@
 
 frame_support::construct_runtime! {
 	pub enum TestRuntime {
-<<<<<<< HEAD
 		System: frame_system,
 		Balances: pallet_balances,
 		Messages: pallet_bridge_messages,
 		XcmOverBridge: pallet_xcm_bridge_hub,
 		XcmOverBridgeWrappedWithExportMessageRouter: pallet_xcm_bridge_hub_router = 57,
 		XcmOverBridgeByExportXcmRouter: pallet_xcm_bridge_hub_router::<Instance2> = 69,
-=======
-		System: frame_system::{Pallet, Call, Config<T>, Storage, Event<T>},
-		Balances: pallet_balances::{Pallet, Event<T>},
-		Messages: pallet_bridge_messages::{Pallet, Call, Event<T>},
-		XcmOverBridge: pallet_xcm_bridge_hub::{Pallet, Call, HoldReason, Event<T>},
-		XcmOverBridgeWrappedWithExportMessageRouter: pallet_xcm_bridge_hub_router = 57,
->>>>>>> cbeb66fb
 	}
 }
 
@@ -268,9 +248,8 @@
 /// A router instance simulates a scenario where the router is deployed on a different chain than
 /// the `MessageExporter`. This means that the router sends an `ExportMessage`.
 pub type XcmOverBridgeWrappedWithExportMessageRouterInstance = ();
-<<<<<<< HEAD
 #[derive_impl(pallet_xcm_bridge_hub_router::config_preludes::TestDefaultConfig)]
-impl pallet_xcm_bridge_hub_router::Config<()> for TestRuntime {
+impl pallet_xcm_bridge_hub_router::Config<XcmOverBridgeWrappedWithExportMessageRouterInstance> for TestRuntime {
 	// We use `SovereignPaidRemoteExporter` here to test and ensure that the `ExportMessage`
 	// produced by `pallet_xcm_bridge_hub_router` is compatible with the `ExportXcm` implementation
 	// of `pallet_xcm_bridge_hub`.
@@ -335,27 +314,6 @@
 thread_local! {
 	pub static EXPORT_MESSAGE_ORIGIN_UNIVERSAL_LOCATION: RefCell<Option<InteriorLocation>> = RefCell::new(None);
 }
-=======
-impl pallet_xcm_bridge_hub_router::Config<XcmOverBridgeWrappedWithExportMessageRouterInstance>
-	for TestRuntime
-{
-	type RuntimeEvent = RuntimeEvent;
-	type WeightInfo = ();
-
-	type UniversalLocation = ExportMessageOriginUniversalLocation;
-	type SiblingBridgeHubLocation = BridgeHubLocation;
-	type BridgedNetworkId = BridgedRelayNetwork;
-	type Bridges = NetworkExportTable<BridgeTable>;
-	type DestinationVersion = AlwaysLatest;
-
-	// We convert to root `here` location with `BridgeHubLocationXcmOriginAsRoot`
-	type BridgeHubOrigin = frame_system::EnsureRoot<AccountId>;
-	// **Note**: The crucial part is that `ExportMessage` is processed by `XcmExecutor`, which
-	// calls the `ExportXcm` implementation of `pallet_xcm_bridge_hub` as the
-	// `MessageExporter`.
-	type ToBridgeHubSender = ExecuteXcmOverSendXcm;
-	type LocalXcmChannelManager = TestLocalXcmChannelManager;
->>>>>>> cbeb66fb
 
 pub struct BridgeHubLocationXcmOriginAsRoot<RuntimeOrigin>(PhantomData<RuntimeOrigin>);
 impl<RuntimeOrigin: OriginTrait> ConvertOrigin<RuntimeOrigin>
@@ -413,15 +371,6 @@
 }
 
 /// The `SendXcm` implementation directly executes XCM using `XcmExecutor`.
-<<<<<<< HEAD
-=======
-///
-/// We ensure that the `ExportMessage` produced by `pallet_xcm_bridge_hub_router` is compatible with
-/// the `ExportXcm` implementation of `pallet_xcm_bridge_hub`.
-///
-/// Note: The crucial part is that `ExportMessage` is processed by `XcmExecutor`, which calls the
-/// `ExportXcm` implementation of `pallet_xcm_bridge_hub` as `MessageExporter`.
->>>>>>> cbeb66fb
 pub struct ExecuteXcmOverSendXcm;
 impl SendXcm for ExecuteXcmOverSendXcm {
 	type Ticket = Xcm<()>;
@@ -462,45 +411,6 @@
 impl ExecuteXcmOverSendXcm {
 	pub fn set_origin_for_execute(origin: Location) {
 		EXECUTE_XCM_ORIGIN.with(|o| *o.borrow_mut() = Some(origin));
-	}
-}
-
-/// A dynamic way to set different universal location for the origin which sends `ExportMessage`.
-pub struct ExportMessageOriginUniversalLocation;
-impl ExportMessageOriginUniversalLocation {
-	pub(crate) fn set(universal_location: Option<InteriorLocation>) {
-		EXPORT_MESSAGE_ORIGIN_UNIVERSAL_LOCATION.with(|o| *o.borrow_mut() = universal_location);
-	}
-}
-impl Get<InteriorLocation> for ExportMessageOriginUniversalLocation {
-	fn get() -> InteriorLocation {
-		EXPORT_MESSAGE_ORIGIN_UNIVERSAL_LOCATION.with(|o| {
-			o.borrow()
-				.clone()
-				.expect("`EXPORT_MESSAGE_ORIGIN_UNIVERSAL_LOCATION` is not set!")
-		})
-	}
-}
-thread_local! {
-	pub static EXPORT_MESSAGE_ORIGIN_UNIVERSAL_LOCATION: RefCell<Option<InteriorLocation>> = RefCell::new(None);
-}
-
-pub struct BridgeHubLocationXcmOriginAsRoot<RuntimeOrigin>(
-	sp_std::marker::PhantomData<RuntimeOrigin>,
-);
-impl<RuntimeOrigin: OriginTrait> ConvertOrigin<RuntimeOrigin>
-	for BridgeHubLocationXcmOriginAsRoot<RuntimeOrigin>
-{
-	fn convert_origin(
-		origin: impl Into<Location>,
-		kind: OriginKind,
-	) -> Result<RuntimeOrigin, Location> {
-		let origin = origin.into();
-		if kind == OriginKind::Xcm && origin.eq(&BridgeHubLocation::get()) {
-			Ok(RuntimeOrigin::root())
-		} else {
-			Err(origin)
-		}
 	}
 }
 
@@ -586,7 +496,6 @@
 pub(crate) type OpenBridgeOriginOf<T, I> =
 	<T as pallet_xcm_bridge_hub::Config<I>>::OpenBridgeOrigin;
 
-<<<<<<< HEAD
 pub(crate) fn fund_origin_sovereign_account(
 	locations: &BridgeLocations,
 	balance: Balance,
@@ -600,19 +509,15 @@
 /// Testing wrapper implementation of `LocalXcmChannelManager`, that supports storing flags in
 /// storage to facilitate testing of `LocalXcmChannelManager` implementation.
 pub struct TestingLocalXcmChannelManager<Bridge, Tested>(PhantomData<(Bridge, Tested)>);
-=======
-pub struct TestLocalXcmChannelManager;
->>>>>>> cbeb66fb
 
 impl<Bridge: Encode + sp_std::fmt::Debug, Tested> TestingLocalXcmChannelManager<Bridge, Tested> {
 	fn suspended_key(bridge: &Bridge) -> Vec<u8> {
-		[b"SwitchedLocalXcmChannelManager.Suspended", bridge.encode().as_slice()].concat()
+		[b"TestingLocalXcmChannelManager.Suspended", bridge.encode().as_slice()].concat()
 	}
 	fn resumed_key(bridge: &Bridge) -> Vec<u8> {
-		[b"SwitchedLocalXcmChannelManager.Resumed", bridge.encode().as_slice()].concat()
-	}
-
-<<<<<<< HEAD
+		[b"TestingLocalXcmChannelManager.Resumed", bridge.encode().as_slice()].concat()
+	}
+
 	pub fn is_bridge_suspened(bridge: &Bridge) -> bool {
 		frame_support::storage::unhashed::get_or_default(&Self::suspended_key(bridge))
 	}
@@ -626,73 +531,6 @@
 	LocalXcmChannelManager<Bridge> for TestingLocalXcmChannelManager<Bridge, Tested>
 {
 	type Error = Tested::Error;
-=======
-	fn suspended_key(bridge: &BridgeId) -> Vec<u8> {
-		[b"TestLocalXcmChannelManager.Suspended", bridge.encode().as_slice()].concat()
-	}
-	fn resumed_key(bridge: &BridgeId) -> Vec<u8> {
-		[b"TestLocalXcmChannelManager.Resumed", bridge.encode().as_slice()].concat()
-	}
-
-	pub fn is_bridge_suspended(bridge: &BridgeId) -> bool {
-		frame_support::storage::unhashed::get_or_default(&Self::suspended_key(bridge))
-	}
-
-	pub fn is_bridge_resumed(bridge: &BridgeId) -> bool {
-		frame_support::storage::unhashed::get_or_default(&Self::resumed_key(bridge))
-	}
-
-	fn build_congestion_message(bridge: &BridgeId, is_congested: bool) -> Vec<Instruction<()>> {
-		use bp_xcm_bridge_hub_router::XcmBridgeHubRouterCall;
-		#[allow(clippy::large_enum_variant)]
-		#[derive(Encode, Decode, Debug, PartialEq, Eq, Clone, scale_info::TypeInfo)]
-		enum Call {
-			#[codec(index = 57)]
-			XcmOverBridgeWrappedWithExportMessageRouter(XcmBridgeHubRouterCall),
-		}
-
-		sp_std::vec![
-			UnpaidExecution { weight_limit: Unlimited, check_origin: None },
-			Transact {
-				origin_kind: OriginKind::Xcm,
-				fallback_max_weight: None,
-				call: Call::XcmOverBridgeWrappedWithExportMessageRouter(
-					XcmBridgeHubRouterCall::report_bridge_status {
-						bridge_id: bridge.inner(),
-						is_congested,
-					}
-				)
-				.encode()
-				.into(),
-			},
-			ExpectTransactStatus(MaybeErrorCode::Success),
-		]
-	}
-
-	fn report_bridge_status(
-		local_origin: &Location,
-		bridge: &BridgeId,
-		is_congested: bool,
-		key: Vec<u8>,
-	) -> Result<(), SendError> {
-		// send as BridgeHub would send to sibling chain
-		ExecuteXcmOverSendXcm::set_origin_for_execute(BridgeHubLocation::get());
-		let result = send_xcm::<ExecuteXcmOverSendXcm>(
-			local_origin.clone(),
-			Self::build_congestion_message(&bridge, is_congested).into(),
-		);
-
-		if result.is_ok() {
-			frame_support::storage::unhashed::put(&key, &true);
-		}
-
-		result.map(|_| ())
-	}
-}
-
-impl LocalXcmChannelManager for TestLocalXcmChannelManager {
-	type Error = SendError;
->>>>>>> cbeb66fb
 
 	fn suspend_bridge(local_origin: &Location, bridge: Bridge) -> Result<(), Self::Error> {
 		let result = Tested::suspend_bridge(local_origin, bridge);
@@ -704,7 +542,6 @@
 		result
 	}
 
-<<<<<<< HEAD
 	fn resume_bridge(local_origin: &Location, bridge: Bridge) -> Result<(), Self::Error> {
 		let result = Tested::resume_bridge(local_origin, bridge);
 
@@ -713,27 +550,22 @@
 		}
 
 		result
-=======
-	fn suspend_bridge(local_origin: &Location, bridge: BridgeId) -> Result<(), Self::Error> {
-		Self::report_bridge_status(local_origin, &bridge, true, Self::suspended_key(&bridge))
->>>>>>> cbeb66fb
-	}
-}
-
-<<<<<<< HEAD
+	}
+}
+
 /// Converts encoded call to the unpaid XCM `Transact`.
 pub struct UpdateBridgeStatusXcmProvider;
 impl Convert<Vec<u8>, Xcm<()>> for UpdateBridgeStatusXcmProvider {
 	fn convert(encoded_call: Vec<u8>) -> Xcm<()> {
 		Xcm(vec![
 			UnpaidExecution { weight_limit: Unlimited, check_origin: None },
-			Transact { origin_kind: OriginKind::Xcm, call: encoded_call.into() },
+			Transact {
+				origin_kind: OriginKind::Xcm,
+				fallback_max_weight: Some(Weight::from_parts(200_000_000, 6144)),
+				call: encoded_call.into()
+			},
 			ExpectTransactStatus(MaybeErrorCode::Success),
 		])
-=======
-	fn resume_bridge(local_origin: &Location, bridge: BridgeId) -> Result<(), Self::Error> {
-		Self::report_bridge_status(local_origin, &bridge, false, Self::resumed_key(&bridge))
->>>>>>> cbeb66fb
 	}
 }
 
