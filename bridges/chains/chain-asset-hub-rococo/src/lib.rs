// Copyright (C) Parity Technologies (UK) Ltd.
// This file is part of Parity Bridges Common.

// Parity Bridges Common is free software: you can redistribute it and/or modify
// it under the terms of the GNU General Public License as published by
// the Free Software Foundation, either version 3 of the License, or
// (at your option) any later version.

// Parity Bridges Common is distributed in the hope that it will be useful,
// but WITHOUT ANY WARRANTY; without even the implied warranty of
// MERCHANTABILITY or FITNESS FOR A PARTICULAR PURPOSE.  See the
// GNU General Public License for more details.

// You should have received a copy of the GNU General Public License
// along with Parity Bridges Common.  If not, see <http://www.gnu.org/licenses/>.

//! Module with configuration which reflects AssetHubRococo runtime setup.

#![cfg_attr(not(feature = "std"), no_std)]

<<<<<<< HEAD
=======
extern crate alloc;

use codec::{Decode, Encode};
use scale_info::TypeInfo;

pub use bp_xcm_bridge_hub_router::XcmBridgeHubRouterCall;
use xcm::latest::prelude::*;

/// `AssetHubRococo` Runtime `Call` enum.
///
/// The enum represents a subset of possible `Call`s we can send to `AssetHubRococo` chain.
/// Ideally this code would be auto-generated from metadata, because we want to
/// avoid depending directly on the ENTIRE runtime just to get the encoding of `Dispatchable`s.
///
/// All entries here (like pretty much in the entire file) must be kept in sync with
/// `AssetHubRococo` `construct_runtime`, so that we maintain SCALE-compatibility.
#[allow(clippy::large_enum_variant)]
#[derive(Encode, Decode, Debug, PartialEq, Eq, Clone, TypeInfo)]
pub enum Call {
	/// `ToWestendXcmRouter` bridge pallet.
	#[codec(index = 45)]
	ToWestendXcmRouter(XcmBridgeHubRouterCall),
}

frame_support::parameter_types! {
	/// Some sane weight to execute `xcm::Transact(pallet-xcm-bridge-hub-router::Call::report_bridge_status)`.
	pub const XcmBridgeHubRouterTransactCallMaxWeight: frame_support::weights::Weight = frame_support::weights::Weight::from_parts(200_000_000, 6144);
}

/// Builds an (un)congestion XCM program with the `report_bridge_status` call for
/// `ToWestendXcmRouter`.
pub fn build_congestion_message<RuntimeCall>(
	bridge_id: sp_core::H256,
	is_congested: bool,
) -> alloc::vec::Vec<Instruction<RuntimeCall>> {
	alloc::vec![
		UnpaidExecution { weight_limit: Unlimited, check_origin: None },
		Transact {
			origin_kind: OriginKind::Xcm,
			fallback_max_weight: Some(XcmBridgeHubRouterTransactCallMaxWeight::get()),
			call: Call::ToWestendXcmRouter(XcmBridgeHubRouterCall::report_bridge_status {
				bridge_id,
				is_congested,
			})
			.encode()
			.into(),
		},
		ExpectTransactStatus(MaybeErrorCode::Success),
	]
}

>>>>>>> cbeb66fb
/// Identifier of AssetHubRococo in the Rococo relay chain.
pub const ASSET_HUB_ROCOCO_PARACHAIN_ID: u32 = 1000;<|MERGE_RESOLUTION|>--- conflicted
+++ resolved
@@ -18,8 +18,6 @@
 
 #![cfg_attr(not(feature = "std"), no_std)]
 
-<<<<<<< HEAD
-=======
 extern crate alloc;
 
 use codec::{Decode, Encode};
@@ -41,7 +39,7 @@
 pub enum Call {
 	/// `ToWestendXcmRouter` bridge pallet.
 	#[codec(index = 45)]
-	ToWestendXcmRouter(XcmBridgeHubRouterCall),
+	ToWestendXcmRouter(XcmBridgeHubRouterCall<sp_core::H256>),
 }
 
 frame_support::parameter_types! {
@@ -71,6 +69,5 @@
 	]
 }
 
->>>>>>> cbeb66fb
 /// Identifier of AssetHubRococo in the Rococo relay chain.
 pub const ASSET_HUB_ROCOCO_PARACHAIN_ID: u32 = 1000;